package solimpl_test

import (
	"context"
	"testing"

	"fmt"
	"github.com/OffchainLabs/challenge-protocol-v2/protocol"
	"github.com/OffchainLabs/challenge-protocol-v2/protocol/sol-implementation"
	"github.com/OffchainLabs/challenge-protocol-v2/state-manager"
	"github.com/OffchainLabs/challenge-protocol-v2/testing/setup"
	"github.com/OffchainLabs/challenge-protocol-v2/util"
	"github.com/ethereum/go-ethereum/common"
	"github.com/ethereum/go-ethereum/crypto"
	"github.com/stretchr/testify/require"
)

var (
	_ = protocol.SpecEdge(&solimpl.SpecEdge{})
	_ = protocol.SpecChallengeManager(&solimpl.SpecChallengeManager{})
)

<<<<<<< HEAD
func TestEdgeChallengeManager_BlockChallengeAddLevelZeroEdge(t *testing.T) {
	ctx := context.Background()
	height := uint64(3)
	createdData, err := setup.CreateTwoValidatorFork(ctx, &setup.CreateForkConfig{
		NumBlocks:     height,
		DivergeHeight: 0,
	})
	chain1 := createdData.Chains[0]
	challengeManager, err := chain1.SpecChallengeManager(ctx)
	require.NoError(t, err)

	t.Run("claim predecessor does nt exist", func(t *testing.T) {
		t.Skip("Needs Solidity code")
	})
	t.Run("invalid height", func(t *testing.T) {
		t.Skip("Needs Solidity code")
	})
	t.Run("last state is not assertion claim block hash", func(t *testing.T) {
		t.Skip("Needs Solidity code")
	})
	t.Run("winner already declared", func(t *testing.T) {
		t.Skip("Needs Solidity code")
	})
	t.Run("last state not in history", func(t *testing.T) {
		t.Skip("Needs Solidity code")
	})
	t.Run("first state not in history", func(t *testing.T) {
		t.Skip("Needs Solidity code")
	})

	leaves := make([]common.Hash, 4)
	for i := range leaves {
		leaves[i] = crypto.Keccak256Hash([]byte(fmt.Sprintf("%d", i)))
	}
	history, err := util.NewHistoryCommitment(height, leaves)
	require.NoError(t, err)
	genesis, err := chain1.AssertionBySequenceNum(ctx, 0)
	require.NoError(t, err)

	t.Run("OK", func(t *testing.T) {
		_, err = challengeManager.AddBlockChallengeLevelZeroEdge(ctx, genesis, util.HistoryCommitment{}, history)
		require.NoError(t, err)
	})
	t.Run("already exists", func(t *testing.T) {
		_, err = challengeManager.AddBlockChallengeLevelZeroEdge(ctx, genesis, util.HistoryCommitment{}, history)
		require.ErrorContains(t, err, "already exists")
=======
func TestEdgeChallengeManager_ConfirmByClaim(t *testing.T) {
	ctx := context.Background()
	height := protocol.Height(3)

	createdData, err := setup.CreateTwoValidatorFork(ctx, &setup.CreateForkConfig{
		NumBlocks:     uint64(height) + 1,
		DivergeHeight: 0,
	})
	require.NoError(t, err)

	honestStateManager, err := statemanager.New(
		createdData.HonestValidatorStateRoots,
		statemanager.WithNumOpcodesPerBigStep(1),
		statemanager.WithMaxWavmOpcodesPerBlock(1),
	)
	require.NoError(t, err)

	evilStateManager, err := statemanager.New(
		createdData.EvilValidatorStateRoots,
		statemanager.WithNumOpcodesPerBigStep(1),
		statemanager.WithMaxWavmOpcodesPerBlock(1),
		statemanager.WithBigStepStateDivergenceHeight(1),
		statemanager.WithSmallStepStateDivergenceHeight(1),
	)
	require.NoError(t, err)

	challengeManager, err := createdData.Chains[0].SpecChallengeManager(ctx)
	require.NoError(t, err)
	genesis, err := createdData.Chains[0].AssertionBySequenceNum(ctx, 0)
	require.NoError(t, err)

	// Honest assertion being added.
	leafAdder := func(endCommit util.HistoryCommitment) protocol.SpecEdge {
		leaf, err := challengeManager.AddBlockChallengeLevelZeroEdge(
			ctx,
			genesis,
			util.HistoryCommitment{Merkle: common.Hash{}},
			endCommit,
		)
		require.NoError(t, err)
		return leaf
	}
	honestEndCommit, err := honestStateManager.HistoryCommitmentUpTo(ctx, uint64(height))
	require.NoError(t, err)
	honestEdge := leafAdder(honestEndCommit)
	s0, err := honestEdge.Status(ctx)
	require.NoError(t, err)
	require.Equal(t, protocol.EdgePending, s0)

	evilEndCommit, err := evilStateManager.HistoryCommitmentUpTo(ctx, uint64(height))
	require.NoError(t, err)
	evilEdge := leafAdder(evilEndCommit)
	require.Equal(t, protocol.BlockChallengeEdge, evilEdge.GetType())

	honestBisectCommit, err := honestStateManager.HistoryCommitmentUpTo(ctx, 1)
	require.NoError(t, err)
	honestProof, err := honestStateManager.PrefixProof(ctx, 1, 3)
	require.NoError(t, err)
	honestChildren1, _, err := honestEdge.Bisect(ctx, honestBisectCommit.Merkle, honestProof)
	require.NoError(t, err)

	require.NoError(t, honestEdge.ConfirmByTimer(ctx, []protocol.EdgeId{}))

	t.Run("Origin id-mutual id mismatch", func(t *testing.T) {
		require.ErrorContains(t, honestChildren1.ConfirmByClaim(ctx, protocol.ClaimId(honestEdge.Id())), "execution reverted: Origin id-mutual id mismatch")
>>>>>>> 026c7b37
	})
}

func TestEdgeChallengeManager_ConfirmByChildren(t *testing.T) {
	ctx := context.Background()
	height := protocol.Height(3)

	createdData, err := setup.CreateTwoValidatorFork(ctx, &setup.CreateForkConfig{
		NumBlocks:     uint64(height) + 1,
		DivergeHeight: 0,
	})
	require.NoError(t, err)

	honestStateManager, err := statemanager.New(
		createdData.HonestValidatorStateRoots,
		statemanager.WithNumOpcodesPerBigStep(1),
		statemanager.WithMaxWavmOpcodesPerBlock(1),
	)
	require.NoError(t, err)

	evilStateManager, err := statemanager.New(
		createdData.EvilValidatorStateRoots,
		statemanager.WithNumOpcodesPerBigStep(1),
		statemanager.WithMaxWavmOpcodesPerBlock(1),
		statemanager.WithBigStepStateDivergenceHeight(1),
		statemanager.WithSmallStepStateDivergenceHeight(1),
	)
	require.NoError(t, err)

	challengeManager, err := createdData.Chains[0].SpecChallengeManager(ctx)
	require.NoError(t, err)
	genesis, err := createdData.Chains[0].AssertionBySequenceNum(ctx, 0)
	require.NoError(t, err)

	// Honest assertion being added.
	leafAdder := func(endCommit util.HistoryCommitment) protocol.SpecEdge {
		leaf, err := challengeManager.AddBlockChallengeLevelZeroEdge(
			ctx,
			genesis,
			util.HistoryCommitment{Merkle: common.Hash{}},
			endCommit,
		)
		require.NoError(t, err)
		return leaf
	}
	honestEndCommit, err := honestStateManager.HistoryCommitmentUpTo(ctx, uint64(height))
	require.NoError(t, err)
	honestEdge := leafAdder(honestEndCommit)
	s0, err := honestEdge.Status(ctx)
	require.NoError(t, err)
	require.Equal(t, protocol.EdgePending, s0)

	evilEndCommit, err := evilStateManager.HistoryCommitmentUpTo(ctx, uint64(height))
	require.NoError(t, err)
	evilEdge := leafAdder(evilEndCommit)
	require.Equal(t, protocol.BlockChallengeEdge, evilEdge.GetType())

	honestBisectCommit, err := honestStateManager.HistoryCommitmentUpTo(ctx, 1)
	require.NoError(t, err)
	honestProof, err := honestStateManager.PrefixProof(ctx, 1, 3)
	require.NoError(t, err)
	honestChildren1, honestChildren2, err := honestEdge.Bisect(ctx, honestBisectCommit.Merkle, honestProof)
	require.NoError(t, err)

	s1, err := honestChildren1.Status(ctx)
	require.NoError(t, err)
	require.Equal(t, protocol.EdgePending, s1)
	s2, err := honestChildren2.Status(ctx)
	require.NoError(t, err)
	require.Equal(t, protocol.EdgePending, s2)

	require.NoError(t, honestChildren1.ConfirmByTimer(ctx, []protocol.EdgeId{}))
	require.NoError(t, honestChildren2.ConfirmByTimer(ctx, []protocol.EdgeId{}))
	s1, err = honestChildren1.Status(ctx)
	require.NoError(t, err)
	require.Equal(t, protocol.EdgeConfirmed, s1)
	s2, err = honestChildren2.Status(ctx)
	require.NoError(t, err)
	require.Equal(t, protocol.EdgeConfirmed, s2)

	require.NoError(t, honestEdge.ConfirmByChildren(ctx))
	s0, err = honestEdge.Status(ctx)
	require.NoError(t, err)
	require.Equal(t, protocol.EdgeConfirmed, s0)
}

func TestEdgeChallengeManager_ConfirmByTimer(t *testing.T) {
	ctx := context.Background()
	height := protocol.Height(3)

	createdData, err := setup.CreateTwoValidatorFork(ctx, &setup.CreateForkConfig{
		NumBlocks:     uint64(height) + 1,
		DivergeHeight: 0,
	})
	require.NoError(t, err)

	honestStateManager, err := statemanager.New(
		createdData.HonestValidatorStateRoots,
		statemanager.WithNumOpcodesPerBigStep(1),
		statemanager.WithMaxWavmOpcodesPerBlock(1),
	)
	require.NoError(t, err)

	challengeManager, err := createdData.Chains[0].SpecChallengeManager(ctx)
	require.NoError(t, err)
	genesis, err := createdData.Chains[0].AssertionBySequenceNum(ctx, 0)
	require.NoError(t, err)

	// Honest assertion being added.
	leafAdder := func(endCommit util.HistoryCommitment) protocol.SpecEdge {
		leaf, err := challengeManager.AddBlockChallengeLevelZeroEdge(
			ctx,
			genesis,
			util.HistoryCommitment{Merkle: common.Hash{}},
			endCommit,
		)
		require.NoError(t, err)
		return leaf
	}
	honestEndCommit, err := honestStateManager.HistoryCommitmentUpTo(ctx, uint64(height))
	require.NoError(t, err)

	honestEdge := leafAdder(honestEndCommit)
	require.Equal(t, protocol.BlockChallengeEdge, honestEdge.GetType())
	isPs, err := honestEdge.IsPresumptive(ctx)
	require.NoError(t, err)
	require.Equal(t, true, isPs)

	t.Run("confirmed by timer", func(t *testing.T) {
		require.ErrorContains(t, honestEdge.ConfirmByTimer(ctx, []protocol.EdgeId{protocol.EdgeId(common.Hash{1})}), "execution reverted: Edge does not exist")
	})
	t.Run("confirmed by timer", func(t *testing.T) {
		require.NoError(t, honestEdge.ConfirmByTimer(ctx, []protocol.EdgeId{}))
		status, err := honestEdge.Status(ctx)
		require.NoError(t, err)
		require.Equal(t, protocol.EdgeConfirmed, status)
	})

	t.Run("can't confirm again", func(t *testing.T) {
		status, err := honestEdge.Status(ctx)
		require.NoError(t, err)
		require.Equal(t, protocol.EdgeConfirmed, status)
		require.ErrorContains(t, honestEdge.ConfirmByTimer(ctx, []protocol.EdgeId{}), "execution reverted: Edge not pending")
	})
}

func TestEdgeChallengeManager(t *testing.T) {
	ctx := context.Background()
	height := protocol.Height(3)

	createdData, err := setup.CreateTwoValidatorFork(ctx, &setup.CreateForkConfig{
		NumBlocks:     uint64(height) + 1,
		DivergeHeight: 0,
	})
	require.NoError(t, err)

	honestStateManager, err := statemanager.New(
		createdData.HonestValidatorStateRoots,
		statemanager.WithNumOpcodesPerBigStep(1),
		statemanager.WithMaxWavmOpcodesPerBlock(1),
	)
	require.NoError(t, err)

	evilStateManager, err := statemanager.New(
		createdData.EvilValidatorStateRoots,
		statemanager.WithNumOpcodesPerBigStep(1),
		statemanager.WithMaxWavmOpcodesPerBlock(1),
		statemanager.WithBigStepStateDivergenceHeight(1),
		statemanager.WithSmallStepStateDivergenceHeight(1),
	)
	require.NoError(t, err)

	challengeManager, err := createdData.Chains[0].SpecChallengeManager(ctx)
	require.NoError(t, err)

	genesis, err := createdData.Chains[0].AssertionBySequenceNum(ctx, 0)
	require.NoError(t, err)

	// Honest assertion being added.
	startCommit := util.HistoryCommitment{
		Height: 0,
		Merkle: common.Hash{},
	}
	leafAdder := func(endCommit util.HistoryCommitment) protocol.SpecEdge {
		leaf, err := challengeManager.AddBlockChallengeLevelZeroEdge(
			ctx,
			genesis,
			startCommit,
			endCommit,
		)
		require.NoError(t, err)
		return leaf
	}

	honestEndCommit, err := honestStateManager.HistoryCommitmentUpTo(ctx, uint64(height))
	require.NoError(t, err)

	t.Log("Alice creates level zero block edge")
	honestEdge := leafAdder(honestEndCommit)
	require.Equal(t, protocol.BlockChallengeEdge, honestEdge.GetType())
	isPs, err := honestEdge.IsPresumptive(ctx)
	require.NoError(t, err)
	require.Equal(t, true, isPs)
	t.Log("Alice is presumptive")

	evilEndCommit, err := evilStateManager.HistoryCommitmentUpTo(ctx, uint64(height))
	require.NoError(t, err)

	t.Log("Bob creates level zero block edge")
	evilEdge := leafAdder(evilEndCommit)
	require.Equal(t, protocol.BlockChallengeEdge, evilEdge.GetType())

	// Honest and evil edge are rivals, neither is presumptive.
	isPs, err = honestEdge.IsPresumptive(ctx)
	require.NoError(t, err)
	require.Equal(t, false, isPs)

	isPs, err = evilEdge.IsPresumptive(ctx)
	require.NoError(t, err)
	require.Equal(t, false, isPs)
	t.Log("Neither is presumptive")

	// Attempt bisections down to one step fork.
	honestBisectCommit, err := honestStateManager.HistoryCommitmentUpTo(ctx, 1)
	require.NoError(t, err)
	honestProof, err := honestStateManager.PrefixProof(ctx, 1, 3)
	require.NoError(t, err)

	t.Log("Alice bisects")
	_, _, err = honestEdge.Bisect(ctx, honestBisectCommit.Merkle, honestProof)
	require.NoError(t, err)

	evilBisectCommit, err := evilStateManager.HistoryCommitmentUpTo(ctx, 1)
	require.NoError(t, err)
	evilProof, err := evilStateManager.PrefixProof(ctx, 1, 3)
	require.NoError(t, err)

	t.Log("Bob bisects")
	oneStepForkSourceEdge, _, err := evilEdge.Bisect(ctx, evilBisectCommit.Merkle, evilProof)
	require.NoError(t, err)

	isAtOneStepFork, err := oneStepForkSourceEdge.IsOneStepForkSource(ctx)
	require.NoError(t, err)
	require.Equal(t, true, isAtOneStepFork)

	t.Log("Lower child of bisection is at one step fork")

	// Now opening big step level zero leaves
	bigStepAdder := func(endCommit util.HistoryCommitment) protocol.SpecEdge {
		leaf, err := challengeManager.AddSubChallengeLevelZeroEdge(
			ctx,
			oneStepForkSourceEdge,
			startCommit,
			endCommit,
		)
		require.NoError(t, err)
		return leaf
	}

	honestBigStepCommit, err := honestStateManager.BigStepCommitmentUpTo(
		ctx, 0 /* from assertion */, 1 /* to assertion */, 1, /* to big step */
	)
	require.NoError(t, err)

	t.Log("Alice creates level zero big step challenge edge")
	honestEdge = bigStepAdder(honestBigStepCommit)
	require.Equal(t, protocol.BigStepChallengeEdge, honestEdge.GetType())
	isPs, err = honestEdge.IsPresumptive(ctx)
	require.NoError(t, err)
	require.Equal(t, true, isPs)

	t.Log("Alice is presumptive")

	evilBigStepCommit, err := evilStateManager.BigStepCommitmentUpTo(
		ctx, 0 /* from assertion */, 1 /* to assertion */, 1, /* to big step */
	)
	require.NoError(t, err)

	t.Log("Bob creates level zero big step challenge edge")
	evilEdge = bigStepAdder(evilBigStepCommit)
	require.Equal(t, protocol.BigStepChallengeEdge, evilEdge.GetType())

	isPs, err = honestEdge.IsPresumptive(ctx)
	require.NoError(t, err)
	require.Equal(t, false, isPs)
	isPs, err = evilEdge.IsPresumptive(ctx)
	require.NoError(t, err)
	require.Equal(t, false, isPs)

	t.Log("Neither is presumptive")

	isAtOneStepFork, err = honestEdge.IsOneStepForkSource(ctx)
	require.NoError(t, err)
	require.Equal(t, true, isAtOneStepFork)

	t.Log("Reached one step fork at big step challenge level")

	claimHeight, err := evilEdge.TopLevelClaimHeight(ctx)
	require.NoError(t, err)
	t.Logf("Got top level claim height %d", claimHeight)

	// Now opening small step level zero leaves
	smallStepAdder := func(endCommit util.HistoryCommitment) protocol.SpecEdge {
		leaf, err := challengeManager.AddSubChallengeLevelZeroEdge(
			ctx,
			honestEdge,
			startCommit,
			endCommit,
		)
		require.NoError(t, err)
		return leaf
	}

	honestSmallStepCommit, err := honestStateManager.SmallStepCommitmentUpTo(
		ctx, 0 /* from assertion */, 1 /* to assertion */, 1, /* to pc */
	)
	require.NoError(t, err)

	t.Log("Alice creates level zero small step challenge edge")
	smallStepHonest := smallStepAdder(honestSmallStepCommit)
	require.Equal(t, protocol.SmallStepChallengeEdge, smallStepHonest.GetType())
	isPs, err = smallStepHonest.IsPresumptive(ctx)
	require.NoError(t, err)
	require.Equal(t, true, isPs)

	t.Log("Alice is presumptive")

	evilSmallStepCommit, err := evilStateManager.SmallStepCommitmentUpTo(
		ctx, 0 /* from assertion */, 1 /* to assertion */, 1, /* to pc */
	)
	require.NoError(t, err)

	t.Log("Bob creates level zero small step challenge edge")
	smallStepEvil := smallStepAdder(evilSmallStepCommit)
	require.Equal(t, protocol.SmallStepChallengeEdge, smallStepEvil.GetType())

	isPs, err = smallStepHonest.IsPresumptive(ctx)
	require.NoError(t, err)
	require.Equal(t, false, isPs)
	isPs, err = smallStepEvil.IsPresumptive(ctx)
	require.NoError(t, err)
	require.Equal(t, false, isPs)

	t.Log("Neither is presumptive")

	claimHeight, err = smallStepEvil.TopLevelClaimHeight(ctx)
	require.NoError(t, err)
	t.Logf("Got top level claim height %d", claimHeight)

	// Get the lower-level edge of either vertex we just bisected.
	require.Equal(t, protocol.SmallStepChallengeEdge, smallStepHonest.GetType())

	isAtOneStepFork, err = smallStepHonest.IsOneStepForkSource(ctx)
	require.NoError(t, err)
	require.Equal(t, true, isAtOneStepFork)

	t.Log("Reached one step proof")
}<|MERGE_RESOLUTION|>--- conflicted
+++ resolved
@@ -20,7 +20,6 @@
 	_ = protocol.SpecChallengeManager(&solimpl.SpecChallengeManager{})
 )
 
-<<<<<<< HEAD
 func TestEdgeChallengeManager_BlockChallengeAddLevelZeroEdge(t *testing.T) {
 	ctx := context.Background()
 	height := uint64(3)
@@ -67,7 +66,9 @@
 	t.Run("already exists", func(t *testing.T) {
 		_, err = challengeManager.AddBlockChallengeLevelZeroEdge(ctx, genesis, util.HistoryCommitment{}, history)
 		require.ErrorContains(t, err, "already exists")
-=======
+	})
+}
+
 func TestEdgeChallengeManager_ConfirmByClaim(t *testing.T) {
 	ctx := context.Background()
 	height := protocol.Height(3)
@@ -133,7 +134,6 @@
 
 	t.Run("Origin id-mutual id mismatch", func(t *testing.T) {
 		require.ErrorContains(t, honestChildren1.ConfirmByClaim(ctx, protocol.ClaimId(honestEdge.Id())), "execution reverted: Origin id-mutual id mismatch")
->>>>>>> 026c7b37
 	})
 }
 
