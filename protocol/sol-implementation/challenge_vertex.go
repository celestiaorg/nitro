package solimpl

import (
<<<<<<< HEAD
	"context"
=======
	"math/big"

>>>>>>> 27cf7c87
	"github.com/OffchainLabs/challenge-protocol-v2/util"
	"github.com/ethereum/go-ethereum/common"
)

// HasConfirmedSibling checks if the vertex has a confirmed sibling in the protocol.
func (v *ChallengeVertex) HasConfirmedSibling(ctx context.Context) (bool, error) {
	return v.manager.caller.HasConfirmedSibling(v.manager.assertionChain.callOpts, v.id)
}

// IsPresumptiveSuccessor checks if a vertex is the presumptive successor
// within its challenge.
func (v *ChallengeVertex) IsPresumptiveSuccessor(ctx context.Context) (bool, error) {
	return v.manager.caller.IsPresumptiveSuccessor(v.manager.assertionChain.callOpts, v.id)
}

// IsAtOneStepFork checks if a vertex is at a one-step-fork in the challenge
// it is contained in.
func (v *ChallengeVertex) IsAtOneStepFork(ctx context.Context) (bool, error) {
	return v.manager.caller.IsAtOneStepFork(v.manager.assertionChain.callOpts, v.id)
}

// Bisect a challenge vertex by providing a history commitment.
func (v *ChallengeVertex) Bisect(
	history util.HistoryCommitment,
	proof []common.Hash,
) (*ChallengeVertex, error) {
	// Flatten the last leaf proof for submission to the chain.
	flatProof := make([]byte, 0)
	for _, h := range proof {
		flatProof = append(flatProof, h[:]...)
	}
	if err2 := withChainCommitment(v.manager.assertionChain.backend, func() error {
		_, err3 := v.manager.writer.Bisect(
			v.manager.assertionChain.txOpts,
			v.id,
			history.Merkle,
			flatProof,
		)
		return err3
	}); err2 != nil {
		return nil, err2
	}
	bisectedToId, err := v.manager.caller.CalculateChallengeVertexId(
		v.manager.assertionChain.callOpts,
		v.inner.ChallengeId,
		history.Merkle,
		big.NewInt(int64(history.Height)),
	)
	if err != nil {
		return nil, err
	}
	bisectedTo, err := v.manager.caller.GetVertex(
		v.manager.assertionChain.callOpts,
		bisectedToId,
	)
	if err != nil {
		return nil, err
	}
	return &ChallengeVertex{
		inner:   bisectedTo,
		manager: v.manager,
	}, nil
}<|MERGE_RESOLUTION|>--- conflicted
+++ resolved
@@ -1,12 +1,9 @@
 package solimpl
 
 import (
-<<<<<<< HEAD
 	"context"
-=======
 	"math/big"
 
->>>>>>> 27cf7c87
 	"github.com/OffchainLabs/challenge-protocol-v2/util"
 	"github.com/ethereum/go-ethereum/common"
 )
