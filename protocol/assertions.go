package protocol

import (
	"context"
	"encoding/binary"
	"fmt"
	"math/big"
	"sync"
	"time"

	"github.com/OffchainLabs/new-rollup-exploration/util"
	"github.com/ethereum/go-ethereum/common"
	"github.com/ethereum/go-ethereum/crypto"
<<<<<<< HEAD
	"github.com/sirupsen/logrus"
=======
	"github.com/pkg/errors"
>>>>>>> 99aeb0a5
)

var (
	log               = logrus.WithField("prefix", "protocol")
	Gwei              = big.NewInt(1000000000)
	AssertionStakeWei = Gwei

	ErrWrongChain             = errors.New("wrong chain")
	ErrInvalidOp              = errors.New("invalid operation")
	ErrChallengeAlreadyExists = errors.New("challenge already exists on leaf")
	ErrCannotChallengeOwnLeaf = errors.New("cannot challenge own leaf")
	ErrInvalidHeight          = errors.New("invalid block height")
	ErrVertexAlreadyExists    = errors.New("vertex already exists")
	ErrWrongState             = errors.New("vertex state does not allow this operation")
	ErrWrongPredecessorState  = errors.New("predecessor state does not allow this operation")
	ErrNotYet                 = errors.New("deadline has not yet passed")
	ErrNoWinnerYet            = errors.New("challenges does not yet have a winnerAssertion")
	ErrPastDeadline           = errors.New("deadline has passed")
	ErrInsufficientBalance    = errors.New("insufficient balance")
	ErrNotImplemented         = errors.New("not yet implemented")
)

// CommitHash uses the hash of an assertion's state commitment
// as a type used throughout the protocol.
type CommitHash common.Hash

// AssertionSequenceNumber is a monotonically increasing index, starting from 0, for the creation
// of in a collection such as assertions.
type AssertionSequenceNumber uint64

// VertexSequenceNumber is a monotonically increasing index, starting from 0, for the creation
// of in a collection such as challenge vertexes.
type VertexSequenceNumber uint64

// OnChainProtocol defines an interface for interacting with the smart contract implementation
// of the assertion protocol, with methods to issue mutating transactions, make eth calls, create
// leafs in the protocol, issue challenges, and subscribe to chain events wrapped in simple abstractions.
type OnChainProtocol interface {
	ChainReadWriter
	AssertionManager
}

// ChainReadWriter can make mutating and non-mutating calls to the blockchain.
type ChainReadWriter interface {
	ChainReader
	ChainWriter
	EventProvider
}

// ChainReader can make non-mutating calls to the on-chain protocol.
type ChainReader interface {
	Call(clo func(*ActiveTx, OnChainProtocol) error) error
}

// ChainWriter can make mutating calls to the on-chain protocol.
type ChainWriter interface {
	Tx(clo func(*ActiveTx, OnChainProtocol) error) error
}

// EventProvider allows subscribing to chain events for the on-chain protocol.
type EventProvider interface {
	SubscribeChainEvents(ctx context.Context, ch chan<- AssertionChainEvent)
	SubscribeChallengeEvents(ctx context.Context, ch chan<- ChallengeEvent)
}

// AssertionManager allows the creation of new leaves for a Staker with a State Commitment
// and a previous assertion.
type AssertionManager interface {
	Inbox() *Inbox
	NumAssertions(tx *ActiveTx) uint64
	AssertionBySequenceNum(tx *ActiveTx, seqNum AssertionSequenceNumber) (*Assertion, error)
	IsAtOneStepFork(
		tx *ActiveTx,
		challengeCommitHash CommitHash,
		vertexCommit util.HistoryCommitment,
		vertexParentCommit util.HistoryCommitment,
	) (bool, error)
	ChallengeByCommitHash(tx *ActiveTx, commitHash CommitHash) (*Challenge, error)
	ChallengeVertexBySequenceNum(tx *ActiveTx, commitHash CommitHash, seqNum VertexSequenceNumber) (*ChallengeVertex, error)
<<<<<<< HEAD
	ChallengeVertexByHistoryCommit(tx *ActiveTx, commitHash CommitHash, hist util.HistoryCommitment) (*ChallengeVertex, error)
=======
	ChallengeVertexByHistoryCommit(
		tx *ActiveTx, challengeCommitHash CommitHash, hist util.HistoryCommitment,
	) (*ChallengeVertex, error)
	IsAtOneStepFork(
		tx *ActiveTx,
		challengeCommitHash CommitHash,
		vertexCommit util.HistoryCommitment,
		vertexParentCommit util.HistoryCommitment,
	) (bool, error)
>>>>>>> 99aeb0a5
	ChallengePeriodLength(tx *ActiveTx) time.Duration
	LatestConfirmed(*ActiveTx) *Assertion
	CreateLeaf(tx *ActiveTx, prev *Assertion, commitment StateCommitment, staker common.Address) (*Assertion, error)
}

type AssertionChain struct {
	mutex                               sync.RWMutex
	timeReference                       util.TimeReference
	challengePeriod                     time.Duration
	latestConfirmed                     AssertionSequenceNumber
	assertions                          []*Assertion
	hasSeenAssertions                   map[common.Hash]bool
	challengeVerticesByCommitHashSeqNum map[CommitHash]map[VertexSequenceNumber]*ChallengeVertex
	challengesByCommitHash              map[CommitHash]*Challenge
	balances                            *util.MapWithDefault[common.Address, *big.Int]
	feed                                *EventFeed[AssertionChainEvent]
	challengesFeed                      *EventFeed[ChallengeEvent]
	inbox                               *Inbox
}

const (
	deadTxStatus = iota
	readOnlyTxStatus
	readWriteTxStatus
)

// ActiveTx is a transaction that is currently being processed.
type ActiveTx struct {
	txStatus int
}

// verifyRead is a helper function to verify that the transaction is read-only.
func (tx *ActiveTx) verifyRead() {
	if tx.txStatus == deadTxStatus {
		panic("tried to read chain after call ended")
	}
}

// verifyReadWrite is a helper function to verify that the transaction is read-write.
func (tx *ActiveTx) verifyReadWrite() {
	if tx.txStatus != readWriteTxStatus {
		panic("tried to modify chain in read-only call")
	}
}

// Tx enables a mutating call to the on-chain protocol.
func (chain *AssertionChain) Tx(clo func(tx *ActiveTx, p OnChainProtocol) error) error {
	chain.mutex.Lock()
	defer chain.mutex.Unlock()
	tx := &ActiveTx{txStatus: readWriteTxStatus}
	err := clo(tx, chain)
	tx.txStatus = deadTxStatus
	return err
}

// Call enables a non-mutating call to the on-chain protocol.
func (chain *AssertionChain) Call(clo func(tx *ActiveTx, p OnChainProtocol) error) error {
	chain.mutex.RLock()
	defer chain.mutex.RUnlock()
	tx := &ActiveTx{txStatus: readOnlyTxStatus}
	err := clo(tx, chain)
	tx.txStatus = deadTxStatus
	return err
}

const (
	PendingAssertionState = iota
	ConfirmedAssertionState
	RejectedAssertionState
)

// AssertionState is a type used to represent the state of an assertion.
type AssertionState int

// Assertion represents an assertion in the protocol.
type Assertion struct {
	SequenceNum             AssertionSequenceNumber
	StateCommitment         StateCommitment
	Staker                  util.Option[common.Address]
	Prev                    util.Option[*Assertion]
	chain                   *AssertionChain
	status                  AssertionState
	isFirstChild            bool
	firstChildCreationTime  util.Option[time.Time]
	secondChildCreationTime util.Option[time.Time]
	challenge               util.Option[*Challenge]
}

// StateCommitment is a type used to represent the state commitment of an assertion.
type StateCommitment struct {
	Height    uint64
	StateRoot common.Hash
}

// Hash returns the hash of the state commitment.
func (comm StateCommitment) Hash() common.Hash {
	return crypto.Keccak256Hash(binary.BigEndian.AppendUint64([]byte{}, comm.Height), comm.StateRoot.Bytes())
}

// NewAssertionChain creates a new AssertionChain.
func NewAssertionChain(ctx context.Context, timeRef util.TimeReference, challengePeriod time.Duration) *AssertionChain {
	genesis := &Assertion{
		chain:       nil,
		status:      ConfirmedAssertionState,
		SequenceNum: 0,
		StateCommitment: StateCommitment{
			Height:    0,
			StateRoot: common.Hash{},
		},
		Prev:                    util.None[*Assertion](),
		isFirstChild:            false,
		firstChildCreationTime:  util.None[time.Time](),
		secondChildCreationTime: util.None[time.Time](),
		challenge:               util.None[*Challenge](),
		Staker:                  util.None[common.Address](),
	}
	chain := &AssertionChain{
		mutex:                               sync.RWMutex{},
		timeReference:                       timeRef,
		challengePeriod:                     challengePeriod,
		challengesByCommitHash:              make(map[CommitHash]*Challenge),
		challengeVerticesByCommitHashSeqNum: make(map[CommitHash]map[VertexSequenceNumber]*ChallengeVertex),
		latestConfirmed:                     0,
		assertions:                          []*Assertion{genesis},
		balances:                            util.NewMapWithDefaultAdvanced[common.Address, *big.Int](common.Big0, func(x *big.Int) bool { return x.Sign() == 0 }),
		feed:                                NewEventFeed[AssertionChainEvent](ctx),
		challengesFeed:                      NewEventFeed[ChallengeEvent](ctx),
		inbox:                               NewInbox(ctx),
		hasSeenAssertions:                   make(map[common.Hash]bool),
	}
	genesis.chain = chain
	return chain
}

// TimeReference returns the time reference used by the chain.
func (chain *AssertionChain) TimeReference() util.TimeReference {
	return chain.timeReference
}

// Inbox returns the inbox used by the chain.
func (chain *AssertionChain) Inbox() *Inbox {
	return chain.inbox
}

// GetBalance returns the balance of the given address.
func (chain *AssertionChain) GetBalance(tx *ActiveTx, addr common.Address) *big.Int {
	tx.verifyRead()
	return chain.balances.Get(addr)
}

// SetBalance sets the balance of the given address.
func (chain *AssertionChain) SetBalance(tx *ActiveTx, addr common.Address, balance *big.Int) {
	tx.verifyReadWrite()
	oldBalance := chain.balances.Get(addr)
	chain.balances.Set(addr, balance)
	chain.feed.Append(&SetBalanceEvent{Addr: addr, OldBalance: oldBalance, NewBalance: balance})
}

// AddToBalance adds the given amount to the balance of the given address.
func (chain *AssertionChain) AddToBalance(tx *ActiveTx, addr common.Address, amount *big.Int) {
	tx.verifyReadWrite()
	chain.SetBalance(tx, addr, new(big.Int).Add(chain.GetBalance(tx, addr), amount))
}

// DeductFromBalance deducts the given amount from the balance of the given address.
func (chain *AssertionChain) DeductFromBalance(tx *ActiveTx, addr common.Address, amount *big.Int) error {
	tx.verifyReadWrite()
	balance := chain.GetBalance(tx, addr)
	if balance.Cmp(amount) < 0 {
		return errors.Wrapf(ErrInsufficientBalance, "%s < %s", balance.String(), amount.String())
	}
	chain.SetBalance(tx, addr, new(big.Int).Sub(balance, amount))
	return nil
}

// ChallengePeriodLength returns the length of the challenge period.
func (chain *AssertionChain) ChallengePeriodLength(tx *ActiveTx) time.Duration {
	tx.verifyRead()
	return chain.challengePeriod
}

// LatestConfirmed returns the latest confirmed assertion.
func (chain *AssertionChain) LatestConfirmed(tx *ActiveTx) *Assertion {
	tx.verifyRead()
	return chain.assertions[chain.latestConfirmed]
}

// NumAssertions returns the number of assertions in the chain.
func (chain *AssertionChain) NumAssertions(tx *ActiveTx) uint64 {
	tx.verifyRead()
	return uint64(len(chain.assertions))
}

// AssertionBySequenceNum returns the assertion with the given sequence number.
func (chain *AssertionChain) AssertionBySequenceNum(tx *ActiveTx, seqNum AssertionSequenceNumber) (*Assertion, error) {
	tx.verifyRead()
	if seqNum >= AssertionSequenceNumber(len(chain.assertions)) {
		return nil, fmt.Errorf("assertion sequence out of range %d >= %d", seqNum, len(chain.assertions))
	}
	return chain.assertions[seqNum], nil
}

// IsAtOneStepFork when given a challenge vertex's history commitment
// along with its parent's, will check other challenge vertices in that challenge
// to verify there are > 1 vertices that are one height away from their parent.
func (chain *AssertionChain) IsAtOneStepFork(
	tx *ActiveTx,
	challengeCommitHash CommitHash,
	vertexCommit util.HistoryCommitment,
	vertexParentCommit util.HistoryCommitment,
) (bool, error) {
	tx.verifyRead()
	if vertexCommit.Height != vertexParentCommit.Height+1 {
		return false, nil
	}
	vertices, ok := chain.challengeVerticesByCommitHashSeqNum[challengeCommitHash]
	if !ok {
		return false, fmt.Errorf("challenge vertices not found for assertion with state commit hash %#x", challengeCommitHash)
	}
<<<<<<< HEAD
	parentCommitHash := vertexParentCommit.Hash()

	// TODO: Inefficient, find alternative.
	numOneStepAway := 0
	for _, v := range vertices {
		// TODO: Use option.
		if v.Prev == nil {
			continue
		}
		vParentHash := v.Prev.Commitment.Hash()
		// If there is another vertex in the list with the same parent and
		// height + 1 of its parent, then we have a one-step-fork.
		if vParentHash == parentCommitHash && (v.Commitment.Height == v.Prev.Commitment.Height+1) {
			numOneStepAway++
			if numOneStepAway > 1 {
				return true, nil
			}
		}
	}
	return false, nil
=======
	parentCommitHash := CommitHash(vertexParentCommit.Hash())
	return verticesContainOneStepFork(vertices, parentCommitHash), nil
}

// Check if a vertices with a matching parent commitment hash are at a one-step-fork from their parent.
// First, we filter out vertices with the specified parent commit hash, then check that all of the
// matching vertices are one-step away from their parent.
func verticesContainOneStepFork(vertices map[VertexSequenceNumber]*ChallengeVertex, parentCommitHash CommitHash) bool {
	if len(vertices) < 2 {
		return false
	}
	childVertices := make([]*ChallengeVertex, 0)
	for _, v := range vertices {
		if v.Prev.IsNone() {
			continue
		}
		// We only check vertices that have a matching parent commit hash.
		vParentHash := CommitHash(v.Prev.Unwrap().Commitment.Hash())
		if vParentHash == parentCommitHash {
			childVertices = append(childVertices, v)
		}
	}
	if len(childVertices) < 2 {
		return false
	}
	for _, vertex := range childVertices {
		if !isOneStepAwayFromParent(vertex) {
			return false
		}
	}
	return true
}

func isOneStepAwayFromParent(vertex *ChallengeVertex) bool {
	if vertex.Prev.IsNone() {
		return false
	}
	return vertex.Commitment.Height == vertex.Prev.Unwrap().Commitment.Height+1
>>>>>>> 99aeb0a5
}

// ChallengeVertexBySequenceNum returns the challenge vertex with the given sequence number.
func (chain *AssertionChain) ChallengeVertexBySequenceNum(
	tx *ActiveTx, commitHash CommitHash, seqNum VertexSequenceNumber,
) (*ChallengeVertex, error) {
	tx.verifyRead()
	vertices, ok := chain.challengeVerticesByCommitHashSeqNum[commitHash]
	if !ok {
		return nil, fmt.Errorf("challenge vertices not found for assertion with state commit hash %#x", commitHash)
	}
	vertex, ok := vertices[seqNum]
	if !ok {
		return nil, fmt.Errorf("challenge vertex with sequence number not found %d", seqNum)
	}
	return vertex, nil
}

// ChallengeVertexByHistoryCommit returns the challenge vertex with the given history commitment.
func (chain *AssertionChain) ChallengeVertexByHistoryCommit(
	tx *ActiveTx, challengeCommitHash CommitHash, hist util.HistoryCommitment,
) (*ChallengeVertex, error) {
	tx.verifyRead()
	vertices, ok := chain.challengeVerticesByCommitHashSeqNum[challengeCommitHash]
	if !ok {
		return nil, fmt.Errorf("challenge vertices not found for assertion with state commit hash %#x", challengeCommitHash)
	}
	// TODO: Inefficient lookup, explore different storage.
	for _, v := range vertices {
		if v.Commitment.Hash() == hist.Hash() {
			return v, nil
		}
	}
	return nil, fmt.Errorf(
		"challenge vertex with commit %d and %#x not found",
		hist.Height,
		hist.Merkle,
	)
}

// ChallengeByCommitHash returns the challenge with the given commit hash.
func (chain *AssertionChain) ChallengeByCommitHash(tx *ActiveTx, commitHash CommitHash) (*Challenge, error) {
	tx.verifyRead()
	chal, ok := chain.challengesByCommitHash[commitHash]
	if !ok {
		return nil, errors.Wrapf(ErrVertexAlreadyExists, fmt.Sprintf("Hash: %s", commitHash))
	}
	return chal, nil
}

// SubscribeChainEvents subscribes to chain events.
func (chain *AssertionChain) SubscribeChainEvents(ctx context.Context, ch chan<- AssertionChainEvent) {
	chain.feed.Subscribe(ctx, ch)
}

// SubscribeChallengeEvents subscribes to challenge events.
func (chain *AssertionChain) SubscribeChallengeEvents(ctx context.Context, ch chan<- ChallengeEvent) {
	chain.challengesFeed.Subscribe(ctx, ch)
}

// CreateLeaf creates a new leaf assertion.
func (chain *AssertionChain) CreateLeaf(tx *ActiveTx, prev *Assertion, commitment StateCommitment, staker common.Address) (*Assertion, error) {
	tx.verifyReadWrite()
	if prev.chain != chain {
		return nil, ErrWrongChain
	}
	if prev.StateCommitment.Height >= commitment.Height {
		return nil, ErrInvalidOp
	}
	seenKey := crypto.Keccak256Hash(binary.BigEndian.AppendUint64(commitment.Hash().Bytes(), uint64(prev.SequenceNum)))
	if chain.hasSeenAssertions[seenKey] {
		return nil, ErrVertexAlreadyExists
	}

	if err := prev.Staker.IfLet(
		func(oldStaker common.Address) error {
			if staker != oldStaker {
				if err := chain.DeductFromBalance(tx, staker, AssertionStakeWei); err != nil {
					return err
				}
				chain.AddToBalance(tx, oldStaker, AssertionStakeWei)
				prev.Staker = util.None[common.Address]()
			}
			return nil
		},
		func() error {
			if err := chain.DeductFromBalance(tx, staker, AssertionStakeWei); err != nil {
				return err
			}
			return nil
		},
	); err != nil {
		return nil, err
	}

	leaf := &Assertion{
		chain:                   chain,
		status:                  PendingAssertionState,
		SequenceNum:             AssertionSequenceNumber(len(chain.assertions)),
		StateCommitment:         commitment,
		Prev:                    util.Some[*Assertion](prev),
		isFirstChild:            prev.firstChildCreationTime.IsNone(),
		firstChildCreationTime:  util.None[time.Time](),
		secondChildCreationTime: util.None[time.Time](),
		challenge:               util.None[*Challenge](),
		Staker:                  util.Some[common.Address](staker),
	}
	if prev.firstChildCreationTime.IsNone() {
		prev.firstChildCreationTime = util.Some[time.Time](chain.timeReference.Get())
	} else if prev.secondChildCreationTime.IsNone() {
		prev.secondChildCreationTime = util.Some[time.Time](chain.timeReference.Get())
	}
	chain.assertions = append(chain.assertions, leaf)
	chain.hasSeenAssertions[seenKey] = true
	chain.feed.Append(&CreateLeafEvent{
		PrevStateCommitment: prev.StateCommitment,
		PrevSeqNum:          prev.SequenceNum,
		SeqNum:              leaf.SequenceNum,
		StateCommitment:     leaf.StateCommitment,
		Validator:           staker,
	})
	return leaf, nil
}

// RejectForPrev rejects the assertion and emits the information through feed. It moves assertion to `RejectedAssertionState` state.
func (a *Assertion) RejectForPrev(tx *ActiveTx) error {
	tx.verifyReadWrite()
	if a.status != PendingAssertionState {
		return errors.Wrapf(ErrWrongState, fmt.Sprintf("State: %d", a.status))
	}
	if a.Prev.IsNone() {
		return ErrInvalidOp
	}
	if a.Prev.Unwrap().status != RejectedAssertionState {
		return errors.Wrapf(ErrWrongPredecessorState, fmt.Sprintf("State: %d", a.Prev.Unwrap().status))
	}
	a.status = RejectedAssertionState
	a.chain.feed.Append(&RejectEvent{
		SeqNum: a.SequenceNum,
	})
	return nil
}

// RejectForLoss rejects the assertion and emits the information through feed. It moves assertion to `RejectedAssertionState` state.
func (a *Assertion) RejectForLoss(tx *ActiveTx) error {
	tx.verifyReadWrite()
	if a.status != PendingAssertionState {
		return errors.Wrapf(ErrWrongState, fmt.Sprintf("State: %d", a.status))
	}
	if a.Prev.IsNone() {
		return ErrInvalidOp
	}
	chal := a.Prev.Unwrap().challenge
	if chal.IsNone() {
		return util.ErrOptionIsEmpty
	}
	winner, err := chal.Unwrap().Winner(tx)
	if err != nil {
		return err
	}
	if winner == a {
		return ErrInvalidOp
	}
	a.status = RejectedAssertionState
	a.chain.feed.Append(&RejectEvent{
		SeqNum: a.SequenceNum,
	})
	return nil
}

// ConfirmNoRival confirms that there is no rival for the assertion and moves the assertion to `ConfirmedAssertionState` state.
func (a *Assertion) ConfirmNoRival(tx *ActiveTx) error {
	tx.verifyReadWrite()
	if a.status != PendingAssertionState {
		return errors.Wrapf(ErrWrongState, fmt.Sprintf("State: %d", a.status))
	}
	if a.Prev.IsNone() {
		return ErrInvalidOp
	}
	prev := a.Prev.Unwrap()
	if prev.status != ConfirmedAssertionState {
		return errors.Wrapf(ErrWrongPredecessorState, fmt.Sprintf("State: %d", a.Prev.Unwrap().status))
	}
	if !prev.secondChildCreationTime.IsNone() {
		return ErrInvalidOp
	}
	if !a.chain.timeReference.Get().After(prev.firstChildCreationTime.Unwrap().Add(a.chain.challengePeriod)) {
		return errors.Wrapf(ErrNotYet, fmt.Sprintf("%d > %d", a.chain.timeReference.Get().Unix(), prev.firstChildCreationTime.Unwrap().Add(a.chain.challengePeriod).Unix()))
	}
	a.status = ConfirmedAssertionState
	a.chain.latestConfirmed = a.SequenceNum
	a.chain.feed.Append(&ConfirmEvent{
		SeqNum: a.SequenceNum,
	})
	if !a.Staker.IsNone() {
		a.chain.AddToBalance(tx, a.Staker.Unwrap(), AssertionStakeWei)
		a.Staker = util.None[common.Address]()
	}
	return nil
}

// ConfirmForWin confirms that the assertion is the winnerAssertion of the challenge and moves the assertion to `ConfirmedAssertionState` state.
func (a *Assertion) ConfirmForWin(tx *ActiveTx) error {
	tx.verifyReadWrite()
	if a.status != PendingAssertionState {
		return errors.Wrapf(ErrWrongState, fmt.Sprintf("State: %d", a.status))
	}
	if a.Prev.IsNone() {
		return ErrInvalidOp
	}
	prev := a.Prev.Unwrap()
	if prev.status != ConfirmedAssertionState {
		return errors.Wrapf(ErrWrongPredecessorState, fmt.Sprintf("State: %d", a.Prev.Unwrap().status))
	}
	if prev.challenge.IsNone() {
		return ErrWrongPredecessorState
	}
	winner, err := prev.challenge.Unwrap().Winner(tx)
	if err != nil {
		return err
	}
	if winner != a {
		return ErrInvalidOp
	}
	a.status = ConfirmedAssertionState
	a.chain.latestConfirmed = a.SequenceNum
	a.chain.feed.Append(&ConfirmEvent{
		SeqNum: a.SequenceNum,
	})
	return nil
}

// Challenge created by an assertion.
type Challenge struct {
	rootAssertion         util.Option[*Assertion]
	winnerAssertion       util.Option[*Assertion]
	rootVertex            util.Option[*ChallengeVertex]
	latestConfirmedVertex util.Option[*ChallengeVertex]
	creationTime          time.Time
	includedHistories     map[common.Hash]bool
	nextSequenceNum       VertexSequenceNumber
}

// CreateChallenge creates a challenge for the assertion and moves the assertion to `ChallengedAssertionState` state.
func (a *Assertion) CreateChallenge(tx *ActiveTx, ctx context.Context, validator common.Address) (*Challenge, error) {
	tx.verifyReadWrite()
	if a.status != PendingAssertionState && a.chain.LatestConfirmed(tx) != a {
		return nil, errors.Wrapf(ErrWrongState, fmt.Sprintf("State: %d, Confirmed status: %v", a.status, a.chain.LatestConfirmed(tx) != a))
	}
	if !a.challenge.IsNone() {
		return nil, ErrChallengeAlreadyExists
	}
	if a.secondChildCreationTime.IsNone() {
		return nil, ErrInvalidOp
	}
	currSeqNumber := VertexSequenceNumber(0)
	rootVertex := &ChallengeVertex{
		challenge:   util.None[*Challenge](),
		SequenceNum: currSeqNumber,
		isLeaf:      false,
		status:      ConfirmedAssertionState,
		Commitment: util.HistoryCommitment{
			Height: 0,
			Merkle: common.Hash{},
		},
<<<<<<< HEAD
		Prev:                 nil,
		PresumptiveSuccessor: nil,
=======
		Prev:                 util.None[*ChallengeVertex](),
		PresumptiveSuccessor: util.None[*ChallengeVertex](),
>>>>>>> 99aeb0a5
		psTimer:              util.NewCountUpTimer(a.chain.timeReference),
		subChallenge:         util.None[*SubChallenge](),
	}

	chal := &Challenge{
		rootAssertion:         util.Some[*Assertion](a),
		winnerAssertion:       util.None[*Assertion](),
		rootVertex:            util.Some[*ChallengeVertex](rootVertex),
		latestConfirmedVertex: util.Some[*ChallengeVertex](rootVertex),
		creationTime:          a.chain.timeReference.Get(),
		includedHistories:     make(map[common.Hash]bool),
		nextSequenceNum:       currSeqNumber + 1,
	}
	rootVertex.challenge = util.Some[*Challenge](chal)
	chal.includedHistories[rootVertex.Commitment.Hash()] = true
	a.challenge = util.Some[*Challenge](chal)
	parentStaker := common.Address{}
	if !a.Staker.IsNone() {
		parentStaker = a.Staker.Unwrap()
	}
	a.chain.feed.Append(&StartChallengeEvent{
		ParentSeqNum:          a.SequenceNum,
		ParentStateCommitment: a.StateCommitment,
		ParentStaker:          parentStaker,
		Validator:             validator,
	})

	challengeID := CommitHash(a.StateCommitment.Hash())
	a.chain.challengesByCommitHash[challengeID] = chal
	a.chain.challengeVerticesByCommitHashSeqNum[challengeID] = map[VertexSequenceNumber]*ChallengeVertex{currSeqNumber: rootVertex}

	return chal, nil
}

// ParentStateCommitment returns the state commitment of the parent assertion.
func (c *Challenge) ParentStateCommitment() StateCommitment {
	return c.rootAssertion.Unwrap().StateCommitment
}

// AssertionSeqNumber returns the sequence number of the assertion that created the challenge.
func (c *Challenge) AssertionSeqNumber() AssertionSequenceNumber {
	return c.rootAssertion.Unwrap().SequenceNum
}

// AddLeaf adds a new leaf to the challenge.
func (c *Challenge) AddLeaf(tx *ActiveTx, assertion *Assertion, history util.HistoryCommitment, validator common.Address) (*ChallengeVertex, error) {
	tx.verifyReadWrite()
	if assertion.Prev.IsNone() {
		return nil, ErrInvalidOp
	}
	prev := assertion.Prev.Unwrap()
	if prev != c.rootAssertion.Unwrap() {
		return nil, ErrInvalidOp
	}
	if c.Completed(tx) {
		return nil, ErrWrongState
	}
	chain := assertion.chain
	if !c.rootVertex.Unwrap().eligibleForNewSuccessor() {
		return nil, ErrPastDeadline
	}
	if c.includedHistories[history.Hash()] {
		return nil, errors.Wrapf(ErrVertexAlreadyExists, fmt.Sprintf("Hash: %s", history.Hash().String()))
	}

	timer := util.NewCountUpTimer(chain.timeReference)
	if assertion.isFirstChild {
		delta := prev.secondChildCreationTime.Unwrap().Sub(prev.firstChildCreationTime.Unwrap())
		timer.Set(delta)
	}
	leaf := &ChallengeVertex{
		challenge:            util.Some[*Challenge](c),
		SequenceNum:          c.nextSequenceNum,
		Validator:            validator,
		isLeaf:               true,
		status:               PendingAssertionState,
		Commitment:           history,
		Prev:                 c.rootVertex,
<<<<<<< HEAD
		PresumptiveSuccessor: nil,
=======
		PresumptiveSuccessor: util.None[*ChallengeVertex](),
>>>>>>> 99aeb0a5
		psTimer:              timer,
		subChallenge:         util.None[*SubChallenge](),
		winnerIfConfirmed:    util.Some[*Assertion](assertion),
	}
	c.nextSequenceNum++
	c.rootVertex.Unwrap().maybeNewPresumptiveSuccessor(leaf)
	c.rootAssertion.Unwrap().chain.challengesFeed.Append(&ChallengeLeafEvent{
		ParentSeqNum:      leaf.Prev.Unwrap().SequenceNum,
		SequenceNum:       leaf.SequenceNum,
		WinnerIfConfirmed: assertion.SequenceNum,
		History:           history,
<<<<<<< HEAD
		BecomesPS:         leaf.Prev.PresumptiveSuccessor == leaf,
=======
		BecomesPS:         leaf.Prev.Unwrap().PresumptiveSuccessor.Unwrap() == leaf,
>>>>>>> 99aeb0a5
		Validator:         validator,
	})
	c.includedHistories[history.Hash()] = true
	h := CommitHash(c.rootAssertion.Unwrap().StateCommitment.Hash())
	c.rootAssertion.Unwrap().chain.challengesByCommitHash[h] = c
	c.rootAssertion.Unwrap().chain.challengeVerticesByCommitHashSeqNum[h][leaf.SequenceNum] = leaf
	return leaf, nil
}

// Completed returns true if the challenge is completed.
func (c *Challenge) Completed(tx *ActiveTx) bool {
	tx.verifyRead()
	return !c.winnerAssertion.IsNone()
}

// Winner returns the winning assertion if the challenge is completed.
func (c *Challenge) Winner(tx *ActiveTx) (*Assertion, error) {
	tx.verifyRead()
	if c.winnerAssertion.IsNone() {
		return nil, ErrNoWinnerYet
	}
	return c.winnerAssertion.Unwrap(), nil
}

type ChallengeVertex struct {
	Commitment           util.HistoryCommitment
	challenge            util.Option[*Challenge]
	SequenceNum          VertexSequenceNumber // unique within the challenge
	Validator            common.Address
	isLeaf               bool
	status               AssertionState
<<<<<<< HEAD
	Prev                 *ChallengeVertex
	PresumptiveSuccessor *ChallengeVertex
=======
	Prev                 util.Option[*ChallengeVertex]
	PresumptiveSuccessor util.Option[*ChallengeVertex]
>>>>>>> 99aeb0a5
	psTimer              *util.CountUpTimer
	subChallenge         util.Option[*SubChallenge]
	winnerIfConfirmed    util.Option[*Assertion]
}

// eligibleForNewSuccessor returns true if the vertex is eligible to have a new successor.
func (v *ChallengeVertex) eligibleForNewSuccessor() bool {
<<<<<<< HEAD
	return v.PresumptiveSuccessor == nil || v.PresumptiveSuccessor.psTimer.Get() <= v.challenge.rootAssertion.chain.challengePeriod
=======
	return v.PresumptiveSuccessor.IsNone() ||
		v.PresumptiveSuccessor.Unwrap().psTimer.Get() <= v.challenge.Unwrap().rootAssertion.Unwrap().chain.challengePeriod
>>>>>>> 99aeb0a5
}

// maybeNewPresumptiveSuccessor updates the presumptive successor if the given vertex is eligible.
func (v *ChallengeVertex) maybeNewPresumptiveSuccessor(succ *ChallengeVertex) {
<<<<<<< HEAD
	if v.PresumptiveSuccessor != nil && succ.Commitment.Height < v.PresumptiveSuccessor.Commitment.Height {
		v.PresumptiveSuccessor.psTimer.Stop()
		v.PresumptiveSuccessor = nil
	}
	if v.PresumptiveSuccessor == nil {
		v.PresumptiveSuccessor = succ
=======
	if !v.PresumptiveSuccessor.IsNone() &&
		succ.Commitment.Height < v.PresumptiveSuccessor.Unwrap().Commitment.Height {
		v.PresumptiveSuccessor.Unwrap().psTimer.Stop()
		v.PresumptiveSuccessor = util.None[*ChallengeVertex]()
	}

	if v.PresumptiveSuccessor.IsNone() {
		v.PresumptiveSuccessor = util.Some(succ)
>>>>>>> 99aeb0a5
		succ.psTimer.Start()
	}
}

// IsPresumptiveSuccessor returns true if the vertex is the presumptive successor of its parent.
func (v *ChallengeVertex) IsPresumptiveSuccessor() bool {
<<<<<<< HEAD
	return v.Prev == nil || v.Prev.PresumptiveSuccessor == v
=======
	return v.Prev.IsNone() || v.Prev.Unwrap().PresumptiveSuccessor.Unwrap() == v
>>>>>>> 99aeb0a5
}

// requiredBisectionHeight returns the height of the history commitment that must be bisectioned to prove the vertex.
func (v *ChallengeVertex) requiredBisectionHeight() (uint64, error) {
	return util.BisectionPoint(v.Prev.Unwrap().Commitment.Height, v.Commitment.Height)
}

// Bisect returns the bisection proof for the vertex.
func (v *ChallengeVertex) Bisect(tx *ActiveTx, history util.HistoryCommitment, proof []common.Hash, validator common.Address) (*ChallengeVertex, error) {
	tx.verifyReadWrite()
	if v.IsPresumptiveSuccessor() {
		return nil, ErrWrongState
	}
	if !v.Prev.Unwrap().eligibleForNewSuccessor() {
		return nil, ErrPastDeadline
	}
	if v.challenge.Unwrap().includedHistories[history.Hash()] {
		return nil, errors.Wrapf(ErrVertexAlreadyExists, fmt.Sprintf("Hash: %s", history.Hash().String()))
	}
	bisectionHeight, err := v.requiredBisectionHeight()
	if err != nil {
		return nil, err
	}
	if bisectionHeight != history.Height {
		return nil, errors.Wrapf(ErrInvalidHeight, fmt.Sprintf("%d != %d", bisectionHeight, history))
	}
	if err := util.VerifyPrefixProof(history, v.Commitment, proof); err != nil {
		return nil, err
	}

	v.psTimer.Stop()
	newVertex := &ChallengeVertex{
		challenge:            v.challenge,
<<<<<<< HEAD
		SequenceNum:          v.challenge.nextSequenceNum,
=======
		SequenceNum:          v.challenge.Unwrap().nextSequenceNum,
>>>>>>> 99aeb0a5
		Validator:            validator,
		isLeaf:               false,
		Commitment:           history,
		Prev:                 v.Prev,
<<<<<<< HEAD
		PresumptiveSuccessor: nil,
=======
		PresumptiveSuccessor: util.None[*ChallengeVertex](),
>>>>>>> 99aeb0a5
		psTimer:              v.psTimer.Clone(),
	}
	newVertex.challenge.Unwrap().nextSequenceNum++
	newVertex.maybeNewPresumptiveSuccessor(v)
	newVertex.Prev.Unwrap().maybeNewPresumptiveSuccessor(newVertex)
	newVertex.challenge.Unwrap().includedHistories[history.Hash()] = true

	v.Prev = util.Some[*ChallengeVertex](newVertex)

	newVertex.challenge.Unwrap().rootAssertion.Unwrap().chain.challengesFeed.Append(&ChallengeBisectEvent{
		FromSequenceNum: v.SequenceNum,
		SequenceNum:     newVertex.SequenceNum,
		History:         newVertex.Commitment,
<<<<<<< HEAD
		BecomesPS:       newVertex.Prev.PresumptiveSuccessor == newVertex,
=======
		BecomesPS:       newVertex.Prev.Unwrap().PresumptiveSuccessor.Unwrap() == newVertex,
>>>>>>> 99aeb0a5
		Validator:       validator,
	})
	commitHash := CommitHash(newVertex.challenge.Unwrap().rootAssertion.Unwrap().StateCommitment.Hash())
	newVertex.challenge.Unwrap().rootAssertion.Unwrap().chain.challengeVerticesByCommitHashSeqNum[commitHash][newVertex.SequenceNum] = newVertex

	return newVertex, nil
}

// Merge merges the vertex with its presumptive successor.
func (v *ChallengeVertex) Merge(tx *ActiveTx, mergingTo *ChallengeVertex, proof []common.Hash, validator common.Address) error {
	tx.verifyReadWrite()
	if !mergingTo.eligibleForNewSuccessor() {
		return ErrPastDeadline
	}
	// The vertex we are merging to should be the mandatory bisection point
	// of the current vertex's height and its parent's height.
	bisectionPoint, err := util.BisectionPoint(v.Prev.Unwrap().Commitment.Height, v.Commitment.Height)
	if err != nil {
		return err
	}
	if mergingTo.Commitment.Height != bisectionPoint {
		return errors.Wrapf(ErrInvalidHeight, "%d != %d", mergingTo.Commitment.Height, bisectionPoint)
	}
	if err := util.VerifyPrefixProof(mergingTo.Commitment, v.Commitment, proof); err != nil {
		return err
	}

	v.Prev = util.Some[*ChallengeVertex](mergingTo)
	mergingTo.psTimer.Add(v.psTimer.Get())
	mergingTo.maybeNewPresumptiveSuccessor(v)
	v.challenge.Unwrap().rootAssertion.Unwrap().chain.challengesFeed.Append(&ChallengeMergeEvent{
		DeeperSequenceNum:    v.SequenceNum,
		ShallowerSequenceNum: mergingTo.SequenceNum,
<<<<<<< HEAD
		BecomesPS:            mergingTo.PresumptiveSuccessor == v,
=======
		BecomesPS:            mergingTo.PresumptiveSuccessor.Unwrap() == v,
>>>>>>> 99aeb0a5
		History:              mergingTo.Commitment,
		Validator:            validator,
	})
	return nil
}

// ConfirmForSubChallengeWin confirms the vertex as the winner of a sub-challenge.
func (v *ChallengeVertex) ConfirmForSubChallengeWin(tx *ActiveTx) error {
	tx.verifyReadWrite()
	if v.status != PendingAssertionState {
		return errors.Wrapf(ErrWrongState, fmt.Sprintf("Status: %d", v.status))
	}
	if v.Prev.Unwrap().status != ConfirmedAssertionState {
		return errors.Wrapf(ErrWrongPredecessorState, fmt.Sprintf("State: %d", v.Prev.Unwrap().status))
	}
	subChal := v.Prev.Unwrap().subChallenge
	if subChal.IsNone() || subChal.Unwrap().winner != v {
		return ErrInvalidOp
	}
	v._confirm()
	return nil
}

// ConfirmForPsTimer confirms the vertex as the winner of a psTimer.
func (v *ChallengeVertex) ConfirmForPsTimer(tx *ActiveTx) error {
	tx.verifyReadWrite()
	if v.status != PendingAssertionState {
		return errors.Wrapf(ErrWrongState, fmt.Sprintf("Status: %d", v.status))
	}
	if v.Prev.Unwrap().status != ConfirmedAssertionState {
		return errors.Wrapf(ErrWrongPredecessorState, fmt.Sprintf("State: %d", v.Prev.Unwrap().status))
	}
	if v.psTimer.Get() <= v.challenge.Unwrap().rootAssertion.Unwrap().chain.challengePeriod {
		return errors.Wrapf(
			ErrNotYet,
			fmt.Sprintf(
				"%d <= %d",
				v.psTimer.Get(),
				v.challenge.Unwrap().rootAssertion.Unwrap().chain.challengePeriod),
		)
	}
	v._confirm()
	return nil
}

// ConfirmForChallengeDeadline confirms the vertex as the winner of a challenge deadline.
func (v *ChallengeVertex) ConfirmForChallengeDeadline(tx *ActiveTx) error {
	tx.verifyReadWrite()
	if v.status != PendingAssertionState {
		return errors.Wrapf(ErrWrongState, fmt.Sprintf("Status: %d", v.status))
	}
	if v.Prev.Unwrap().status != ConfirmedAssertionState {
		return errors.Wrapf(ErrWrongPredecessorState, fmt.Sprintf("State: %d", v.Prev.Unwrap().status))
	}
	chain := v.challenge.Unwrap().rootAssertion.Unwrap().chain
	chalPeriod := chain.challengePeriod
	if !chain.timeReference.Get().After(v.challenge.Unwrap().creationTime.Add(2 * chalPeriod)) {
		return errors.Wrapf(
			ErrNotYet, fmt.Sprintf(
				"%d <= %d",
				chain.timeReference.Get().Unix(),
				v.challenge.Unwrap().creationTime.Add(2*chalPeriod).Unix(),
			),
		)
	}
	v._confirm()
	return nil
}

func (v *ChallengeVertex) _confirm() {
	v.status = ConfirmedAssertionState
	if v.isLeaf {
		v.challenge.Unwrap().winnerAssertion = v.winnerIfConfirmed
	}
}

// CreateSubChallenge creates a sub-challenge for the vertex.
func (v *ChallengeVertex) CreateSubChallenge(tx *ActiveTx) error {
	tx.verifyReadWrite()
	if !v.subChallenge.IsNone() {
		return ErrVertexAlreadyExists
	}
	if v.status == ConfirmedAssertionState {
		return errors.Wrapf(ErrWrongState, fmt.Sprintf("Status: %d", v.status))
	}
	v.subChallenge = util.Some[*SubChallenge](&SubChallenge{
		parent: v,
		winner: nil,
	})
	return nil
}

type SubChallenge struct {
	parent *ChallengeVertex
	winner *ChallengeVertex
}

// SetWinner sets the winner of the sub-challenge.
func (sc *SubChallenge) SetWinner(tx *ActiveTx, winner *ChallengeVertex) error {
	tx.verifyReadWrite()
	if sc.winner != nil {
		return ErrInvalidOp
	}
	if winner.Prev.Unwrap() != sc.parent {
		return ErrInvalidOp
	}
	sc.winner = winner
	return nil
}<|MERGE_RESOLUTION|>--- conflicted
+++ resolved
@@ -11,11 +11,8 @@
 	"github.com/OffchainLabs/new-rollup-exploration/util"
 	"github.com/ethereum/go-ethereum/common"
 	"github.com/ethereum/go-ethereum/crypto"
-<<<<<<< HEAD
+	"github.com/pkg/errors"
 	"github.com/sirupsen/logrus"
-=======
-	"github.com/pkg/errors"
->>>>>>> 99aeb0a5
 )
 
 var (
@@ -87,17 +84,8 @@
 	Inbox() *Inbox
 	NumAssertions(tx *ActiveTx) uint64
 	AssertionBySequenceNum(tx *ActiveTx, seqNum AssertionSequenceNumber) (*Assertion, error)
-	IsAtOneStepFork(
-		tx *ActiveTx,
-		challengeCommitHash CommitHash,
-		vertexCommit util.HistoryCommitment,
-		vertexParentCommit util.HistoryCommitment,
-	) (bool, error)
 	ChallengeByCommitHash(tx *ActiveTx, commitHash CommitHash) (*Challenge, error)
 	ChallengeVertexBySequenceNum(tx *ActiveTx, commitHash CommitHash, seqNum VertexSequenceNumber) (*ChallengeVertex, error)
-<<<<<<< HEAD
-	ChallengeVertexByHistoryCommit(tx *ActiveTx, commitHash CommitHash, hist util.HistoryCommitment) (*ChallengeVertex, error)
-=======
 	ChallengeVertexByHistoryCommit(
 		tx *ActiveTx, challengeCommitHash CommitHash, hist util.HistoryCommitment,
 	) (*ChallengeVertex, error)
@@ -107,7 +95,6 @@
 		vertexCommit util.HistoryCommitment,
 		vertexParentCommit util.HistoryCommitment,
 	) (bool, error)
->>>>>>> 99aeb0a5
 	ChallengePeriodLength(tx *ActiveTx) time.Duration
 	LatestConfirmed(*ActiveTx) *Assertion
 	CreateLeaf(tx *ActiveTx, prev *Assertion, commitment StateCommitment, staker common.Address) (*Assertion, error)
@@ -327,28 +314,6 @@
 	if !ok {
 		return false, fmt.Errorf("challenge vertices not found for assertion with state commit hash %#x", challengeCommitHash)
 	}
-<<<<<<< HEAD
-	parentCommitHash := vertexParentCommit.Hash()
-
-	// TODO: Inefficient, find alternative.
-	numOneStepAway := 0
-	for _, v := range vertices {
-		// TODO: Use option.
-		if v.Prev == nil {
-			continue
-		}
-		vParentHash := v.Prev.Commitment.Hash()
-		// If there is another vertex in the list with the same parent and
-		// height + 1 of its parent, then we have a one-step-fork.
-		if vParentHash == parentCommitHash && (v.Commitment.Height == v.Prev.Commitment.Height+1) {
-			numOneStepAway++
-			if numOneStepAway > 1 {
-				return true, nil
-			}
-		}
-	}
-	return false, nil
-=======
 	parentCommitHash := CommitHash(vertexParentCommit.Hash())
 	return verticesContainOneStepFork(vertices, parentCommitHash), nil
 }
@@ -387,7 +352,6 @@
 		return false
 	}
 	return vertex.Commitment.Height == vertex.Prev.Unwrap().Commitment.Height+1
->>>>>>> 99aeb0a5
 }
 
 // ChallengeVertexBySequenceNum returns the challenge vertex with the given sequence number.
@@ -653,13 +617,8 @@
 			Height: 0,
 			Merkle: common.Hash{},
 		},
-<<<<<<< HEAD
-		Prev:                 nil,
-		PresumptiveSuccessor: nil,
-=======
 		Prev:                 util.None[*ChallengeVertex](),
 		PresumptiveSuccessor: util.None[*ChallengeVertex](),
->>>>>>> 99aeb0a5
 		psTimer:              util.NewCountUpTimer(a.chain.timeReference),
 		subChallenge:         util.None[*SubChallenge](),
 	}
@@ -738,11 +697,7 @@
 		status:               PendingAssertionState,
 		Commitment:           history,
 		Prev:                 c.rootVertex,
-<<<<<<< HEAD
-		PresumptiveSuccessor: nil,
-=======
 		PresumptiveSuccessor: util.None[*ChallengeVertex](),
->>>>>>> 99aeb0a5
 		psTimer:              timer,
 		subChallenge:         util.None[*SubChallenge](),
 		winnerIfConfirmed:    util.Some[*Assertion](assertion),
@@ -754,11 +709,7 @@
 		SequenceNum:       leaf.SequenceNum,
 		WinnerIfConfirmed: assertion.SequenceNum,
 		History:           history,
-<<<<<<< HEAD
-		BecomesPS:         leaf.Prev.PresumptiveSuccessor == leaf,
-=======
 		BecomesPS:         leaf.Prev.Unwrap().PresumptiveSuccessor.Unwrap() == leaf,
->>>>>>> 99aeb0a5
 		Validator:         validator,
 	})
 	c.includedHistories[history.Hash()] = true
@@ -790,13 +741,8 @@
 	Validator            common.Address
 	isLeaf               bool
 	status               AssertionState
-<<<<<<< HEAD
-	Prev                 *ChallengeVertex
-	PresumptiveSuccessor *ChallengeVertex
-=======
 	Prev                 util.Option[*ChallengeVertex]
 	PresumptiveSuccessor util.Option[*ChallengeVertex]
->>>>>>> 99aeb0a5
 	psTimer              *util.CountUpTimer
 	subChallenge         util.Option[*SubChallenge]
 	winnerIfConfirmed    util.Option[*Assertion]
@@ -804,24 +750,12 @@
 
 // eligibleForNewSuccessor returns true if the vertex is eligible to have a new successor.
 func (v *ChallengeVertex) eligibleForNewSuccessor() bool {
-<<<<<<< HEAD
-	return v.PresumptiveSuccessor == nil || v.PresumptiveSuccessor.psTimer.Get() <= v.challenge.rootAssertion.chain.challengePeriod
-=======
 	return v.PresumptiveSuccessor.IsNone() ||
 		v.PresumptiveSuccessor.Unwrap().psTimer.Get() <= v.challenge.Unwrap().rootAssertion.Unwrap().chain.challengePeriod
->>>>>>> 99aeb0a5
 }
 
 // maybeNewPresumptiveSuccessor updates the presumptive successor if the given vertex is eligible.
 func (v *ChallengeVertex) maybeNewPresumptiveSuccessor(succ *ChallengeVertex) {
-<<<<<<< HEAD
-	if v.PresumptiveSuccessor != nil && succ.Commitment.Height < v.PresumptiveSuccessor.Commitment.Height {
-		v.PresumptiveSuccessor.psTimer.Stop()
-		v.PresumptiveSuccessor = nil
-	}
-	if v.PresumptiveSuccessor == nil {
-		v.PresumptiveSuccessor = succ
-=======
 	if !v.PresumptiveSuccessor.IsNone() &&
 		succ.Commitment.Height < v.PresumptiveSuccessor.Unwrap().Commitment.Height {
 		v.PresumptiveSuccessor.Unwrap().psTimer.Stop()
@@ -830,18 +764,13 @@
 
 	if v.PresumptiveSuccessor.IsNone() {
 		v.PresumptiveSuccessor = util.Some(succ)
->>>>>>> 99aeb0a5
 		succ.psTimer.Start()
 	}
 }
 
 // IsPresumptiveSuccessor returns true if the vertex is the presumptive successor of its parent.
 func (v *ChallengeVertex) IsPresumptiveSuccessor() bool {
-<<<<<<< HEAD
-	return v.Prev == nil || v.Prev.PresumptiveSuccessor == v
-=======
 	return v.Prev.IsNone() || v.Prev.Unwrap().PresumptiveSuccessor.Unwrap() == v
->>>>>>> 99aeb0a5
 }
 
 // requiredBisectionHeight returns the height of the history commitment that must be bisectioned to prove the vertex.
@@ -875,20 +804,12 @@
 	v.psTimer.Stop()
 	newVertex := &ChallengeVertex{
 		challenge:            v.challenge,
-<<<<<<< HEAD
-		SequenceNum:          v.challenge.nextSequenceNum,
-=======
 		SequenceNum:          v.challenge.Unwrap().nextSequenceNum,
->>>>>>> 99aeb0a5
 		Validator:            validator,
 		isLeaf:               false,
 		Commitment:           history,
 		Prev:                 v.Prev,
-<<<<<<< HEAD
-		PresumptiveSuccessor: nil,
-=======
 		PresumptiveSuccessor: util.None[*ChallengeVertex](),
->>>>>>> 99aeb0a5
 		psTimer:              v.psTimer.Clone(),
 	}
 	newVertex.challenge.Unwrap().nextSequenceNum++
@@ -902,11 +823,7 @@
 		FromSequenceNum: v.SequenceNum,
 		SequenceNum:     newVertex.SequenceNum,
 		History:         newVertex.Commitment,
-<<<<<<< HEAD
-		BecomesPS:       newVertex.Prev.PresumptiveSuccessor == newVertex,
-=======
 		BecomesPS:       newVertex.Prev.Unwrap().PresumptiveSuccessor.Unwrap() == newVertex,
->>>>>>> 99aeb0a5
 		Validator:       validator,
 	})
 	commitHash := CommitHash(newVertex.challenge.Unwrap().rootAssertion.Unwrap().StateCommitment.Hash())
@@ -934,17 +851,13 @@
 		return err
 	}
 
-	v.Prev = util.Some[*ChallengeVertex](mergingTo)
+	v.Prev = util.Some(mergingTo)
 	mergingTo.psTimer.Add(v.psTimer.Get())
 	mergingTo.maybeNewPresumptiveSuccessor(v)
 	v.challenge.Unwrap().rootAssertion.Unwrap().chain.challengesFeed.Append(&ChallengeMergeEvent{
 		DeeperSequenceNum:    v.SequenceNum,
 		ShallowerSequenceNum: mergingTo.SequenceNum,
-<<<<<<< HEAD
-		BecomesPS:            mergingTo.PresumptiveSuccessor == v,
-=======
 		BecomesPS:            mergingTo.PresumptiveSuccessor.Unwrap() == v,
->>>>>>> 99aeb0a5
 		History:              mergingTo.Commitment,
 		Validator:            validator,
 	})
