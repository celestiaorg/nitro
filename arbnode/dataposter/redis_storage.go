// Copyright 2021-2022, Offchain Labs, Inc.
// For license information, see https://github.com/nitro/blob/master/LICENSE

package dataposter

import (
	"bytes"
	"context"
	"errors"
	"fmt"

	"github.com/ethereum/go-ethereum/rlp"
	"github.com/go-redis/redis/v8"
	"github.com/offchainlabs/nitro/util/signature"
)

// RedisStorage requires that Item is RLP encodable/decodable
type RedisStorage[Item any] struct {
	client redis.UniversalClient
	signer *signature.SimpleHmac
	key    string
}

func NewRedisStorage[Item any](client redis.UniversalClient, key string, signerConf *signature.SimpleHmacConfig) (*RedisStorage[Item], error) {
	signer, err := signature.NewSimpleHmac(signerConf)
	if err != nil {
		return nil, err
	}
	return &RedisStorage[Item]{client, signer, key}, nil
}

func joinHmacMsg(msg []byte, sig []byte) ([]byte, error) {
	if len(sig) != 32 {
		return nil, errors.New("signature is wrong length")
	}
	return append(sig, msg...), nil
}

func (s *RedisStorage[Item]) peelVerifySignature(data []byte) ([]byte, error) {
	if len(data) < 32 {
		return nil, errors.New("data is too short to contain message signature")
	}

	err := s.signer.VerifySignature(data[:32], data[32:])
	if err != nil {
		return nil, err
	}
	return data[32:], nil
}

func (s *RedisStorage[Item]) GetContents(ctx context.Context, startingIndex uint64, maxResults uint64) ([]*Item, error) {
	query := redis.ZRangeArgs{
		Key:     s.key,
		ByScore: true,
		Start:   startingIndex,
		Stop:    startingIndex + maxResults - 1,
	}
	itemStrings, err := s.client.ZRangeArgs(ctx, query).Result()
	if err != nil {
		return nil, err
	}
	var items []*Item
	for _, itemString := range itemStrings {
		var item Item
		data, err := s.peelVerifySignature([]byte(itemString))
		if err != nil {
			return nil, err
		}
		err = rlp.DecodeBytes(data, &item)
		if err != nil {
			return nil, err
		}
		items = append(items, &item)
	}
	return items, nil
}

func (s *RedisStorage[Item]) GetLast(ctx context.Context) (*Item, error) {
	query := redis.ZRangeArgs{
		Key:   s.key,
		Start: 0,
		Stop:  0,
		Rev:   true,
	}
	itemStrings, err := s.client.ZRangeArgs(ctx, query).Result()
	if err != nil {
		return nil, err
	}
	if len(itemStrings) > 1 {
		return nil, fmt.Errorf("expected only one return value for GetLast but got %v", len(itemStrings))
	}
	var ret *Item
	if len(itemStrings) > 0 {
		var item Item
		data, err := s.peelVerifySignature([]byte(itemStrings[0]))
		if err != nil {
			return nil, err
		}
		err = rlp.DecodeBytes(data, &item)
		if err != nil {
			return nil, err
		}
		ret = &item
	}
	return ret, nil
}

func (s *RedisStorage[Item]) Prune(ctx context.Context, keepStartingAt uint64) error {
	if keepStartingAt > 0 {
		return s.client.ZRemRangeByScore(ctx, s.key, "-inf", fmt.Sprintf("%v", keepStartingAt-1)).Err()
	}
	return nil
}

var ErrStorageRace = errors.New("storage race error")

func (s *RedisStorage[Item]) Put(ctx context.Context, index uint64, prevItem *Item, newItem *Item) error {
	if newItem == nil {
		return fmt.Errorf("tried to insert nil item at index %v", index)
	}
	action := func(tx *redis.Tx) error {
		query := redis.ZRangeArgs{
			Key:     s.key,
			ByScore: true,
			Start:   index,
			Stop:    index,
		}
		haveItems, err := s.client.ZRangeArgs(ctx, query).Result()
		if err != nil {
			return err
		}
		pipe := tx.TxPipeline()
		if len(haveItems) == 0 {
			if prevItem != nil {
				return fmt.Errorf("%w: tried to replace item at index %v but no item exists there", ErrStorageRace, index)
			}
		} else if len(haveItems) == 1 {
			if prevItem == nil {
				return fmt.Errorf("%w: tried to insert new item at index %v but an item exists there", ErrStorageRace, index)
			}
			verifiedItem, err := s.peelVerifySignature([]byte(haveItems[0]))
			if err != nil {
				return fmt.Errorf("failed to validate item already in redis at index%v: %w", index, err)
			}
			prevItemEncoded, err := rlp.EncodeToBytes(prevItem)
			if err != nil {
				return err
			}
			if !bytes.Equal(verifiedItem, prevItemEncoded) {
				return fmt.Errorf("%w: replacing different item than expected at index %v", ErrStorageRace, index)
			}
			err = pipe.ZRem(ctx, s.key, haveItems[0]).Err()
			if err != nil {
				return err
			}
		} else {
			return fmt.Errorf("expected only one return value for Put but got %v", len(haveItems))
		}
		newItemEncoded, err := rlp.EncodeToBytes(*newItem)
		if err != nil {
			return err
		}
		sig, err := s.signer.SignMessage(newItemEncoded)
		if err != nil {
			return err
		}
		signedItem, err := joinHmacMsg(newItemEncoded, sig)
		if err != nil {
			return err
		}
		err = pipe.ZAdd(ctx, s.key, &redis.Z{
			Score:  float64(index),
			Member: string(signedItem),
		}).Err()
		if err != nil {
			return err
		}
		_, err = pipe.Exec(ctx)
		if errors.Is(err, redis.TxFailedErr) {
			// Unfortunately, we can't wrap two errors.
			//nolint:errorlint
<<<<<<< HEAD
			err = fmt.Errorf("%w: %v", StorageRaceErr, err.Error())
=======
			err = fmt.Errorf("%w: %v", ErrStorageRace, err.Error())
>>>>>>> 9028e144
		}
		return err
	}
	// WATCH works with sorted sets: https://redis.io/docs/manual/transactions/#using-watch-to-implement-zpop
	return s.client.Watch(ctx, action, s.key)
}<|MERGE_RESOLUTION|>--- conflicted
+++ resolved
@@ -179,11 +179,7 @@
 		if errors.Is(err, redis.TxFailedErr) {
 			// Unfortunately, we can't wrap two errors.
 			//nolint:errorlint
-<<<<<<< HEAD
-			err = fmt.Errorf("%w: %v", StorageRaceErr, err.Error())
-=======
 			err = fmt.Errorf("%w: %v", ErrStorageRace, err.Error())
->>>>>>> 9028e144
 		}
 		return err
 	}
