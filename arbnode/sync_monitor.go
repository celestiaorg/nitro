--- conflicted
+++ resolved
@@ -31,7 +31,6 @@
 }
 
 type SyncMonitorConfig struct {
-<<<<<<< HEAD
 	MsgLag time.Duration `koanf:"msg-lag"`
 }
 
@@ -45,29 +44,8 @@
 
 func SyncMonitorConfigAddOptions(prefix string, f *flag.FlagSet) {
 	f.Duration(prefix+".msg-lag", DefaultSyncMonitorConfig.MsgLag, "allowed msg lag while still considered in sync")
-=======
-	BlockBuildLag                       uint64 `koanf:"block-build-lag"`
-	BlockBuildSequencerInboxLag         uint64 `koanf:"block-build-sequencer-inbox-lag"`
-	CoordinatorMsgLag                   uint64 `koanf:"coordinator-msg-lag"`
-	SafeBlockWaitForBlockValidator      bool   `koanf:"safe-block-wait-for-block-validator"`
-	FinalizedBlockWaitForBlockValidator bool   `koanf:"finalized-block-wait-for-block-validator"`
-}
-
-var DefaultSyncMonitorConfig = SyncMonitorConfig{
-	BlockBuildLag:                       20,
-	BlockBuildSequencerInboxLag:         0,
-	CoordinatorMsgLag:                   15,
-	SafeBlockWaitForBlockValidator:      false,
-	FinalizedBlockWaitForBlockValidator: false,
-}
-
-func SyncMonitorConfigAddOptions(prefix string, f *flag.FlagSet) {
-	f.Uint64(prefix+".block-build-lag", DefaultSyncMonitorConfig.BlockBuildLag, "allowed lag between messages read and blocks built")
-	f.Uint64(prefix+".block-build-sequencer-inbox-lag", DefaultSyncMonitorConfig.BlockBuildSequencerInboxLag, "allowed lag between messages read from sequencer inbox and blocks built")
-	f.Uint64(prefix+".coordinator-msg-lag", DefaultSyncMonitorConfig.CoordinatorMsgLag, "allowed lag between local and remote messages")
 	f.Bool(prefix+".safe-block-wait-for-block-validator", DefaultSyncMonitorConfig.SafeBlockWaitForBlockValidator, "wait for block validator to complete before returning safe block number")
 	f.Bool(prefix+".finalized-block-wait-for-block-validator", DefaultSyncMonitorConfig.FinalizedBlockWaitForBlockValidator, "wait for block validator to complete before returning finalized block number")
->>>>>>> f8a598c5
 }
 
 func (s *SyncMonitor) Initialize(inboxReader *InboxReader, txStreamer *TransactionStreamer, coordinator *SeqCoordinator) {
@@ -197,7 +175,6 @@
 	return res
 }
 
-<<<<<<< HEAD
 func (s *SyncMonitor) Start(ctx_in context.Context) {
 	s.StopWaiter.Start(ctx_in, s)
 	s.CallIteratively(s.updateSyncTarget)
@@ -206,40 +183,6 @@
 func (s *SyncMonitor) Synced() bool {
 	if !s.initialized {
 		return false
-=======
-func (s *SyncMonitor) SafeBlockNumber(ctx context.Context) (uint64, error) {
-	if s.inboxReader == nil || !s.initialized {
-		return 0, errors.New("not set up for safeblock")
-	}
-	msg, err := s.inboxReader.GetSafeMsgCount(ctx)
-	if err != nil {
-		return 0, err
-	}
-	// If SafeBlockWaitForBlockValidator is true, we want to wait for the block validator to finish
-	if s.config.SafeBlockWaitForBlockValidator {
-		latestValidatedCount, err := s.getLatestValidatedCount()
-		if err != nil {
-			return 0, err
-		}
-		if msg > latestValidatedCount {
-			msg = latestValidatedCount
-		}
-	}
-	block := s.exec.MessageIndexToBlockNumber(msg - 1)
-	return block, nil
-}
-
-func (s *SyncMonitor) getLatestValidatedCount() (arbutil.MessageIndex, error) {
-	if s.txStreamer.validator == nil {
-		return 0, errors.New("validator not set up")
-	}
-	return s.txStreamer.validator.GetValidated(), nil
-}
-
-func (s *SyncMonitor) FinalizedBlockNumber(ctx context.Context) (uint64, error) {
-	if s.inboxReader == nil || !s.initialized {
-		return 0, errors.New("not set up for safeblock")
->>>>>>> f8a598c5
 	}
 	if !s.Started() {
 		return false
@@ -250,22 +193,6 @@
 	if err != nil {
 		return false
 	}
-<<<<<<< HEAD
-=======
-	// If FinalizedBlockWaitForBlockValidator is true, we want to wait for the block validator to finish
-	if s.config.FinalizedBlockWaitForBlockValidator {
-		latestValidatedCount, err := s.getLatestValidatedCount()
-		if err != nil {
-			return 0, err
-		}
-		if msg > latestValidatedCount {
-			msg = latestValidatedCount
-		}
-	}
-	block := s.exec.MessageIndexToBlockNumber(msg - 1)
-	return block, nil
-}
->>>>>>> f8a598c5
 
 	if syncTarget > msgCount {
 		return false
