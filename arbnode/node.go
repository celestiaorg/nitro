// Copyright 2021-2022, Offchain Labs, Inc.
// For license information, see https://github.com/nitro/blob/master/LICENSE

package arbnode

import (
	"context"
	"encoding/binary"
	"errors"
	"fmt"
	"math/big"
	"time"

	flag "github.com/spf13/pflag"

	"github.com/ethereum/go-ethereum/accounts/abi/bind"
	"github.com/ethereum/go-ethereum/arbitrum"
	"github.com/ethereum/go-ethereum/common"
	"github.com/ethereum/go-ethereum/core"
	"github.com/ethereum/go-ethereum/core/rawdb"
	"github.com/ethereum/go-ethereum/core/types"
	"github.com/ethereum/go-ethereum/crypto"
	"github.com/ethereum/go-ethereum/eth"
	"github.com/ethereum/go-ethereum/ethdb"
	"github.com/ethereum/go-ethereum/log"
	"github.com/ethereum/go-ethereum/node"
	"github.com/ethereum/go-ethereum/params"
	"github.com/ethereum/go-ethereum/rpc"

	"github.com/offchainlabs/nitro/arbnode/execution"
	"github.com/offchainlabs/nitro/arbnode/resourcemanager"
	"github.com/offchainlabs/nitro/arbutil"
	"github.com/offchainlabs/nitro/broadcastclient"
	"github.com/offchainlabs/nitro/broadcastclients"
	"github.com/offchainlabs/nitro/broadcaster"
	"github.com/offchainlabs/nitro/cmd/chaininfo"
	"github.com/offchainlabs/nitro/das"
	"github.com/offchainlabs/nitro/solgen/go/bridgegen"
	"github.com/offchainlabs/nitro/solgen/go/challengegen"
	"github.com/offchainlabs/nitro/solgen/go/ospgen"
	"github.com/offchainlabs/nitro/solgen/go/rollupgen"
	"github.com/offchainlabs/nitro/staker"
	"github.com/offchainlabs/nitro/util/contracts"
	"github.com/offchainlabs/nitro/util/headerreader"
	"github.com/offchainlabs/nitro/util/signature"
	"github.com/offchainlabs/nitro/wsbroadcastserver"
)

func andTxSucceeded(ctx context.Context, l1Reader *headerreader.HeaderReader, tx *types.Transaction, err error) error {
	if err != nil {
		return fmt.Errorf("error submitting tx: %w", err)
	}
	_, err = l1Reader.WaitForTxApproval(ctx, tx)
	if err != nil {
		return fmt.Errorf("error executing tx: %w", err)
	}
	return nil
}

func deployBridgeCreator(ctx context.Context, l1Reader *headerreader.HeaderReader, auth *bind.TransactOpts) (common.Address, error) {
	client := l1Reader.Client()
	bridgeTemplate, tx, _, err := bridgegen.DeployBridge(auth, client)
	err = andTxSucceeded(ctx, l1Reader, tx, err)
	if err != nil {
		return common.Address{}, fmt.Errorf("bridge deploy error: %w", err)
	}

	seqInboxTemplate, tx, _, err := bridgegen.DeploySequencerInbox(auth, client)
	err = andTxSucceeded(ctx, l1Reader, tx, err)
	if err != nil {
		return common.Address{}, fmt.Errorf("sequencer inbox deploy error: %w", err)
	}

	inboxTemplate, tx, _, err := bridgegen.DeployInbox(auth, client)
	err = andTxSucceeded(ctx, l1Reader, tx, err)
	if err != nil {
		return common.Address{}, fmt.Errorf("inbox deploy error: %w", err)
	}

	rollupEventBridgeTemplate, tx, _, err := rollupgen.DeployRollupEventInbox(auth, client)
	err = andTxSucceeded(ctx, l1Reader, tx, err)
	if err != nil {
		return common.Address{}, fmt.Errorf("rollup event bridge deploy error: %w", err)
	}

	outboxTemplate, tx, _, err := bridgegen.DeployOutbox(auth, client)
	err = andTxSucceeded(ctx, l1Reader, tx, err)
	if err != nil {
		return common.Address{}, fmt.Errorf("outbox deploy error: %w", err)
	}

	bridgeCreatorAddr, tx, bridgeCreator, err := rollupgen.DeployBridgeCreator(auth, client)
	err = andTxSucceeded(ctx, l1Reader, tx, err)
	if err != nil {
		return common.Address{}, fmt.Errorf("bridge creator deploy error: %w", err)
	}

	tx, err = bridgeCreator.UpdateTemplates(auth, bridgeTemplate, seqInboxTemplate, inboxTemplate, rollupEventBridgeTemplate, outboxTemplate)
	err = andTxSucceeded(ctx, l1Reader, tx, err)
	if err != nil {
		return common.Address{}, fmt.Errorf("bridge creator update templates error: %w", err)
	}

	return bridgeCreatorAddr, nil
}

func deployChallengeFactory(ctx context.Context, l1Reader *headerreader.HeaderReader, auth *bind.TransactOpts) (common.Address, common.Address, error) {
	client := l1Reader.Client()
	osp0, tx, _, err := ospgen.DeployOneStepProver0(auth, client)
	err = andTxSucceeded(ctx, l1Reader, tx, err)
	if err != nil {
		return common.Address{}, common.Address{}, fmt.Errorf("osp0 deploy error: %w", err)
	}

	ospMem, _, _, err := ospgen.DeployOneStepProverMemory(auth, client)
	err = andTxSucceeded(ctx, l1Reader, tx, err)
	if err != nil {
		return common.Address{}, common.Address{}, fmt.Errorf("ospMemory deploy error: %w", err)
	}

	ospMath, _, _, err := ospgen.DeployOneStepProverMath(auth, client)
	err = andTxSucceeded(ctx, l1Reader, tx, err)
	if err != nil {
		return common.Address{}, common.Address{}, fmt.Errorf("ospMath deploy error: %w", err)
	}

	ospHostIo, _, _, err := ospgen.DeployOneStepProverHostIo(auth, client)
	err = andTxSucceeded(ctx, l1Reader, tx, err)
	if err != nil {
		return common.Address{}, common.Address{}, fmt.Errorf("ospHostIo deploy error: %w", err)
	}

	ospEntryAddr, tx, _, err := ospgen.DeployOneStepProofEntry(auth, client, osp0, ospMem, ospMath, ospHostIo)
	err = andTxSucceeded(ctx, l1Reader, tx, err)
	if err != nil {
		return common.Address{}, common.Address{}, fmt.Errorf("ospEntry deploy error: %w", err)
	}

	challengeManagerAddr, tx, _, err := challengegen.DeployChallengeManager(auth, client)
	err = andTxSucceeded(ctx, l1Reader, tx, err)
	if err != nil {
		return common.Address{}, common.Address{}, fmt.Errorf("ospEntry deploy error: %w", err)
	}

	return ospEntryAddr, challengeManagerAddr, nil
}

func deployRollupCreator(ctx context.Context, l1Reader *headerreader.HeaderReader, auth *bind.TransactOpts) (*rollupgen.RollupCreator, common.Address, common.Address, common.Address, error) {
	bridgeCreator, err := deployBridgeCreator(ctx, l1Reader, auth)
	if err != nil {
		return nil, common.Address{}, common.Address{}, common.Address{}, err
	}

	ospEntryAddr, challengeManagerAddr, err := deployChallengeFactory(ctx, l1Reader, auth)
	if err != nil {
		return nil, common.Address{}, common.Address{}, common.Address{}, err
	}

	rollupAdminLogic, tx, _, err := rollupgen.DeployRollupAdminLogic(auth, l1Reader.Client())
	err = andTxSucceeded(ctx, l1Reader, tx, err)
	if err != nil {
		return nil, common.Address{}, common.Address{}, common.Address{}, fmt.Errorf("rollup admin logic deploy error: %w", err)
	}

	rollupUserLogic, tx, _, err := rollupgen.DeployRollupUserLogic(auth, l1Reader.Client())
	err = andTxSucceeded(ctx, l1Reader, tx, err)
	if err != nil {
		return nil, common.Address{}, common.Address{}, common.Address{}, fmt.Errorf("rollup user logic deploy error: %w", err)
	}

	rollupCreatorAddress, tx, rollupCreator, err := rollupgen.DeployRollupCreator(auth, l1Reader.Client())
	err = andTxSucceeded(ctx, l1Reader, tx, err)
	if err != nil {
		return nil, common.Address{}, common.Address{}, common.Address{}, fmt.Errorf("rollup creator deploy error: %w", err)
	}

	validatorUtils, tx, _, err := rollupgen.DeployValidatorUtils(auth, l1Reader.Client())
	err = andTxSucceeded(ctx, l1Reader, tx, err)
	if err != nil {
		return nil, common.Address{}, common.Address{}, common.Address{}, fmt.Errorf("validator utils deploy error: %w", err)
	}

	validatorWalletCreator, tx, _, err := rollupgen.DeployValidatorWalletCreator(auth, l1Reader.Client())
	err = andTxSucceeded(ctx, l1Reader, tx, err)
	if err != nil {
		return nil, common.Address{}, common.Address{}, common.Address{}, fmt.Errorf("validator wallet creator deploy error: %w", err)
	}

	tx, err = rollupCreator.SetTemplates(
		auth,
		bridgeCreator,
		ospEntryAddr,
		challengeManagerAddr,
		rollupAdminLogic,
		rollupUserLogic,
		validatorUtils,
		validatorWalletCreator,
	)
	err = andTxSucceeded(ctx, l1Reader, tx, err)
	if err != nil {
		return nil, common.Address{}, common.Address{}, common.Address{}, fmt.Errorf("rollup set template error: %w", err)
	}

	return rollupCreator, rollupCreatorAddress, validatorUtils, validatorWalletCreator, nil
}

func GenerateRollupConfig(prod bool, wasmModuleRoot common.Hash, rollupOwner common.Address, chainConfig *params.ChainConfig, serializedChainConfig []byte, loserStakeEscrow common.Address) rollupgen.Config {
	var confirmPeriod uint64
	if prod {
		confirmPeriod = 45818
	} else {
		confirmPeriod = 20
	}
	return rollupgen.Config{
		ConfirmPeriodBlocks:      confirmPeriod,
		ExtraChallengeTimeBlocks: 200,
		StakeToken:               common.Address{},
		BaseStake:                big.NewInt(params.Ether),
		WasmModuleRoot:           wasmModuleRoot,
		Owner:                    rollupOwner,
		LoserStakeEscrow:         loserStakeEscrow,
		ChainId:                  chainConfig.ChainID,
		// TODO could the ChainConfig be just []byte?
		ChainConfig: string(serializedChainConfig),
		SequencerInboxMaxTimeVariation: rollupgen.ISequencerInboxMaxTimeVariation{
			DelayBlocks:   big.NewInt(60 * 60 * 24 / 15),
			FutureBlocks:  big.NewInt(12),
			DelaySeconds:  big.NewInt(60 * 60 * 24),
			FutureSeconds: big.NewInt(60 * 60),
		},
	}
}

func DeployOnL1(ctx context.Context, l1client arbutil.L1Interface, deployAuth *bind.TransactOpts, sequencer common.Address, authorizeValidators uint64, readerConfig headerreader.ConfigFetcher, config rollupgen.Config) (*chaininfo.RollupAddresses, error) {
	l1Reader, err := headerreader.New(ctx, l1client, readerConfig)
	if err != nil {
		return nil, err
	}
	l1Reader.Start(ctx)
	defer l1Reader.StopAndWait()

	if config.WasmModuleRoot == (common.Hash{}) {
		return nil, errors.New("no machine specified")
	}

	rollupCreator, _, validatorUtils, validatorWalletCreator, err := deployRollupCreator(ctx, l1Reader, deployAuth)
	if err != nil {
		return nil, fmt.Errorf("error deploying rollup creator: %w", err)
	}

	tx, err := rollupCreator.CreateRollup(
		deployAuth,
		config,
	)
	if err != nil {
		return nil, fmt.Errorf("error submitting create rollup tx: %w", err)
	}
	receipt, err := l1Reader.WaitForTxApproval(ctx, tx)
	if err != nil {
		return nil, fmt.Errorf("error executing create rollup tx: %w", err)
	}
	info, err := rollupCreator.ParseRollupCreated(*receipt.Logs[len(receipt.Logs)-1])
	if err != nil {
		return nil, fmt.Errorf("error parsing rollup created log: %w", err)
	}

	sequencerInbox, err := bridgegen.NewSequencerInbox(info.SequencerInbox, l1client)
	if err != nil {
		return nil, fmt.Errorf("error getting sequencer inbox: %w", err)
	}

	// if a zero sequencer address is specified, don't authorize any sequencers
	if sequencer != (common.Address{}) {
		tx, err = sequencerInbox.SetIsBatchPoster(deployAuth, sequencer, true)
		err = andTxSucceeded(ctx, l1Reader, tx, err)
		if err != nil {
			return nil, fmt.Errorf("error setting is batch poster: %w", err)
		}
	}

	var allowValidators []bool
	var validatorAddrs []common.Address
	for i := uint64(1); i <= authorizeValidators; i++ {
		validatorAddrs = append(validatorAddrs, crypto.CreateAddress(validatorWalletCreator, i))
		allowValidators = append(allowValidators, true)
	}
	if len(validatorAddrs) > 0 {
		rollup, err := rollupgen.NewRollupAdminLogic(info.RollupAddress, l1client)
		if err != nil {
			return nil, fmt.Errorf("error getting rollup admin: %w", err)
		}
		tx, err = rollup.SetValidator(deployAuth, validatorAddrs, allowValidators)
		err = andTxSucceeded(ctx, l1Reader, tx, err)
		if err != nil {
			return nil, fmt.Errorf("error setting validator: %w", err)
		}
	}

	return &chaininfo.RollupAddresses{
		Bridge:                 info.Bridge,
		Inbox:                  info.InboxAddress,
		SequencerInbox:         info.SequencerInbox,
		DeployedAt:             receipt.BlockNumber.Uint64(),
		Rollup:                 info.RollupAddress,
		ValidatorUtils:         validatorUtils,
		ValidatorWalletCreator: validatorWalletCreator,
	}, nil
}

type Config struct {
<<<<<<< HEAD
	RPC                  arbitrum.Config                  `koanf:"rpc"`
	Sequencer            execution.SequencerConfig        `koanf:"sequencer" reload:"hot"`
	L1Reader             headerreader.Config              `koanf:"parent-chain-reader" reload:"hot"`
	InboxReader          InboxReaderConfig                `koanf:"inbox-reader" reload:"hot"`
	DelayedSequencer     DelayedSequencerConfig           `koanf:"delayed-sequencer" reload:"hot"`
	BatchPoster          BatchPosterConfig                `koanf:"batch-poster" reload:"hot"`
	MessagePruner        MessagePrunerConfig              `koanf:"message-pruner" reload:"hot"`
	ForwardingTargetImpl string                           `koanf:"forwarding-target"`
	Forwarder            execution.ForwarderConfig        `koanf:"forwarder"`
	TxPreChecker         execution.TxPreCheckerConfig     `koanf:"tx-pre-checker" reload:"hot"`
	BlockValidator       staker.BlockValidatorConfig      `koanf:"block-validator" reload:"hot"`
	RecordingDB          arbitrum.RecordingDatabaseConfig `koanf:"recording-database"`
	Feed                 broadcastclient.FeedConfig       `koanf:"feed" reload:"hot"`
	Staker               staker.L1ValidatorConfig         `koanf:"staker"`
	SeqCoordinator       SeqCoordinatorConfig             `koanf:"seq-coordinator"`
	DataAvailability     das.DataAvailabilityConfig       `koanf:"data-availability"`
	SyncMonitor          SyncMonitorConfig                `koanf:"sync-monitor"`
	Dangerous            DangerousConfig                  `koanf:"dangerous"`
	Caching              execution.CachingConfig          `koanf:"caching"`
	Archive              bool                             `koanf:"archive"`
	TxLookupLimit        uint64                           `koanf:"tx-lookup-limit"`
	TransactionStreamer  TransactionStreamerConfig        `koanf:"transaction-streamer" reload:"hot"`
	Maintenance          MaintenanceConfig                `koanf:"maintenance" reload:"hot"`
=======
	RPC                  arbitrum.Config              `koanf:"rpc"`
	Sequencer            execution.SequencerConfig    `koanf:"sequencer" reload:"hot"`
	L1Reader             headerreader.Config          `koanf:"parent-chain-reader" reload:"hot"`
	InboxReader          InboxReaderConfig            `koanf:"inbox-reader" reload:"hot"`
	DelayedSequencer     DelayedSequencerConfig       `koanf:"delayed-sequencer" reload:"hot"`
	BatchPoster          BatchPosterConfig            `koanf:"batch-poster" reload:"hot"`
	MessagePruner        MessagePrunerConfig          `koanf:"message-pruner" reload:"hot"`
	ForwardingTargetImpl string                       `koanf:"forwarding-target"`
	Forwarder            execution.ForwarderConfig    `koanf:"forwarder"`
	TxPreChecker         execution.TxPreCheckerConfig `koanf:"tx-pre-checker" reload:"hot"`
	BlockValidator       staker.BlockValidatorConfig  `koanf:"block-validator" reload:"hot"`
	Feed                 broadcastclient.FeedConfig   `koanf:"feed" reload:"hot"`
	Staker               staker.L1ValidatorConfig     `koanf:"staker"`
	SeqCoordinator       SeqCoordinatorConfig         `koanf:"seq-coordinator"`
	DataAvailability     das.DataAvailabilityConfig   `koanf:"data-availability"`
	SyncMonitor          SyncMonitorConfig            `koanf:"sync-monitor"`
	Dangerous            DangerousConfig              `koanf:"dangerous"`
	Caching              execution.CachingConfig      `koanf:"caching"`
	Archive              bool                         `koanf:"archive"`
	TxLookupLimit        uint64                       `koanf:"tx-lookup-limit"`
	TransactionStreamer  TransactionStreamerConfig    `koanf:"transaction-streamer" reload:"hot"`
	Maintenance          MaintenanceConfig            `koanf:"maintenance" reload:"hot"`
	ResourceManagement   resourcemanager.Config       `koanf:"resource-mgmt" reload:"hot"`
>>>>>>> c041e98e
}

func (c *Config) Validate() error {
	if c.L1Reader.Enable && c.Sequencer.Enable && !c.DelayedSequencer.Enable {
		log.Warn("delayed sequencer is not enabled, despite sequencer and l1 reader being enabled")
	}
	if c.DelayedSequencer.Enable && !c.Sequencer.Enable {
		return errors.New("cannot enable delayed sequencer without enabling sequencer")
	}
	if err := c.Sequencer.Validate(); err != nil {
		return err
	}
	if err := c.BlockValidator.Validate(); err != nil {
		return err
	}
	if err := c.Maintenance.Validate(); err != nil {
		return err
	}
	if err := c.InboxReader.Validate(); err != nil {
		return err
	}
	if err := c.BatchPoster.Validate(); err != nil {
		return err
	}
	if err := c.Feed.Validate(); err != nil {
		return err
	}
	if err := c.Staker.Validate(); err != nil {
		return err
	}
	return nil
}

func (c *Config) ForwardingTarget() string {
	if c.ForwardingTargetImpl == "null" {
		return ""
	}

	return c.ForwardingTargetImpl
}

func (c *Config) ValidatorRequired() bool {
	if c.BlockValidator.Enable {
		return true
	}
	if c.Staker.Enable {
		return c.Staker.ValidatorRequired()
	}
	return false
}

func ConfigAddOptions(prefix string, f *flag.FlagSet, feedInputEnable bool, feedOutputEnable bool) {
	arbitrum.ConfigAddOptions(prefix+".rpc", f)
	execution.SequencerConfigAddOptions(prefix+".sequencer", f)
	headerreader.AddOptions(prefix+".parent-chain-reader", f)
	InboxReaderConfigAddOptions(prefix+".inbox-reader", f)
	DelayedSequencerConfigAddOptions(prefix+".delayed-sequencer", f)
	BatchPosterConfigAddOptions(prefix+".batch-poster", f)
	MessagePrunerConfigAddOptions(prefix+".message-pruner", f)
	f.String(prefix+".forwarding-target", ConfigDefault.ForwardingTargetImpl, "transaction forwarding target URL, or \"null\" to disable forwarding (iff not sequencer)")
	execution.AddOptionsForNodeForwarderConfig(prefix+".forwarder", f)
	execution.TxPreCheckerConfigAddOptions(prefix+".tx-pre-checker", f)
	staker.BlockValidatorConfigAddOptions(prefix+".block-validator", f)
	arbitrum.RecordingDatabaseConfigAddOptions(prefix+".recording-database", f)
	broadcastclient.FeedConfigAddOptions(prefix+".feed", f, feedInputEnable, feedOutputEnable)
	staker.L1ValidatorConfigAddOptions(prefix+".staker", f)
	SeqCoordinatorConfigAddOptions(prefix+".seq-coordinator", f)
	das.DataAvailabilityConfigAddNodeOptions(prefix+".data-availability", f)
	SyncMonitorConfigAddOptions(prefix+".sync-monitor", f)
	DangerousConfigAddOptions(prefix+".dangerous", f)
	execution.CachingConfigAddOptions(prefix+".caching", f)
	f.Uint64(prefix+".tx-lookup-limit", ConfigDefault.TxLookupLimit, "retain the ability to lookup transactions by hash for the past N blocks (0 = all blocks)")
	TransactionStreamerConfigAddOptions(prefix+".transaction-streamer", f)
	MaintenanceConfigAddOptions(prefix+".maintenance", f)
	resourcemanager.ConfigAddOptions(prefix+".resource-mgmt", f)

	archiveMsg := fmt.Sprintf("retain past block state (deprecated, please use %v.caching.archive)", prefix)
	f.Bool(prefix+".archive", ConfigDefault.Archive, archiveMsg)
}

var ConfigDefault = Config{
	RPC:                  arbitrum.DefaultConfig,
	Sequencer:            execution.DefaultSequencerConfig,
	L1Reader:             headerreader.DefaultConfig,
	InboxReader:          DefaultInboxReaderConfig,
	DelayedSequencer:     DefaultDelayedSequencerConfig,
	BatchPoster:          DefaultBatchPosterConfig,
	MessagePruner:        DefaultMessagePrunerConfig,
	ForwardingTargetImpl: "",
	TxPreChecker:         execution.DefaultTxPreCheckerConfig,
	BlockValidator:       staker.DefaultBlockValidatorConfig,
	RecordingDB:          arbitrum.DefaultRecordingDatabaseConfig,
	Feed:                 broadcastclient.FeedConfigDefault,
	Staker:               staker.DefaultL1ValidatorConfig,
	SeqCoordinator:       DefaultSeqCoordinatorConfig,
	DataAvailability:     das.DefaultDataAvailabilityConfig,
	SyncMonitor:          DefaultSyncMonitorConfig,
	Dangerous:            DefaultDangerousConfig,
	Archive:              false,
	TxLookupLimit:        126_230_400, // 1 year at 4 blocks per second
	Caching:              execution.DefaultCachingConfig,
	TransactionStreamer:  DefaultTransactionStreamerConfig,
	ResourceManagement:   resourcemanager.DefaultConfig,
}

func ConfigDefaultL1Test() *Config {
	config := ConfigDefaultL1NonSequencerTest()
	config.Sequencer = execution.TestSequencerConfig
	config.DelayedSequencer = TestDelayedSequencerConfig
	config.BatchPoster = TestBatchPosterConfig
	config.SeqCoordinator = TestSeqCoordinatorConfig

	return config
}

func ConfigDefaultL1NonSequencerTest() *Config {
	config := ConfigDefault
	config.L1Reader = headerreader.TestConfig
	config.InboxReader = TestInboxReaderConfig
	config.Sequencer.Enable = false
	config.DelayedSequencer.Enable = false
	config.BatchPoster.Enable = false
	config.SeqCoordinator.Enable = false
	config.BlockValidator = staker.TestBlockValidatorConfig
	config.Staker.Enable = false
	config.BlockValidator.ValidationServer.URL = ""
	config.Forwarder = execution.DefaultTestForwarderConfig
	config.TransactionStreamer = DefaultTransactionStreamerConfig

	return &config
}

func ConfigDefaultL2Test() *Config {
	config := ConfigDefault
	config.Sequencer = execution.TestSequencerConfig
	config.L1Reader.Enable = false
	config.SeqCoordinator = TestSeqCoordinatorConfig
	config.Feed.Input.Verifier.Dangerous.AcceptMissing = true
	config.Feed.Output.Signed = false
	config.SeqCoordinator.Signing.ECDSA.AcceptSequencer = false
	config.SeqCoordinator.Signing.ECDSA.Dangerous.AcceptMissing = true
	config.Staker.Enable = false
	config.BlockValidator.ValidationServer.URL = ""
	config.TransactionStreamer = DefaultTransactionStreamerConfig

	return &config
}

type DangerousConfig struct {
	NoL1Listener bool `koanf:"no-l1-listener"`
}

var DefaultDangerousConfig = DangerousConfig{
	NoL1Listener: false,
}

func DangerousConfigAddOptions(prefix string, f *flag.FlagSet) {
	f.Bool(prefix+".no-l1-listener", DefaultDangerousConfig.NoL1Listener, "DANGEROUS! disables listening to L1. To be used in test nodes only")
}

type Node struct {
	ArbDB                   ethdb.Database
	Stack                   *node.Node
	Execution               *execution.ExecutionNode
	L1Reader                *headerreader.HeaderReader
	TxStreamer              *TransactionStreamer
	DeployInfo              *chaininfo.RollupAddresses
	InboxReader             *InboxReader
	InboxTracker            *InboxTracker
	DelayedSequencer        *DelayedSequencer
	BatchPoster             *BatchPoster
	MessagePruner           *MessagePruner
	BlockValidator          *staker.BlockValidator
	StatelessBlockValidator *staker.StatelessBlockValidator
	Staker                  *staker.Staker
	BroadcastServer         *broadcaster.Broadcaster
	BroadcastClients        *broadcastclients.BroadcastClients
	SeqCoordinator          *SeqCoordinator
	MaintenanceRunner       *MaintenanceRunner
	DASLifecycleManager     *das.LifecycleManager
	ClassicOutboxRetriever  *ClassicOutboxRetriever
	SyncMonitor             *SyncMonitor
	configFetcher           ConfigFetcher
	ctx                     context.Context
}

type ConfigFetcher interface {
	Get() *Config
	Start(context.Context)
	StopAndWait()
	Started() bool
}

func checkArbDbSchemaVersion(arbDb ethdb.Database) error {
	var version uint64
	hasVersion, err := arbDb.Has(dbSchemaVersion)
	if err != nil {
		return err
	}
	if hasVersion {
		versionBytes, err := arbDb.Get(dbSchemaVersion)
		if err != nil {
			return err
		}
		version = binary.BigEndian.Uint64(versionBytes)
	}
	for version != currentDbSchemaVersion {
		batch := arbDb.NewBatch()
		switch version {
		case 0:
			// No database updates are necessary for database format version 0->1.
			// This version adds a new format for delayed messages in the inbox tracker,
			// but it can still read the old format for old messages.
		default:
			return fmt.Errorf("unsupported database format version %v", version)
		}

		// Increment version and flush the batch
		version++
		versionBytes := make([]uint8, 8)
		binary.BigEndian.PutUint64(versionBytes, version)
		err = batch.Put(dbSchemaVersion, versionBytes)
		if err != nil {
			return err
		}
		err = batch.Write()
		if err != nil {
			return err
		}
	}
	return nil
}

func createNodeImpl(
	ctx context.Context,
	stack *node.Node,
	chainDb ethdb.Database,
	arbDb ethdb.Database,
	configFetcher ConfigFetcher,
	l2BlockChain *core.BlockChain,
	l1client arbutil.L1Interface,
	deployInfo *chaininfo.RollupAddresses,
	txOptsValidator *bind.TransactOpts,
	txOptsBatchPoster *bind.TransactOpts,
	dataSigner signature.DataSignerFunc,
	fatalErrChan chan error,
) (*Node, error) {
	config := configFetcher.Get()

	err := checkArbDbSchemaVersion(arbDb)
	if err != nil {
		return nil, err
	}

	l2Config := l2BlockChain.Config()
	l2ChainId := l2Config.ChainID.Uint64()

	syncMonitor := NewSyncMonitor(&config.SyncMonitor)
	var classicOutbox *ClassicOutboxRetriever
	classicMsgDb, err := stack.OpenDatabase("classic-msg", 0, 0, "", true)
	if err != nil {
		if l2Config.ArbitrumChainParams.GenesisBlockNum > 0 {
			log.Warn("Classic Msg Database not found", "err", err)
		}
		classicOutbox = nil
	} else {
		classicOutbox = NewClassicOutboxRetriever(classicMsgDb)
	}

	var l1Reader *headerreader.HeaderReader
	if config.L1Reader.Enable {
		l1Reader, err = headerreader.New(ctx, l1client, func() *headerreader.Config { return &configFetcher.Get().L1Reader })
		if err != nil {
			return nil, err
		}
	}

	sequencerConfigFetcher := func() *execution.SequencerConfig { return &configFetcher.Get().Sequencer }
	txprecheckConfigFetcher := func() *execution.TxPreCheckerConfig { return &configFetcher.Get().TxPreChecker }
	exec, err := execution.CreateExecutionNode(stack, chainDb, l2BlockChain, l1Reader, syncMonitor,
		config.ForwardingTarget(), &config.Forwarder, config.RPC, &config.RecordingDB,
		sequencerConfigFetcher, txprecheckConfigFetcher)
	if err != nil {
		return nil, err
	}

	var broadcastServer *broadcaster.Broadcaster
	if config.Feed.Output.Enable {
		var maybeDataSigner signature.DataSignerFunc
		if config.Feed.Output.Signed {
			if dataSigner == nil {
				return nil, errors.New("cannot sign outgoing feed")
			}
			maybeDataSigner = dataSigner
		}
		broadcastServer = broadcaster.NewBroadcaster(func() *wsbroadcastserver.BroadcasterConfig { return &configFetcher.Get().Feed.Output }, l2ChainId, fatalErrChan, maybeDataSigner)
	}

	transactionStreamerConfigFetcher := func() *TransactionStreamerConfig { return &configFetcher.Get().TransactionStreamer }
	txStreamer, err := NewTransactionStreamer(arbDb, l2Config, exec.ExecEngine, broadcastServer, fatalErrChan, transactionStreamerConfigFetcher)
	if err != nil {
		return nil, err
	}
	var coordinator *SeqCoordinator
	var bpVerifier *contracts.BatchPosterVerifier
	if deployInfo != nil && l1client != nil {
		sequencerInboxAddr := deployInfo.SequencerInbox

		seqInboxCaller, err := bridgegen.NewSequencerInboxCaller(sequencerInboxAddr, l1client)
		if err != nil {
			return nil, err
		}
		bpVerifier = contracts.NewBatchPosterVerifier(seqInboxCaller)
	}

	if config.SeqCoordinator.Enable {
		coordinator, err = NewSeqCoordinator(dataSigner, bpVerifier, txStreamer, exec.Sequencer, syncMonitor, config.SeqCoordinator)
		if err != nil {
			return nil, err
		}
	} else if config.Sequencer.Enable && !config.Sequencer.Dangerous.NoCoordinator {
		return nil, errors.New("sequencer must be enabled with coordinator, unless dangerous.no-coordinator set")
	}
	dbs := []ethdb.Database{chainDb, arbDb}
	maintenanceRunner, err := NewMaintenanceRunner(func() *MaintenanceConfig { return &configFetcher.Get().Maintenance }, coordinator, dbs)
	if err != nil {
		return nil, err
	}

	var broadcastClients *broadcastclients.BroadcastClients
	if config.Feed.Input.Enable() {
		currentMessageCount, err := txStreamer.GetMessageCount()
		if err != nil {
			return nil, err
		}

		broadcastClients, err = broadcastclients.NewBroadcastClients(
			func() *broadcastclient.Config { return &configFetcher.Get().Feed.Input },
			l2ChainId,
			currentMessageCount,
			txStreamer,
			nil,
			fatalErrChan,
			bpVerifier,
		)
		if err != nil {
			return nil, err
		}
	}

	if !config.L1Reader.Enable {
		return &Node{
			arbDb,
			stack,
			exec,
			nil,
			txStreamer,
			nil,
			nil,
			nil,
			nil,
			nil,
			nil,
			nil,
			nil,
			nil,
			broadcastServer,
			broadcastClients,
			coordinator,
			maintenanceRunner,
			nil,
			classicOutbox,
			syncMonitor,
			configFetcher,
			ctx,
		}, nil
	}

	if deployInfo == nil {
		return nil, errors.New("deployinfo is nil")
	}
	delayedBridge, err := NewDelayedBridge(l1client, deployInfo.Bridge, deployInfo.DeployedAt)
	if err != nil {
		return nil, err
	}
	sequencerInbox, err := NewSequencerInbox(l1client, deployInfo.SequencerInbox, int64(deployInfo.DeployedAt))
	if err != nil {
		return nil, err
	}

	var daWriter das.DataAvailabilityServiceWriter
	var daReader das.DataAvailabilityServiceReader
	var dasLifecycleManager *das.LifecycleManager
	if config.DataAvailability.Enable {
		if config.BatchPoster.Enable {
			daWriter, daReader, dasLifecycleManager, err = das.CreateBatchPosterDAS(ctx, &config.DataAvailability, dataSigner, l1client, deployInfo.SequencerInbox)
			if err != nil {
				return nil, err
			}
		} else {
			daReader, dasLifecycleManager, err = das.CreateDAReaderForNode(ctx, &config.DataAvailability, l1Reader, &deployInfo.SequencerInbox)
			if err != nil {
				return nil, err
			}
		}

		daReader = das.NewReaderTimeoutWrapper(daReader, config.DataAvailability.RequestTimeout)

		if config.DataAvailability.PanicOnError {
			if daWriter != nil {
				daWriter = das.NewWriterPanicWrapper(daWriter)
			}
			daReader = das.NewReaderPanicWrapper(daReader)
		}
	} else if l2BlockChain.Config().ArbitrumChainParams.DataAvailabilityCommittee {
		return nil, errors.New("a data availability service is required for this chain, but it was not configured")
	}

	inboxTracker, err := NewInboxTracker(arbDb, txStreamer, daReader)
	if err != nil {
		return nil, err
	}
	inboxReader, err := NewInboxReader(inboxTracker, l1client, l1Reader, new(big.Int).SetUint64(deployInfo.DeployedAt), delayedBridge, sequencerInbox, func() *InboxReaderConfig { return &configFetcher.Get().InboxReader })
	if err != nil {
		return nil, err
	}
	txStreamer.SetInboxReaders(inboxReader, delayedBridge)

	var statelessBlockValidator *staker.StatelessBlockValidator
	if config.BlockValidator.ValidationServer.URL != "" {
		statelessBlockValidator, err = staker.NewStatelessBlockValidator(
			inboxReader,
			inboxTracker,
			txStreamer,
			exec.Recorder,
			rawdb.NewTable(arbDb, BlockValidatorPrefix),
			daReader,
			func() *staker.BlockValidatorConfig { return &configFetcher.Get().BlockValidator },
			stack,
		)
	} else {
		err = errors.New("no validator url specified")
	}
	if err != nil {
		if config.ValidatorRequired() || config.Staker.Enable {
			return nil, fmt.Errorf("%w: failed to init block validator", err)
		}
		log.Warn("validation not supported", "err", err)
		statelessBlockValidator = nil
	}

	var blockValidator *staker.BlockValidator
	if config.ValidatorRequired() {
		blockValidator, err = staker.NewBlockValidator(
			statelessBlockValidator,
			inboxTracker,
			txStreamer,
			func() *staker.BlockValidatorConfig { return &configFetcher.Get().BlockValidator },
			fatalErrChan,
		)
		if err != nil {
			return nil, err
		}
	}

	var stakerObj *staker.Staker
	var messagePruner *MessagePruner

	if config.Staker.Enable {
		var wallet staker.ValidatorWalletInterface
		if config.Staker.UseSmartContractWallet || txOptsValidator == nil {
			var existingWalletAddress *common.Address
			if len(config.Staker.ContractWalletAddress) > 0 {
				if !common.IsHexAddress(config.Staker.ContractWalletAddress) {
					log.Error("invalid validator smart contract wallet", "addr", config.Staker.ContractWalletAddress)
					return nil, errors.New("invalid validator smart contract wallet address")
				}
				tmpAddress := common.HexToAddress(config.Staker.ContractWalletAddress)
				existingWalletAddress = &tmpAddress
			}
			wallet, err = staker.NewContractValidatorWallet(existingWalletAddress, deployInfo.ValidatorWalletCreator, deployInfo.Rollup, l1Reader, txOptsValidator, int64(deployInfo.DeployedAt), func(common.Address) {})
			if err != nil {
				return nil, err
			}
		} else {
			if len(config.Staker.ContractWalletAddress) > 0 {
				return nil, errors.New("validator contract wallet specified but flag to use a smart contract wallet was not specified")
			}
			wallet, err = staker.NewEoaValidatorWallet(deployInfo.Rollup, l1client, txOptsValidator)
			if err != nil {
				return nil, err
			}
		}

		notifiers := make([]staker.LatestStakedNotifier, 0)
		if config.MessagePruner.Enable && !config.Caching.Archive {
			messagePruner = NewMessagePruner(txStreamer, inboxTracker, func() *MessagePrunerConfig { return &configFetcher.Get().MessagePruner })
			notifiers = append(notifiers, messagePruner)
		}

		stakerObj, err = staker.NewStaker(l1Reader, wallet, bind.CallOpts{}, config.Staker, blockValidator, statelessBlockValidator, notifiers, deployInfo.ValidatorUtils, fatalErrChan)
		if err != nil {
			return nil, err
		}
		if stakerObj.Strategy() != staker.WatchtowerStrategy {
			err := wallet.Initialize(ctx)
			if err != nil {
				return nil, err
			}
		}
		var txValidatorSenderPtr *common.Address
		if txOptsValidator != nil {
			txValidatorSenderPtr = &txOptsValidator.From
		}
		whitelisted, err := stakerObj.IsWhitelisted(ctx)
		if err != nil {
			return nil, err
		}
		log.Info("running as validator", "txSender", txValidatorSenderPtr, "actingAsWallet", wallet.Address(), "whitelisted", whitelisted, "strategy", config.Staker.Strategy)
	}

	var batchPoster *BatchPoster
	var delayedSequencer *DelayedSequencer
	if config.BatchPoster.Enable {
		if txOptsBatchPoster == nil {
			return nil, errors.New("batchposter, but no TxOpts")
		}
		batchPoster, err = NewBatchPoster(l1Reader, inboxTracker, txStreamer, syncMonitor, func() *BatchPosterConfig { return &configFetcher.Get().BatchPoster }, deployInfo, txOptsBatchPoster, daWriter)
		if err != nil {
			return nil, err
		}
	}
	// always create DelayedSequencer, it won't do anything if it is disabled
	delayedSequencer, err = NewDelayedSequencer(l1Reader, inboxReader, exec.ExecEngine, coordinator, func() *DelayedSequencerConfig { return &configFetcher.Get().DelayedSequencer })
	if err != nil {
		return nil, err
	}

	return &Node{
		arbDb,
		stack,
		exec,
		l1Reader,
		txStreamer,
		deployInfo,
		inboxReader,
		inboxTracker,
		delayedSequencer,
		batchPoster,
		messagePruner,
		blockValidator,
		statelessBlockValidator,
		stakerObj,
		broadcastServer,
		broadcastClients,
		coordinator,
		maintenanceRunner,
		dasLifecycleManager,
		classicOutbox,
		syncMonitor,
		configFetcher,
		ctx,
	}, nil
}

func (n *Node) OnConfigReload(_ *Config, _ *Config) error {
	// TODO
	return nil
}

func CreateNode(
	ctx context.Context,
	stack *node.Node,
	chainDb ethdb.Database,
	arbDb ethdb.Database,
	configFetcher ConfigFetcher,
	l2BlockChain *core.BlockChain,
	l1client arbutil.L1Interface,
	deployInfo *chaininfo.RollupAddresses,
	txOptsValidator *bind.TransactOpts,
	txOptsBatchPoster *bind.TransactOpts,
	dataSigner signature.DataSignerFunc,
	fatalErrChan chan error,
) (*Node, error) {
	currentNode, err := createNodeImpl(ctx, stack, chainDb, arbDb, configFetcher, l2BlockChain, l1client, deployInfo, txOptsValidator, txOptsBatchPoster, dataSigner, fatalErrChan)
	if err != nil {
		return nil, err
	}
	var apis []rpc.API
	if currentNode.BlockValidator != nil {
		apis = append(apis, rpc.API{
			Namespace: "arb",
			Version:   "1.0",
			Service:   &BlockValidatorAPI{val: currentNode.BlockValidator},
			Public:    false,
		})
	}
	if currentNode.StatelessBlockValidator != nil {
		apis = append(apis, rpc.API{
			Namespace: "arbvalidator",
			Version:   "1.0",
			Service: &BlockValidatorDebugAPI{
				val:        currentNode.StatelessBlockValidator,
				blockchain: l2BlockChain,
			},
			Public: false,
		})
	}

	apis = append(apis, rpc.API{
		Namespace: "arb",
		Version:   "1.0",
		Service:   execution.NewArbAPI(currentNode.Execution.TxPublisher),
		Public:    false,
	})
	config := configFetcher.Get()
	apis = append(apis, rpc.API{
		Namespace: "arbdebug",
		Version:   "1.0",
		Service: execution.NewArbDebugAPI(
			l2BlockChain,
			config.RPC.ArbDebug.BlockRangeBound,
			config.RPC.ArbDebug.TimeoutQueueBound,
		),
		Public: false,
	})
	apis = append(apis, rpc.API{
		Namespace: "arbtrace",
		Version:   "1.0",
		Service: execution.NewArbTraceForwarderAPI(
			config.RPC.ClassicRedirect,
			config.RPC.ClassicRedirectTimeout,
		),
		Public: false,
	})
	apis = append(apis, rpc.API{
		Namespace: "debug",
		Service:   eth.NewDebugAPI(eth.NewArbEthereum(l2BlockChain, chainDb)),
		Public:    false,
	})
	stack.RegisterAPIs(apis)

	return currentNode, nil
}

func (n *Node) Start(ctx context.Context) error {
	// config is the static config at start, not a dynamic config
	config := n.configFetcher.Get()
	n.SyncMonitor.Initialize(n.InboxReader, n.TxStreamer, n.SeqCoordinator)
	n.Execution.ArbInterface.Initialize(n)
	err := n.Stack.Start()
	if err != nil {
		return fmt.Errorf("error starting geth stack: %w", err)
	}
	err = n.Execution.Backend.Start()
	if err != nil {
		return fmt.Errorf("error starting geth backend: %w", err)
	}
	err = n.Execution.TxPublisher.Initialize(ctx)
	if err != nil {
		return fmt.Errorf("error initializing transaction publisher: %w", err)
	}
	if n.InboxTracker != nil {
		err = n.InboxTracker.Initialize()
		if err != nil {
			return fmt.Errorf("error initializing inbox tracker: %w", err)
		}
	}
	if n.BroadcastServer != nil {
		err = n.BroadcastServer.Initialize()
		if err != nil {
			return fmt.Errorf("error initializing feed broadcast server: %w", err)
		}
	}
	if n.InboxTracker != nil && n.BroadcastServer != nil && config.Sequencer.Enable && !config.SeqCoordinator.Enable {
		// Normally, the sequencer would populate the feed backlog when it acquires the lockout.
		// However, if the sequencer coordinator is not enabled, we must populate the backlog on startup.
		err = n.InboxTracker.PopulateFeedBacklog(n.BroadcastServer)
		if err != nil {
			return fmt.Errorf("error populating feed backlog on startup: %w", err)
		}
	}
	err = n.TxStreamer.Start(ctx)
	if err != nil {
		return fmt.Errorf("error starting transaction streamer: %w", err)
	}
	n.Execution.ExecEngine.Start(ctx)
	if n.InboxReader != nil {
		err = n.InboxReader.Start(ctx)
		if err != nil {
			return fmt.Errorf("error starting inbox reader: %w", err)
		}
	}
	if n.DelayedSequencer != nil && n.SeqCoordinator == nil {
		err = n.DelayedSequencer.ForceSequenceDelayed(ctx)
		if err != nil {
			return fmt.Errorf("error performing initial delayed sequencing: %w", err)
		}
	}
	err = n.Execution.TxPublisher.Start(ctx)
	if err != nil {
		return fmt.Errorf("error starting transaction puiblisher: %w", err)
	}
	if n.SeqCoordinator != nil {
		n.SeqCoordinator.Start(ctx)
	}
	if n.MaintenanceRunner != nil {
		n.MaintenanceRunner.Start(ctx)
	}
	if n.DelayedSequencer != nil {
		n.DelayedSequencer.Start(ctx)
	}
	if n.BatchPoster != nil {
		n.BatchPoster.Start(ctx)
	}
	if n.MessagePruner != nil {
		n.MessagePruner.Start(ctx)
	}
	if n.Staker != nil {
		err = n.Staker.Initialize(ctx)
		if err != nil {
			return fmt.Errorf("error initializing staker: %w", err)
		}
	}
	if n.StatelessBlockValidator != nil {
		err = n.StatelessBlockValidator.Start(ctx)
		if err != nil {
			if n.configFetcher.Get().ValidatorRequired() {
				return fmt.Errorf("error initializing stateless block validator: %w", err)
			}
			log.Info("validation not set up", "err", err)
			n.StatelessBlockValidator = nil
			n.BlockValidator = nil
		}
	}
	if n.BlockValidator != nil {
		err = n.BlockValidator.Initialize(ctx)
		if err != nil {
			return fmt.Errorf("error initializing block validator: %w", err)
		}
		err = n.BlockValidator.Start(ctx)
		if err != nil {
			return fmt.Errorf("error starting block validator: %w", err)
		}
	}
	if n.Staker != nil {
		n.Staker.Start(ctx)
	}
	if n.L1Reader != nil {
		n.L1Reader.Start(ctx)
	}
	if n.BroadcastServer != nil {
		err = n.BroadcastServer.Start(ctx)
		if err != nil {
			return fmt.Errorf("error starting feed broadcast server: %w", err)
		}
	}
	if n.BroadcastClients != nil {
		go func() {
			if n.InboxReader != nil {
				select {
				case <-n.InboxReader.CaughtUp():
				case <-ctx.Done():
					return
				}
			}
			n.BroadcastClients.Start(ctx)
		}()
	}
	if n.configFetcher != nil {
		n.configFetcher.Start(ctx)
	}
	return nil
}

func (n *Node) StopAndWait() {
	if n.MaintenanceRunner != nil && n.MaintenanceRunner.Started() {
		n.MaintenanceRunner.StopAndWait()
	}
	if n.configFetcher != nil && n.configFetcher.Started() {
		n.configFetcher.StopAndWait()
	}
	if n.SeqCoordinator != nil && n.SeqCoordinator.Started() {
		// Releases the chosen sequencer lockout,
		// and stops the background thread but not the redis client.
		n.SeqCoordinator.PrepareForShutdown()
	}
	n.Stack.StopRPC() // does nothing if not running
	if n.Execution.TxPublisher.Started() {
		n.Execution.TxPublisher.StopAndWait()
	}
	if n.DelayedSequencer != nil && n.DelayedSequencer.Started() {
		n.DelayedSequencer.StopAndWait()
	}
	if n.BatchPoster != nil && n.BatchPoster.Started() {
		n.BatchPoster.StopAndWait()
	}
	if n.MessagePruner != nil && n.MessagePruner.Started() {
		n.MessagePruner.StopAndWait()
	}
	if n.BroadcastServer != nil && n.BroadcastServer.Started() {
		n.BroadcastServer.StopAndWait()
	}
	if n.BroadcastClients != nil {
		n.BroadcastClients.StopAndWait()
	}
	if n.BlockValidator != nil && n.BlockValidator.Started() {
		n.BlockValidator.StopAndWait()
	}
	if n.Staker != nil {
		n.Staker.StopAndWait()
	}
	if n.StatelessBlockValidator != nil {
		n.StatelessBlockValidator.Stop()
	}
	n.Execution.Recorder.OrderlyShutdown()
	if n.InboxReader != nil && n.InboxReader.Started() {
		n.InboxReader.StopAndWait()
	}
	if n.L1Reader != nil && n.L1Reader.Started() {
		n.L1Reader.StopAndWait()
	}
	if n.TxStreamer.Started() {
		n.TxStreamer.StopAndWait()
	}
	if n.Execution.ExecEngine.Started() {
		n.Execution.ExecEngine.StopAndWait()
	}
	if n.SeqCoordinator != nil && n.SeqCoordinator.Started() {
		// Just stops the redis client (most other stuff was stopped earlier)
		n.SeqCoordinator.StopAndWait()
	}
	n.Execution.ArbInterface.BlockChain().Stop() // does nothing if not running
	if err := n.Execution.Backend.Stop(); err != nil {
		log.Error("backend stop", "err", err)
	}
	if n.DASLifecycleManager != nil {
		n.DASLifecycleManager.StopAndWaitUntil(2 * time.Second)
	}
	if err := n.Stack.Close(); err != nil {
		log.Error("error on stak close", "err", err)
	}
}<|MERGE_RESOLUTION|>--- conflicted
+++ resolved
@@ -308,7 +308,6 @@
 }
 
 type Config struct {
-<<<<<<< HEAD
 	RPC                  arbitrum.Config                  `koanf:"rpc"`
 	Sequencer            execution.SequencerConfig        `koanf:"sequencer" reload:"hot"`
 	L1Reader             headerreader.Config              `koanf:"parent-chain-reader" reload:"hot"`
@@ -332,31 +331,7 @@
 	TxLookupLimit        uint64                           `koanf:"tx-lookup-limit"`
 	TransactionStreamer  TransactionStreamerConfig        `koanf:"transaction-streamer" reload:"hot"`
 	Maintenance          MaintenanceConfig                `koanf:"maintenance" reload:"hot"`
-=======
-	RPC                  arbitrum.Config              `koanf:"rpc"`
-	Sequencer            execution.SequencerConfig    `koanf:"sequencer" reload:"hot"`
-	L1Reader             headerreader.Config          `koanf:"parent-chain-reader" reload:"hot"`
-	InboxReader          InboxReaderConfig            `koanf:"inbox-reader" reload:"hot"`
-	DelayedSequencer     DelayedSequencerConfig       `koanf:"delayed-sequencer" reload:"hot"`
-	BatchPoster          BatchPosterConfig            `koanf:"batch-poster" reload:"hot"`
-	MessagePruner        MessagePrunerConfig          `koanf:"message-pruner" reload:"hot"`
-	ForwardingTargetImpl string                       `koanf:"forwarding-target"`
-	Forwarder            execution.ForwarderConfig    `koanf:"forwarder"`
-	TxPreChecker         execution.TxPreCheckerConfig `koanf:"tx-pre-checker" reload:"hot"`
-	BlockValidator       staker.BlockValidatorConfig  `koanf:"block-validator" reload:"hot"`
-	Feed                 broadcastclient.FeedConfig   `koanf:"feed" reload:"hot"`
-	Staker               staker.L1ValidatorConfig     `koanf:"staker"`
-	SeqCoordinator       SeqCoordinatorConfig         `koanf:"seq-coordinator"`
-	DataAvailability     das.DataAvailabilityConfig   `koanf:"data-availability"`
-	SyncMonitor          SyncMonitorConfig            `koanf:"sync-monitor"`
-	Dangerous            DangerousConfig              `koanf:"dangerous"`
-	Caching              execution.CachingConfig      `koanf:"caching"`
-	Archive              bool                         `koanf:"archive"`
-	TxLookupLimit        uint64                       `koanf:"tx-lookup-limit"`
-	TransactionStreamer  TransactionStreamerConfig    `koanf:"transaction-streamer" reload:"hot"`
-	Maintenance          MaintenanceConfig            `koanf:"maintenance" reload:"hot"`
-	ResourceManagement   resourcemanager.Config       `koanf:"resource-mgmt" reload:"hot"`
->>>>>>> c041e98e
+	ResourceManagement   resourcemanager.Config           `koanf:"resource-mgmt" reload:"hot"`
 }
 
 func (c *Config) Validate() error {
