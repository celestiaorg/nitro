--- conflicted
+++ resolved
@@ -305,12 +305,12 @@
 }
 
 type Config struct {
-<<<<<<< HEAD
 	Sequencer           bool                        `koanf:"sequencer"`
 	L1Reader            headerreader.Config         `koanf:"parent-chain-reader" reload:"hot"`
 	InboxReader         InboxReaderConfig           `koanf:"inbox-reader" reload:"hot"`
 	DelayedSequencer    DelayedSequencerConfig      `koanf:"delayed-sequencer" reload:"hot"`
 	BatchPoster         BatchPosterConfig           `koanf:"batch-poster" reload:"hot"`
+	MessagePruner       MessagePrunerConfig         `koanf:"message-pruner" reload:"hot"`
 	BlockValidator      staker.BlockValidatorConfig `koanf:"block-validator" reload:"hot"`
 	Feed                broadcastclient.FeedConfig  `koanf:"feed" reload:"hot"`
 	Staker              staker.L1ValidatorConfig    `koanf:"staker"`
@@ -320,30 +320,6 @@
 	Dangerous           DangerousConfig             `koanf:"dangerous"`
 	TransactionStreamer TransactionStreamerConfig   `koanf:"transaction-streamer" reload:"hot"`
 	Maintenance         MaintenanceConfig           `koanf:"maintenance" reload:"hot"`
-=======
-	RPC                  arbitrum.Config              `koanf:"rpc"`
-	Sequencer            execution.SequencerConfig    `koanf:"sequencer" reload:"hot"`
-	L1Reader             headerreader.Config          `koanf:"parent-chain-reader" reload:"hot"`
-	InboxReader          InboxReaderConfig            `koanf:"inbox-reader" reload:"hot"`
-	DelayedSequencer     DelayedSequencerConfig       `koanf:"delayed-sequencer" reload:"hot"`
-	BatchPoster          BatchPosterConfig            `koanf:"batch-poster" reload:"hot"`
-	MessagePruner        MessagePrunerConfig          `koanf:"message-pruner" reload:"hot"`
-	ForwardingTargetImpl string                       `koanf:"forwarding-target"`
-	Forwarder            execution.ForwarderConfig    `koanf:"forwarder"`
-	TxPreChecker         execution.TxPreCheckerConfig `koanf:"tx-pre-checker" reload:"hot"`
-	BlockValidator       staker.BlockValidatorConfig  `koanf:"block-validator" reload:"hot"`
-	Feed                 broadcastclient.FeedConfig   `koanf:"feed" reload:"hot"`
-	Staker               staker.L1ValidatorConfig     `koanf:"staker"`
-	SeqCoordinator       SeqCoordinatorConfig         `koanf:"seq-coordinator"`
-	DataAvailability     das.DataAvailabilityConfig   `koanf:"data-availability"`
-	SyncMonitor          SyncMonitorConfig            `koanf:"sync-monitor"`
-	Dangerous            DangerousConfig              `koanf:"dangerous"`
-	Caching              execution.CachingConfig      `koanf:"caching"`
-	Archive              bool                         `koanf:"archive"`
-	TxLookupLimit        uint64                       `koanf:"tx-lookup-limit"`
-	TransactionStreamer  TransactionStreamerConfig    `koanf:"transaction-streamer" reload:"hot"`
-	Maintenance          MaintenanceConfig            `koanf:"maintenance" reload:"hot"`
->>>>>>> 472fec0e
 }
 
 func (c *Config) Validate() error {
@@ -390,13 +366,7 @@
 	InboxReaderConfigAddOptions(prefix+".inbox-reader", f)
 	DelayedSequencerConfigAddOptions(prefix+".delayed-sequencer", f)
 	BatchPosterConfigAddOptions(prefix+".batch-poster", f)
-<<<<<<< HEAD
-=======
 	MessagePrunerConfigAddOptions(prefix+".message-pruner", f)
-	f.String(prefix+".forwarding-target", ConfigDefault.ForwardingTargetImpl, "transaction forwarding target URL, or \"null\" to disable forwarding (iff not sequencer)")
-	execution.AddOptionsForNodeForwarderConfig(prefix+".forwarder", f)
-	execution.TxPreCheckerConfigAddOptions(prefix+".tx-pre-checker", f)
->>>>>>> 472fec0e
 	staker.BlockValidatorConfigAddOptions(prefix+".block-validator", f)
 	broadcastclient.FeedConfigAddOptions(prefix+".feed", f, feedInputEnable, feedOutputEnable)
 	staker.L1ValidatorConfigAddOptions(prefix+".staker", f)
@@ -409,11 +379,11 @@
 }
 
 var ConfigDefault = Config{
-<<<<<<< HEAD
 	L1Reader:            headerreader.DefaultConfig,
 	InboxReader:         DefaultInboxReaderConfig,
 	DelayedSequencer:    DefaultDelayedSequencerConfig,
 	BatchPoster:         DefaultBatchPosterConfig,
+	MessagePruner:       DefaultMessagePrunerConfig,
 	BlockValidator:      staker.DefaultBlockValidatorConfig,
 	Feed:                broadcastclient.FeedConfigDefault,
 	Staker:              staker.DefaultL1ValidatorConfig,
@@ -422,28 +392,6 @@
 	SyncMonitor:         DefaultSyncMonitorConfig,
 	Dangerous:           DefaultDangerousConfig,
 	TransactionStreamer: DefaultTransactionStreamerConfig,
-=======
-	RPC:                  arbitrum.DefaultConfig,
-	Sequencer:            execution.DefaultSequencerConfig,
-	L1Reader:             headerreader.DefaultConfig,
-	InboxReader:          DefaultInboxReaderConfig,
-	DelayedSequencer:     DefaultDelayedSequencerConfig,
-	BatchPoster:          DefaultBatchPosterConfig,
-	MessagePruner:        DefaultMessagePrunerConfig,
-	ForwardingTargetImpl: "",
-	TxPreChecker:         execution.DefaultTxPreCheckerConfig,
-	BlockValidator:       staker.DefaultBlockValidatorConfig,
-	Feed:                 broadcastclient.FeedConfigDefault,
-	Staker:               staker.DefaultL1ValidatorConfig,
-	SeqCoordinator:       DefaultSeqCoordinatorConfig,
-	DataAvailability:     das.DefaultDataAvailabilityConfig,
-	SyncMonitor:          DefaultSyncMonitorConfig,
-	Dangerous:            DefaultDangerousConfig,
-	Archive:              false,
-	TxLookupLimit:        126_230_400, // 1 year at 4 blocks per second
-	Caching:              execution.DefaultCachingConfig,
-	TransactionStreamer:  DefaultTransactionStreamerConfig,
->>>>>>> 472fec0e
 }
 
 func ConfigDefaultL1Test() *Config {
