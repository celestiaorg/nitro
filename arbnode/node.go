// Copyright 2021-2022, Offchain Labs, Inc.
// For license information, see https://github.com/OffchainLabs/nitro/blob/master/LICENSE.md

package arbnode

import (
	"context"
	"encoding/binary"
	"errors"
	"fmt"
	"math/big"
	"strings"
	"time"

	flag "github.com/spf13/pflag"

	"github.com/ethereum/go-ethereum/accounts/abi/bind"
	"github.com/ethereum/go-ethereum/common"
	"github.com/ethereum/go-ethereum/core/rawdb"
	"github.com/ethereum/go-ethereum/core/types"
	"github.com/ethereum/go-ethereum/ethclient"
	"github.com/ethereum/go-ethereum/ethdb"
	"github.com/ethereum/go-ethereum/log"
	"github.com/ethereum/go-ethereum/node"
	"github.com/ethereum/go-ethereum/params"
	"github.com/ethereum/go-ethereum/rpc"

	"github.com/offchainlabs/nitro/arbnode/dataposter"
	"github.com/offchainlabs/nitro/arbnode/dataposter/storage"
	"github.com/offchainlabs/nitro/arbnode/resourcemanager"
	"github.com/offchainlabs/nitro/arbos/arbostypes"
	"github.com/offchainlabs/nitro/arbstate/daprovider"
	"github.com/offchainlabs/nitro/arbutil"
	"github.com/offchainlabs/nitro/broadcastclient"
	"github.com/offchainlabs/nitro/broadcastclients"
	"github.com/offchainlabs/nitro/broadcaster"
	"github.com/offchainlabs/nitro/cmd/chaininfo"
	"github.com/offchainlabs/nitro/das"
	"github.com/offchainlabs/nitro/das/celestia"
	celestiaTypes "github.com/offchainlabs/nitro/das/celestia/types"
	"github.com/offchainlabs/nitro/execution"
	"github.com/offchainlabs/nitro/execution/gethexec"
	"github.com/offchainlabs/nitro/solgen/go/bridgegen"
	"github.com/offchainlabs/nitro/solgen/go/precompilesgen"
	"github.com/offchainlabs/nitro/staker"
	boldstaker "github.com/offchainlabs/nitro/staker/bold"
	legacystaker "github.com/offchainlabs/nitro/staker/legacy"
	multiprotocolstaker "github.com/offchainlabs/nitro/staker/multi_protocol"
	"github.com/offchainlabs/nitro/staker/validatorwallet"
	"github.com/offchainlabs/nitro/util/containers"
	"github.com/offchainlabs/nitro/util/contracts"
	"github.com/offchainlabs/nitro/util/headerreader"
	"github.com/offchainlabs/nitro/util/redisutil"
	"github.com/offchainlabs/nitro/util/rpcclient"
	"github.com/offchainlabs/nitro/util/signature"
	"github.com/offchainlabs/nitro/wsbroadcastserver"
)

type Config struct {
<<<<<<< HEAD
	Sequencer                bool                           `koanf:"sequencer"`
	ParentChainReader        headerreader.Config            `koanf:"parent-chain-reader" reload:"hot"`
	InboxReader              InboxReaderConfig              `koanf:"inbox-reader" reload:"hot"`
	DelayedSequencer         DelayedSequencerConfig         `koanf:"delayed-sequencer" reload:"hot"`
	BatchPoster              BatchPosterConfig              `koanf:"batch-poster" reload:"hot"`
	MessagePruner            MessagePrunerConfig            `koanf:"message-pruner" reload:"hot"`
	BlockValidator           staker.BlockValidatorConfig    `koanf:"block-validator" reload:"hot"`
	Feed                     broadcastclient.FeedConfig     `koanf:"feed" reload:"hot"`
	Staker                   legacystaker.L1ValidatorConfig `koanf:"staker" reload:"hot"`
	Bold                     boldstaker.BoldConfig          `koanf:"bold"`
	SeqCoordinator           SeqCoordinatorConfig           `koanf:"seq-coordinator"`
	DataAvailability         das.DataAvailabilityConfig     `koanf:"data-availability"`
	SyncMonitor              SyncMonitorConfig              `koanf:"sync-monitor"`
	Dangerous                DangerousConfig                `koanf:"dangerous"`
	TransactionStreamer      TransactionStreamerConfig      `koanf:"transaction-streamer" reload:"hot"`
	Maintenance              MaintenanceConfig              `koanf:"maintenance" reload:"hot"`
	ResourceMgmt             resourcemanager.Config         `koanf:"resource-mgmt" reload:"hot"`
	BlockMetadataFetcher     BlockMetadataFetcherConfig     `koanf:"block-metadata-fetcher" reload:"hot"`
	ConsensusExecutionSyncer ConsensusExecutionSyncerConfig `koanf:"consensus-execution-syncer"`
=======
	Sequencer            bool                           `koanf:"sequencer"`
	ParentChainReader    headerreader.Config            `koanf:"parent-chain-reader" reload:"hot"`
	InboxReader          InboxReaderConfig              `koanf:"inbox-reader" reload:"hot"`
	DelayedSequencer     DelayedSequencerConfig         `koanf:"delayed-sequencer" reload:"hot"`
	BatchPoster          BatchPosterConfig              `koanf:"batch-poster" reload:"hot"`
	MessagePruner        MessagePrunerConfig            `koanf:"message-pruner" reload:"hot"`
	BlockValidator       staker.BlockValidatorConfig    `koanf:"block-validator" reload:"hot"`
	Feed                 broadcastclient.FeedConfig     `koanf:"feed" reload:"hot"`
	Staker               legacystaker.L1ValidatorConfig `koanf:"staker" reload:"hot"`
	Bold                 boldstaker.BoldConfig          `koanf:"bold"`
	SeqCoordinator       SeqCoordinatorConfig           `koanf:"seq-coordinator"`
	DataAvailability     das.DataAvailabilityConfig     `koanf:"data-availability"`
	SyncMonitor          SyncMonitorConfig              `koanf:"sync-monitor"`
	Dangerous            DangerousConfig                `koanf:"dangerous"`
	TransactionStreamer  TransactionStreamerConfig      `koanf:"transaction-streamer" reload:"hot"`
	Maintenance          MaintenanceConfig              `koanf:"maintenance" reload:"hot"`
	ResourceMgmt         resourcemanager.Config         `koanf:"resource-mgmt" reload:"hot"`
	BlockMetadataFetcher BlockMetadataFetcherConfig     `koanf:"block-metadata-fetcher" reload:"hot"`
	Celestia             celestia.CelestiaConfig        `koanf:"celestia-cfg"`
	DAPreference         []string                       `koanf:"da-preference"`
>>>>>>> acb6fba1
	// SnapSyncConfig is only used for testing purposes, these should not be configured in production.
	SnapSyncTest SnapSyncConfig
}

func (c *Config) Validate() error {
	if c.ParentChainReader.Enable && c.Sequencer && !c.DelayedSequencer.Enable {
		log.Warn("delayed sequencer is not enabled, despite sequencer and l1 reader being enabled")
	}
	if c.DelayedSequencer.Enable && !c.Sequencer {
		return errors.New("cannot enable delayed sequencer without enabling sequencer")
	}
	if c.InboxReader.ReadMode != "latest" {
		if c.Sequencer {
			return errors.New("cannot enable inboxreader in safe or finalized mode along with sequencer")
		}
		c.Feed.Output.Enable = false
		c.Feed.Input.URL = []string{}
	}
	if err := c.BlockValidator.Validate(); err != nil {
		return err
	}
	if err := c.Maintenance.Validate(); err != nil {
		return err
	}
	if err := c.InboxReader.Validate(); err != nil {
		return err
	}
	if err := c.BatchPoster.Validate(); err != nil {
		return err
	}
	if err := c.Feed.Validate(); err != nil {
		return err
	}
	if err := c.Staker.Validate(); err != nil {
		return err
	}
	if c.TransactionStreamer.TrackBlockMetadataFrom != 0 && !c.BlockMetadataFetcher.Enable {
		log.Warn("track-block-metadata-from is set but blockMetadata fetcher is not enabled")
	}
	return nil
}

func (c *Config) ValidatorRequired() bool {
	if c.BlockValidator.Enable {
		return true
	}
	if c.Staker.Enable {
		return c.Staker.ValidatorRequired()
	}
	return false
}

func ConfigAddOptions(prefix string, f *flag.FlagSet, feedInputEnable bool, feedOutputEnable bool) {
	f.Bool(prefix+".sequencer", ConfigDefault.Sequencer, "enable sequencer")
	headerreader.AddOptions(prefix+".parent-chain-reader", f)
	InboxReaderConfigAddOptions(prefix+".inbox-reader", f)
	DelayedSequencerConfigAddOptions(prefix+".delayed-sequencer", f)
	BatchPosterConfigAddOptions(prefix+".batch-poster", f)
	MessagePrunerConfigAddOptions(prefix+".message-pruner", f)
	staker.BlockValidatorConfigAddOptions(prefix+".block-validator", f)
	broadcastclient.FeedConfigAddOptions(prefix+".feed", f, feedInputEnable, feedOutputEnable)
	legacystaker.L1ValidatorConfigAddOptions(prefix+".staker", f)
	boldstaker.BoldConfigAddOptions(prefix+".bold", f)
	SeqCoordinatorConfigAddOptions(prefix+".seq-coordinator", f)
	das.DataAvailabilityConfigAddNodeOptions(prefix+".data-availability", f)
	SyncMonitorConfigAddOptions(prefix+".sync-monitor", f)
	DangerousConfigAddOptions(prefix+".dangerous", f)
	TransactionStreamerConfigAddOptions(prefix+".transaction-streamer", f)
	MaintenanceConfigAddOptions(prefix+".maintenance", f)
	BlockMetadataFetcherConfigAddOptions(prefix+".block-metadata-fetcher", f)
<<<<<<< HEAD
	ConsensusExecutionSyncerConfigAddOptions(prefix+".consensus-execution-syncer", f)
=======
	celestia.CelestiaDAConfigAddOptions(prefix+".celestia-cfg", f)
>>>>>>> acb6fba1
}

var ConfigDefault = Config{
	Sequencer:                false,
	ParentChainReader:        headerreader.DefaultConfig,
	InboxReader:              DefaultInboxReaderConfig,
	DelayedSequencer:         DefaultDelayedSequencerConfig,
	BatchPoster:              DefaultBatchPosterConfig,
	MessagePruner:            DefaultMessagePrunerConfig,
	BlockValidator:           staker.DefaultBlockValidatorConfig,
	Feed:                     broadcastclient.FeedConfigDefault,
	Staker:                   legacystaker.DefaultL1ValidatorConfig,
	Bold:                     boldstaker.DefaultBoldConfig,
	SeqCoordinator:           DefaultSeqCoordinatorConfig,
	DataAvailability:         das.DefaultDataAvailabilityConfig,
	SyncMonitor:              DefaultSyncMonitorConfig,
	Dangerous:                DefaultDangerousConfig,
	TransactionStreamer:      DefaultTransactionStreamerConfig,
	ResourceMgmt:             resourcemanager.DefaultConfig,
	BlockMetadataFetcher:     DefaultBlockMetadataFetcherConfig,
	Maintenance:              DefaultMaintenanceConfig,
	ConsensusExecutionSyncer: DefaultConsensusExecutionSyncerConfig,
	SnapSyncTest:             DefaultSnapSyncConfig,
}

func ConfigDefaultL1Test() *Config {
	config := ConfigDefaultL1NonSequencerTest()
	config.DelayedSequencer = TestDelayedSequencerConfig
	config.BatchPoster = TestBatchPosterConfig
	config.SeqCoordinator = TestSeqCoordinatorConfig
	config.Sequencer = true
	config.Dangerous.NoSequencerCoordinator = true

	return config
}

func ConfigDefaultL1NonSequencerTest() *Config {
	config := ConfigDefault
	config.Dangerous = TestDangerousConfig
	config.ParentChainReader = headerreader.TestConfig
	config.InboxReader = TestInboxReaderConfig
	config.DelayedSequencer.Enable = false
	config.BatchPoster.Enable = false
	config.SeqCoordinator.Enable = false
	config.BlockValidator = staker.TestBlockValidatorConfig
	config.SyncMonitor = TestSyncMonitorConfig
	config.Staker = legacystaker.TestL1ValidatorConfig
	config.Staker.Enable = false
	config.BlockValidator.ValidationServerConfigs = []rpcclient.ClientConfig{{URL: ""}}
	config.Bold.MinimumGapToParentAssertion = 0

	return &config
}

func ConfigDefaultL2Test() *Config {
	config := ConfigDefault
	config.Dangerous = TestDangerousConfig
	config.ParentChainReader.Enable = false
	config.SeqCoordinator = TestSeqCoordinatorConfig
	config.Feed.Input.Verify.Dangerous.AcceptMissing = true
	config.Feed.Output.Signed = false
	config.SeqCoordinator.Signer.ECDSA.AcceptSequencer = false
	config.SeqCoordinator.Signer.ECDSA.Dangerous.AcceptMissing = true
	config.Staker = legacystaker.TestL1ValidatorConfig
	config.SyncMonitor = TestSyncMonitorConfig
	config.Staker.Enable = false
	config.BlockValidator.ValidationServerConfigs = []rpcclient.ClientConfig{{URL: ""}}
	config.TransactionStreamer = DefaultTransactionStreamerConfig
	config.Bold.MinimumGapToParentAssertion = 0

	return &config
}

type DangerousConfig struct {
	NoL1Listener           bool `koanf:"no-l1-listener"`
	NoSequencerCoordinator bool `koanf:"no-sequencer-coordinator"`
	DisableBlobReader      bool `koanf:"disable-blob-reader"`
}

var DefaultDangerousConfig = DangerousConfig{
	NoL1Listener:           false,
	NoSequencerCoordinator: false,
	DisableBlobReader:      false,
}

var TestDangerousConfig = DangerousConfig{
	NoL1Listener:           false,
	NoSequencerCoordinator: false,
	DisableBlobReader:      true,
}

func DangerousConfigAddOptions(prefix string, f *flag.FlagSet) {
	f.Bool(prefix+".no-l1-listener", DefaultDangerousConfig.NoL1Listener, "DANGEROUS! disables listening to L1. To be used in test nodes only")
	f.Bool(prefix+".no-sequencer-coordinator", DefaultDangerousConfig.NoSequencerCoordinator, "DANGEROUS! allows sequencing without sequencer-coordinator")
	f.Bool(prefix+".disable-blob-reader", DefaultDangerousConfig.DisableBlobReader, "DANGEROUS! disables the EIP-4844 blob reader, which is necessary to read batches")
}

type Node struct {
	ArbDB                    ethdb.Database
	Stack                    *node.Node
	ExecutionClient          execution.ExecutionClient
	ExecutionSequencer       execution.ExecutionSequencer
	ExecutionRecorder        execution.ExecutionRecorder
	L1Reader                 *headerreader.HeaderReader
	TxStreamer               *TransactionStreamer
	DeployInfo               *chaininfo.RollupAddresses
	BlobReader               daprovider.BlobReader
	InboxReader              *InboxReader
	InboxTracker             *InboxTracker
	DelayedSequencer         *DelayedSequencer
	BatchPoster              *BatchPoster
	MessagePruner            *MessagePruner
	BlockValidator           *staker.BlockValidator
	StatelessBlockValidator  *staker.StatelessBlockValidator
	Staker                   *multiprotocolstaker.MultiProtocolStaker
	BroadcastServer          *broadcaster.Broadcaster
	BroadcastClients         *broadcastclients.BroadcastClients
	SeqCoordinator           *SeqCoordinator
	MaintenanceRunner        *MaintenanceRunner
	DASLifecycleManager      *das.LifecycleManager
	SyncMonitor              *SyncMonitor
	blockMetadataFetcher     *BlockMetadataFetcher
	configFetcher            ConfigFetcher
	ctx                      context.Context
	ConsensusExecutionSyncer *ConsensusExecutionSyncer
}

type SnapSyncConfig struct {
	Enabled                   bool
	PrevBatchMessageCount     uint64
	PrevDelayedRead           uint64
	BatchCount                uint64
	DelayedCount              uint64
	ParentChainAssertionBlock uint64
}

var DefaultSnapSyncConfig = SnapSyncConfig{
	Enabled:                   false,
	PrevBatchMessageCount:     0,
	PrevDelayedRead:           0,
	BatchCount:                0,
	DelayedCount:              0,
	ParentChainAssertionBlock: 0,
}

type ConfigFetcher interface {
	Get() *Config
	Start(context.Context)
	StopAndWait()
	Started() bool
}

func checkArbDbSchemaVersion(arbDb ethdb.Database) error {
	var version uint64
	hasVersion, err := arbDb.Has(dbSchemaVersion)
	if err != nil {
		return err
	}
	if hasVersion {
		versionBytes, err := arbDb.Get(dbSchemaVersion)
		if err != nil {
			return err
		}
		version = binary.BigEndian.Uint64(versionBytes)
	}
	for version != currentDbSchemaVersion {
		batch := arbDb.NewBatch()
		switch version {
		case 0:
			// No database updates are necessary for database format version 0->1.
			// This version adds a new format for delayed messages in the inbox tracker,
			// but it can still read the old format for old messages.
		default:
			return fmt.Errorf("unsupported database format version %v", version)
		}

		// Increment version and flush the batch
		version++
		versionBytes := make([]uint8, 8)
		binary.BigEndian.PutUint64(versionBytes, version)
		err = batch.Put(dbSchemaVersion, versionBytes)
		if err != nil {
			return err
		}
		err = batch.Write()
		if err != nil {
			return err
		}
	}
	return nil
}

func DataposterOnlyUsedToCreateValidatorWalletContract(
	ctx context.Context,
	l1Reader *headerreader.HeaderReader,
	transactOpts *bind.TransactOpts,
	cfg *dataposter.DataPosterConfig,
	parentChainID *big.Int,
) (*dataposter.DataPoster, error) {
	cfg.UseNoOpStorage = true
	return dataposter.NewDataPoster(ctx,
		&dataposter.DataPosterOpts{
			HeaderReader: l1Reader,
			Auth:         transactOpts,
			Config: func() *dataposter.DataPosterConfig {
				return cfg
			},
			MetadataRetriever: func(ctx context.Context, blockNum *big.Int) ([]byte, error) {
				return nil, nil
			},
			ParentChainID: parentChainID,
		},
	)
}

func StakerDataposter(
	ctx context.Context, db ethdb.Database, l1Reader *headerreader.HeaderReader,
	transactOpts *bind.TransactOpts, cfgFetcher ConfigFetcher, syncMonitor *SyncMonitor,
	parentChainID *big.Int,
) (*dataposter.DataPoster, error) {
	cfg := cfgFetcher.Get()
	if transactOpts == nil && cfg.Staker.DataPoster.ExternalSigner.URL == "" {
		return nil, nil
	}
	mdRetriever := func(ctx context.Context, blockNum *big.Int) ([]byte, error) {
		return nil, nil
	}
	redisC, err := redisutil.RedisClientFromURL(cfg.Staker.RedisUrl)
	if err != nil {
		return nil, fmt.Errorf("creating redis client from url: %w", err)
	}
	dpCfg := func() *dataposter.DataPosterConfig {
		return &cfg.Staker.DataPoster
	}
	var sender string
	if transactOpts != nil {
		sender = transactOpts.From.String()
	} else {
		sender = cfg.Staker.DataPoster.ExternalSigner.Address
	}
	return dataposter.NewDataPoster(ctx,
		&dataposter.DataPosterOpts{
			Database:          db,
			HeaderReader:      l1Reader,
			Auth:              transactOpts,
			RedisClient:       redisC,
			Config:            dpCfg,
			MetadataRetriever: mdRetriever,
			RedisKey:          sender + ".staker-data-poster.queue",
			ParentChainID:     parentChainID,
		})
}

func getSyncMonitor(configFetcher ConfigFetcher) *SyncMonitor {
	syncConfigFetcher := func() *SyncMonitorConfig {
		return &configFetcher.Get().SyncMonitor
	}
	return NewSyncMonitor(syncConfigFetcher)
}

func getL1Reader(
	ctx context.Context,
	config *Config,
	configFetcher ConfigFetcher,
	l1client *ethclient.Client,
) (*headerreader.HeaderReader, error) {
	var l1Reader *headerreader.HeaderReader
	if config.ParentChainReader.Enable {
		arbSys, _ := precompilesgen.NewArbSys(types.ArbSysAddress, l1client)
		var err error
		l1Reader, err = headerreader.New(ctx, l1client, func() *headerreader.Config { return &configFetcher.Get().ParentChainReader }, arbSys)
		if err != nil {
			return nil, err
		}
	}
	return l1Reader, nil
}

func getBroadcastServer(
	config *Config,
	configFetcher ConfigFetcher,
	dataSigner signature.DataSignerFunc,
	l2ChainId uint64,
	fatalErrChan chan error,
) (*broadcaster.Broadcaster, error) {
	var broadcastServer *broadcaster.Broadcaster
	if config.Feed.Output.Enable {
		var maybeDataSigner signature.DataSignerFunc
		if config.Feed.Output.Signed {
			if dataSigner == nil {
				return nil, errors.New("cannot sign outgoing feed")
			}
			maybeDataSigner = dataSigner
		}
		broadcastServer = broadcaster.NewBroadcaster(func() *wsbroadcastserver.BroadcasterConfig { return &configFetcher.Get().Feed.Output }, l2ChainId, fatalErrChan, maybeDataSigner)
	}
	return broadcastServer, nil
}

func getBPVerifier(
	deployInfo *chaininfo.RollupAddresses,
	l1client *ethclient.Client,
) (*contracts.AddressVerifier, error) {
	var bpVerifier *contracts.AddressVerifier
	if deployInfo != nil && l1client != nil {
		sequencerInboxAddr := deployInfo.SequencerInbox

		seqInboxCaller, err := bridgegen.NewSequencerInboxCaller(sequencerInboxAddr, l1client)
		if err != nil {
			return nil, err
		}
		bpVerifier = contracts.NewAddressVerifier(seqInboxCaller)
	}
	return bpVerifier, nil
}

func getMaintenanceRunner(
	arbDb ethdb.Database,
	configFetcher ConfigFetcher,
	coordinator *SeqCoordinator,
	exec execution.ExecutionClient,
) (*MaintenanceRunner, error) {
	dbs := []ethdb.Database{arbDb}
	maintenanceRunner, err := NewMaintenanceRunner(func() *MaintenanceConfig { return &configFetcher.Get().Maintenance }, coordinator, dbs, exec)
	if err != nil {
		return nil, err
	}
	return maintenanceRunner, nil
}

func getBroadcastClients(
	config *Config,
	configFetcher ConfigFetcher,
	txStreamer *TransactionStreamer,
	l2ChainId uint64,
	bpVerifier *contracts.AddressVerifier,
	fatalErrChan chan error,
) (*broadcastclients.BroadcastClients, error) {
	var broadcastClients *broadcastclients.BroadcastClients
	if config.Feed.Input.Enable() {
		currentMessageCount, err := txStreamer.GetMessageCount()
		if err != nil {
			return nil, err
		}

		broadcastClients, err = broadcastclients.NewBroadcastClients(
			func() *broadcastclient.Config { return &configFetcher.Get().Feed.Input },
			l2ChainId,
			currentMessageCount,
			txStreamer,
			nil,
			fatalErrChan,
			bpVerifier,
		)
		if err != nil {
			return nil, err
		}
	}
	return broadcastClients, nil
}

func getBlockMetadataFetcher(
	ctx context.Context,
	configFetcher ConfigFetcher,
	arbDb ethdb.Database,
	exec execution.ExecutionClient,
	expectedChainId uint64,
) (*BlockMetadataFetcher, error) {
	config := configFetcher.Get()

	var blockMetadataFetcher *BlockMetadataFetcher
	if config.BlockMetadataFetcher.Enable {
		var err error
		blockMetadataFetcher, err = NewBlockMetadataFetcher(ctx, config.BlockMetadataFetcher, arbDb, exec, config.TransactionStreamer.TrackBlockMetadataFrom, expectedChainId)
		if err != nil {
			return nil, err
		}
	}
	return blockMetadataFetcher, nil
}

func getDelayedBridgeAndSequencerInbox(
	deployInfo *chaininfo.RollupAddresses,
	l1client *ethclient.Client,
) (*DelayedBridge, *SequencerInbox, error) {
	if deployInfo == nil {
		return nil, nil, errors.New("deployinfo is nil")
	}
	delayedBridge, err := NewDelayedBridge(l1client, deployInfo.Bridge, deployInfo.DeployedAt)
	if err != nil {
		return nil, nil, err
	}
	// #nosec G115
	sequencerInbox, err := NewSequencerInbox(l1client, deployInfo.SequencerInbox, int64(deployInfo.DeployedAt))
	if err != nil {
		return nil, nil, err
	}
	return delayedBridge, sequencerInbox, nil
}

func getDAS(
	ctx context.Context,
	config *Config,
	l2Config *params.ChainConfig,
	txStreamer *TransactionStreamer,
	blobReader daprovider.BlobReader,
	l1Reader *headerreader.HeaderReader,
	deployInfo *chaininfo.RollupAddresses,
	dataSigner signature.DataSignerFunc,
	l1client *ethclient.Client,
) (das.DataAvailabilityServiceWriter, *das.LifecycleManager, []daprovider.Reader, error) {
	var daWriter das.DataAvailabilityServiceWriter
	var daReader das.DataAvailabilityServiceReader
	var dasLifecycleManager *das.LifecycleManager
	var dasKeysetFetcher *das.KeysetFetcher
	var celestiaReader celestiaTypes.CelestiaReader
	var celestiaWriter celestiaTypes.CelestiaWriter
	if config.DataAvailability.Enable {
		var err error
		if config.BatchPoster.Enable {
			daWriter, daReader, dasKeysetFetcher, dasLifecycleManager, err = das.CreateBatchPosterDAS(ctx, &config.DataAvailability, dataSigner, l1client, deployInfo.SequencerInbox)
			if err != nil {
				return nil, nil, nil, err
			}
		} else {
			daReader, dasKeysetFetcher, dasLifecycleManager, err = das.CreateDAReaderForNode(ctx, &config.DataAvailability, l1Reader, &deployInfo.SequencerInbox)
			if err != nil {
				return nil, nil, nil, err
			}
		}

		daReader = das.NewReaderTimeoutWrapper(daReader, config.DataAvailability.RequestTimeout)

		if config.DataAvailability.PanicOnError {
			if daWriter != nil {
				daWriter = das.NewWriterPanicWrapper(daWriter)
			}
			daReader = das.NewReaderPanicWrapper(daReader)
		}
	} else if l2Config.ArbitrumChainParams.DataAvailabilityCommittee {
		return nil, nil, nil, errors.New("a data availability service is required for this chain, but it was not configured")
	}

	if config.Celestia.Enable {
		celestiaService, err := celestia.NewCelestiaDASRPCClient(config.Celestia.URL)
		if err != nil {
			return nil, err
		}

		celestiaReader = celestiaService
		celestiaWriter = celestiaService
	}

	// We support a nil txStreamer for the pruning code
	if txStreamer != nil && txStreamer.chainConfig.ArbitrumChainParams.DataAvailabilityCommittee && daReader == nil {
		return nil, nil, nil, errors.New("data availability service required but unconfigured")
	}
	var dapReaders []daprovider.Reader
	if daReader != nil {
		dapReaders = append(dapReaders, daprovider.NewReaderForDAS(daReader, dasKeysetFetcher))
	}
	if blobReader != nil {
		dapReaders = append(dapReaders, daprovider.NewReaderForBlobReader(blobReader))
	}
<<<<<<< HEAD

	return daWriter, dasLifecycleManager, dapReaders, nil
}

func getInboxTrackerAndReader(
	ctx context.Context,
	arbDb ethdb.Database,
	txStreamer *TransactionStreamer,
	dapReaders []daprovider.Reader,
	config *Config,
	configFetcher ConfigFetcher,
	l1client *ethclient.Client,
	l1Reader *headerreader.HeaderReader,
	deployInfo *chaininfo.RollupAddresses,
	delayedBridge *DelayedBridge,
	sequencerInbox *SequencerInbox,
	exec execution.ExecutionSequencer,
) (*InboxTracker, *InboxReader, error) {
=======
	if celestiaReader != nil {
		dapReaders = append(dapReaders, celestiaTypes.NewReaderForCelestia(celestiaReader))
	}
>>>>>>> acb6fba1
	inboxTracker, err := NewInboxTracker(arbDb, txStreamer, dapReaders, config.SnapSyncTest)
	if err != nil {
		return nil, nil, err
	}
	firstMessageBlock := new(big.Int).SetUint64(deployInfo.DeployedAt)
	if config.SnapSyncTest.Enabled {
		if exec == nil {
			return nil, nil, errors.New("snap sync test requires an execution sequencer")
		}

		batchCount := config.SnapSyncTest.BatchCount
		delayedMessageNumber, err := exec.NextDelayedMessageNumber()
		if err != nil {
			return nil, nil, err
		}
		if batchCount > delayedMessageNumber {
			batchCount = delayedMessageNumber
		}
		// Find the first block containing the batch count.
		// Subtract 1 to get the block before the needed batch count,
		// this is done to fetch previous batch metadata needed for snap sync.
		if batchCount > 0 {
			batchCount--
		}
		block, err := FindBlockContainingBatchCount(ctx, deployInfo.Bridge, l1client, config.SnapSyncTest.ParentChainAssertionBlock, batchCount)
		if err != nil {
			return nil, nil, err
		}
		firstMessageBlock.SetUint64(block)
	}
	inboxReader, err := NewInboxReader(inboxTracker, l1client, l1Reader, firstMessageBlock, delayedBridge, sequencerInbox, func() *InboxReaderConfig { return &configFetcher.Get().InboxReader })
	if err != nil {
		return nil, nil, err
	}
	txStreamer.SetInboxReaders(inboxReader, delayedBridge)

	return inboxTracker, inboxReader, nil
}

func getBlockValidator(
	config *Config,
	configFetcher ConfigFetcher,
	statelessBlockValidator *staker.StatelessBlockValidator,
	inboxTracker *InboxTracker,
	txStreamer *TransactionStreamer,
	fatalErrChan chan error,
) (*staker.BlockValidator, error) {
	var err error
	var blockValidator *staker.BlockValidator
	if config.ValidatorRequired() {
		blockValidator, err = staker.NewBlockValidator(
			statelessBlockValidator,
			inboxTracker,
			txStreamer,
			func() *staker.BlockValidatorConfig { return &configFetcher.Get().BlockValidator },
			fatalErrChan,
		)
		if err != nil {
			return nil, err
		}
	}
	return blockValidator, err
}

func getStaker(
	ctx context.Context,
	config *Config,
	configFetcher ConfigFetcher,
	arbDb ethdb.Database,
	l1Reader *headerreader.HeaderReader,
	txOptsValidator *bind.TransactOpts,
	syncMonitor *SyncMonitor,
	parentChainID *big.Int,
	l1client *ethclient.Client,
	deployInfo *chaininfo.RollupAddresses,
	txStreamer *TransactionStreamer,
	inboxTracker *InboxTracker,
	stack *node.Node,
	fatalErrChan chan error,
	statelessBlockValidator *staker.StatelessBlockValidator,
	blockValidator *staker.BlockValidator,
) (*multiprotocolstaker.MultiProtocolStaker, *MessagePruner, common.Address, error) {
	var stakerObj *multiprotocolstaker.MultiProtocolStaker
	var messagePruner *MessagePruner
	var stakerAddr common.Address

	if config.Staker.Enable {
		dp, err := StakerDataposter(
			ctx,
			rawdb.NewTable(arbDb, storage.StakerPrefix),
			l1Reader,
			txOptsValidator,
			configFetcher,
			syncMonitor,
			parentChainID,
		)
		if err != nil {
			return nil, nil, common.Address{}, err
		}
		getExtraGas := func() uint64 { return configFetcher.Get().Staker.ExtraGas }
		// TODO: factor this out into separate helper, and split rest of node
		// creation into multiple helpers.
		var wallet legacystaker.ValidatorWalletInterface = validatorwallet.NewNoOp(l1client, deployInfo.Rollup)
		if !strings.EqualFold(config.Staker.Strategy, "watchtower") {
			if config.Staker.UseSmartContractWallet || (txOptsValidator == nil && config.Staker.DataPoster.ExternalSigner.URL == "") {
				var existingWalletAddress *common.Address
				if len(config.Staker.ContractWalletAddress) > 0 {
					if !common.IsHexAddress(config.Staker.ContractWalletAddress) {
						log.Error("invalid validator smart contract wallet", "addr", config.Staker.ContractWalletAddress)
						return nil, nil, common.Address{}, errors.New("invalid validator smart contract wallet address")
					}
					tmpAddress := common.HexToAddress(config.Staker.ContractWalletAddress)
					existingWalletAddress = &tmpAddress
				}
				// #nosec G115
				wallet, err = validatorwallet.NewContract(dp, existingWalletAddress, deployInfo.ValidatorWalletCreator, deployInfo.Rollup, l1Reader, txOptsValidator, int64(deployInfo.DeployedAt), func(common.Address) {}, getExtraGas)
				if err != nil {
					return nil, nil, common.Address{}, err
				}
			} else {
				if len(config.Staker.ContractWalletAddress) > 0 {
					return nil, nil, common.Address{}, errors.New("validator contract wallet specified but flag to use a smart contract wallet was not specified")
				}
				wallet, err = validatorwallet.NewEOA(dp, deployInfo.Rollup, l1client, getExtraGas)
				if err != nil {
					return nil, nil, common.Address{}, err
				}
			}
		}

		var confirmedNotifiers []legacystaker.LatestConfirmedNotifier
		if config.MessagePruner.Enable {
			messagePruner = NewMessagePruner(txStreamer, inboxTracker, func() *MessagePrunerConfig { return &configFetcher.Get().MessagePruner })
			confirmedNotifiers = append(confirmedNotifiers, messagePruner)
		}

		stakerObj, err = multiprotocolstaker.NewMultiProtocolStaker(stack, l1Reader, wallet, bind.CallOpts{}, func() *legacystaker.L1ValidatorConfig { return &configFetcher.Get().Staker }, &configFetcher.Get().Bold, blockValidator, statelessBlockValidator, nil, deployInfo.StakeToken, confirmedNotifiers, deployInfo.ValidatorUtils, deployInfo.Bridge, fatalErrChan)
		if err != nil {
			return nil, nil, common.Address{}, err
		}
		if err := wallet.Initialize(ctx); err != nil {
			return nil, nil, common.Address{}, err
		}
		if dp != nil {
			stakerAddr = dp.Sender()
		}
	}

	return stakerObj, messagePruner, stakerAddr, nil
}

func getTransactionStreamer(
	ctx context.Context,
	arbDb ethdb.Database,
	l2Config *params.ChainConfig,
	exec execution.ExecutionClient,
	broadcastServer *broadcaster.Broadcaster,
	configFetcher ConfigFetcher,
	fatalErrChan chan error,
) (*TransactionStreamer, error) {
	transactionStreamerConfigFetcher := func() *TransactionStreamerConfig { return &configFetcher.Get().TransactionStreamer }
	txStreamer, err := NewTransactionStreamer(ctx, arbDb, l2Config, exec, broadcastServer, fatalErrChan, transactionStreamerConfigFetcher, &configFetcher.Get().SnapSyncTest)
	if err != nil {
		return nil, err
	}
	return txStreamer, nil
}

func getSeqCoordinator(
	config *Config,
	dataSigner signature.DataSignerFunc,
	bpVerifier *contracts.AddressVerifier,
	txStreamer *TransactionStreamer,
	syncMonitor *SyncMonitor,
	exec execution.ExecutionSequencer,
) (*SeqCoordinator, error) {
	var coordinator *SeqCoordinator
	if config.SeqCoordinator.Enable {
		if exec == nil {
			return nil, errors.New("sequencer coordinator requires an execution sequencer")
		}

		var err error
		coordinator, err = NewSeqCoordinator(dataSigner, bpVerifier, txStreamer, exec, syncMonitor, config.SeqCoordinator)
		if err != nil {
			return nil, err
		}
	} else if config.Sequencer && !config.Dangerous.NoSequencerCoordinator {
		return nil, errors.New("sequencer must be enabled with coordinator, unless dangerous.no-sequencer-coordinator set")
	}
	return coordinator, nil
}

func getStatelessBlockValidator(
	config *Config,
	configFetcher ConfigFetcher,
	inboxReader *InboxReader,
	inboxTracker *InboxTracker,
	txStreamer *TransactionStreamer,
	exec execution.ExecutionRecorder,
	arbDb ethdb.Database,
	dapReaders []daprovider.Reader,
	stack *node.Node,
	wasmRootPath string,
) (*staker.StatelessBlockValidator, error) {
	var err error
	var statelessBlockValidator *staker.StatelessBlockValidator
	if config.BlockValidator.RedisValidationClientConfig.Enabled() || config.BlockValidator.ValidationServerConfigs[0].URL != "" {
		if exec == nil {
			return nil, errors.New("stateless block validator requires an execution recorder")
		}

		statelessBlockValidator, err = staker.NewStatelessBlockValidator(
			inboxReader,
			inboxTracker,
			txStreamer,
			exec,
			rawdb.NewTable(arbDb, storage.BlockValidatorPrefix),
			dapReaders,
			func() *staker.BlockValidatorConfig { return &configFetcher.Get().BlockValidator },
			stack,
			wasmRootPath,
		)
	} else {
		err = errors.New("no validator url specified")
	}
	if err != nil {
		if config.ValidatorRequired() || config.Staker.Enable {
			return nil, fmt.Errorf("%w: failed to init block validator", err)
		}
		log.Warn("validation not supported", "err", err)
		statelessBlockValidator = nil
	}

	return statelessBlockValidator, nil
}

func getBatchPoster(
	ctx context.Context,
	config *Config,
	configFetcher ConfigFetcher,
	txOptsBatchPoster *bind.TransactOpts,
	daWriter das.DataAvailabilityServiceWriter,
	l1Reader *headerreader.HeaderReader,
	inboxTracker *InboxTracker,
	txStreamer *TransactionStreamer,
	exec execution.ExecutionBatchPoster,
	arbDb ethdb.Database,
	syncMonitor *SyncMonitor,
	deployInfo *chaininfo.RollupAddresses,
	parentChainID *big.Int,
	dapReaders []daprovider.Reader,
	stakerAddr common.Address,
) (*BatchPoster, error) {
	var batchPoster *BatchPoster
	if config.BatchPoster.Enable {
		if exec == nil {
			return nil, errors.New("batch poster requires an execution batch poster")
		}

		if txOptsBatchPoster == nil && config.BatchPoster.DataPoster.ExternalSigner.URL == "" {
			return nil, errors.New("batchposter, but no TxOpts")
		}
		dapWriters := []daprovider.Writer{}
		for _, providerName := range config.DAPreference {
			nilWriter := false
			switch strings.ToLower(providerName) {
			case "anytrust":
				log.Info("Adding DapWriter", "type", "anytrust")
				if daWriter != nil {
					dapWriters = append(dapWriters, daprovider.NewWriterForDAS(daWriter))
				} else {
					nilWriter = true
				}
			case "celestia":
				log.Info("Adding DapWriter", "type", "celestia")
				if celestiaWriter != nil {
					dapWriters = append(dapWriters, celestiaTypes.NewWriterForCelestia(celestiaWriter))
				} else {
					nilWriter = true
				}
			}

			if nilWriter {
				log.Error("encountered nil daWriter", "daWriter", providerName)
			}
		}
		var err error
		batchPoster, err = NewBatchPoster(ctx, &BatchPosterOpts{
			DataPosterDB:  rawdb.NewTable(arbDb, storage.BatchPosterPrefix),
			L1Reader:      l1Reader,
			Inbox:         inboxTracker,
			Streamer:      txStreamer,
			VersionGetter: exec,
			SyncMonitor:   syncMonitor,
			Config:        func() *BatchPosterConfig { return &configFetcher.Get().BatchPoster },
			DeployInfo:    deployInfo,
			TransactOpts:  txOptsBatchPoster,
			DAPWriters:    dapWriters,
			ParentChainID: parentChainID,
			DAPReaders:    dapReaders,
		})
		if err != nil {
			return nil, err
		}

		// Check if staker and batch poster are using the same address
		if stakerAddr != (common.Address{}) && !strings.EqualFold(config.Staker.Strategy, "watchtower") && stakerAddr == batchPoster.dataPoster.Sender() {
			return nil, fmt.Errorf("staker and batch poster are using the same address which is not allowed: %v", stakerAddr)
		}
	}

	return batchPoster, nil
}

func getDelayedSequencer(
	l1Reader *headerreader.HeaderReader,
	inboxReader *InboxReader,
	exec execution.ExecutionSequencer,
	configFetcher ConfigFetcher,
	coordinator *SeqCoordinator,
) (*DelayedSequencer, error) {
	if exec == nil {
		return nil, nil
	}

	// always create DelayedSequencer if exec is non nil, it won't do anything if it is disabled
	delayedSequencer, err := NewDelayedSequencer(l1Reader, inboxReader, exec, coordinator, func() *DelayedSequencerConfig { return &configFetcher.Get().DelayedSequencer })
	if err != nil {
		return nil, err
	}
	return delayedSequencer, nil
}

func getNodeParentChainReaderDisabled(
	ctx context.Context,
	arbDb ethdb.Database,
	stack *node.Node,
	executionClient execution.ExecutionClient,
	executionSequencer execution.ExecutionSequencer,
	executionRecorder execution.ExecutionRecorder,
	txStreamer *TransactionStreamer,
	blobReader daprovider.BlobReader,
	broadcastServer *broadcaster.Broadcaster,
	broadcastClients *broadcastclients.BroadcastClients,
	coordinator *SeqCoordinator,
	maintenanceRunner *MaintenanceRunner,
	syncMonitor *SyncMonitor,
	configFetcher ConfigFetcher,
	blockMetadataFetcher *BlockMetadataFetcher,
) *Node {
	return &Node{
		ArbDB:                   arbDb,
		Stack:                   stack,
		ExecutionClient:         executionClient,
		ExecutionSequencer:      executionSequencer,
		ExecutionRecorder:       executionRecorder,
		L1Reader:                nil,
		TxStreamer:              txStreamer,
		DeployInfo:              nil,
		BlobReader:              blobReader,
		InboxReader:             nil,
		InboxTracker:            nil,
		DelayedSequencer:        nil,
		BatchPoster:             nil,
		MessagePruner:           nil,
		BlockValidator:          nil,
		StatelessBlockValidator: nil,
		Staker:                  nil,
		BroadcastServer:         broadcastServer,
		BroadcastClients:        broadcastClients,
		SeqCoordinator:          coordinator,
		MaintenanceRunner:       maintenanceRunner,
		DASLifecycleManager:     nil,
		SyncMonitor:             syncMonitor,
		configFetcher:           configFetcher,
		ctx:                     ctx,
		blockMetadataFetcher:    blockMetadataFetcher,
	}
}

func createNodeImpl(
	ctx context.Context,
	stack *node.Node,
	executionClient execution.ExecutionClient,
	executionSequencer execution.ExecutionSequencer,
	executionRecorder execution.ExecutionRecorder,
	executionBatchPoster execution.ExecutionBatchPoster,
	arbDb ethdb.Database,
	configFetcher ConfigFetcher,
	l2Config *params.ChainConfig,
	l1client *ethclient.Client,
	deployInfo *chaininfo.RollupAddresses,
	txOptsValidator *bind.TransactOpts,
	txOptsBatchPoster *bind.TransactOpts,
	dataSigner signature.DataSignerFunc,
	fatalErrChan chan error,
	parentChainID *big.Int,
	blobReader daprovider.BlobReader,
	wasmRootPath string,
) (*Node, error) {
	config := configFetcher.Get()

	err := checkArbDbSchemaVersion(arbDb)
	if err != nil {
		return nil, err
	}

	syncMonitor := getSyncMonitor(configFetcher)

	l1Reader, err := getL1Reader(ctx, config, configFetcher, l1client)
	if err != nil {
		return nil, err
	}

	broadcastServer, err := getBroadcastServer(config, configFetcher, dataSigner, l2Config.ChainID.Uint64(), fatalErrChan)
	if err != nil {
		return nil, err
	}

	txStreamer, err := getTransactionStreamer(ctx, arbDb, l2Config, executionClient, broadcastServer, configFetcher, fatalErrChan)
	if err != nil {
		return nil, err
	}

	bpVerifier, err := getBPVerifier(deployInfo, l1client)
	if err != nil {
		return nil, err
	}

	coordinator, err := getSeqCoordinator(config, dataSigner, bpVerifier, txStreamer, syncMonitor, executionSequencer)
	if err != nil {
		return nil, err
	}

	maintenanceRunner, err := getMaintenanceRunner(arbDb, configFetcher, coordinator, executionClient)
	if err != nil {
		return nil, err
	}

	broadcastClients, err := getBroadcastClients(config, configFetcher, txStreamer, l2Config.ChainID.Uint64(), bpVerifier, fatalErrChan)
	if err != nil {
		return nil, err
	}

	blockMetadataFetcher, err := getBlockMetadataFetcher(ctx, configFetcher, arbDb, executionClient, l2Config.ChainID.Uint64())
	if err != nil {
		return nil, err
	}

	if !config.ParentChainReader.Enable {
		return getNodeParentChainReaderDisabled(ctx, arbDb, stack, executionClient, executionSequencer, executionRecorder, txStreamer, blobReader, broadcastServer, broadcastClients, coordinator, maintenanceRunner, syncMonitor, configFetcher, blockMetadataFetcher), nil
	}

	delayedBridge, sequencerInbox, err := getDelayedBridgeAndSequencerInbox(deployInfo, l1client)
	if err != nil {
		return nil, err
	}

	daWriter, dasLifecycleManager, dapReaders, err := getDAS(ctx, config, l2Config, txStreamer, blobReader, l1Reader, deployInfo, dataSigner, l1client)
	if err != nil {
		return nil, err
	}

	inboxTracker, inboxReader, err := getInboxTrackerAndReader(ctx, arbDb, txStreamer, dapReaders, config, configFetcher, l1client, l1Reader, deployInfo, delayedBridge, sequencerInbox, executionSequencer)
	if err != nil {
		return nil, err
	}

	statelessBlockValidator, err := getStatelessBlockValidator(config, configFetcher, inboxReader, inboxTracker, txStreamer, executionRecorder, arbDb, dapReaders, stack, wasmRootPath)
	if err != nil {
		return nil, err
	}

	blockValidator, err := getBlockValidator(config, configFetcher, statelessBlockValidator, inboxTracker, txStreamer, fatalErrChan)
	if err != nil {
		return nil, err
	}

	stakerObj, messagePruner, stakerAddr, err := getStaker(ctx, config, configFetcher, arbDb, l1Reader, txOptsValidator, syncMonitor, parentChainID, l1client, deployInfo, txStreamer, inboxTracker, stack, fatalErrChan, statelessBlockValidator, blockValidator)
	if err != nil {
		return nil, err
	}

	batchPoster, err := getBatchPoster(ctx, config, configFetcher, txOptsBatchPoster, daWriter, l1Reader, inboxTracker, txStreamer, executionBatchPoster, arbDb, syncMonitor, deployInfo, parentChainID, dapReaders, stakerAddr)
	if err != nil {
		return nil, err
	}

	delayedSequencer, err := getDelayedSequencer(l1Reader, inboxReader, executionSequencer, configFetcher, coordinator)
	if err != nil {
		return nil, err
	}

	consensusExecutionSyncerConfigFetcher := func() *ConsensusExecutionSyncerConfig {
		return &configFetcher.Get().ConsensusExecutionSyncer
	}
	consensusExecutionSyncer := NewConsensusExecutionSyncer(consensusExecutionSyncerConfigFetcher, inboxReader, executionClient, blockValidator, txStreamer)

	return &Node{
		ArbDB:                    arbDb,
		Stack:                    stack,
		ExecutionClient:          executionClient,
		ExecutionSequencer:       executionSequencer,
		ExecutionRecorder:        executionRecorder,
		L1Reader:                 l1Reader,
		TxStreamer:               txStreamer,
		DeployInfo:               deployInfo,
		BlobReader:               blobReader,
		InboxReader:              inboxReader,
		InboxTracker:             inboxTracker,
		DelayedSequencer:         delayedSequencer,
		BatchPoster:              batchPoster,
		MessagePruner:            messagePruner,
		BlockValidator:           blockValidator,
		StatelessBlockValidator:  statelessBlockValidator,
		Staker:                   stakerObj,
		BroadcastServer:          broadcastServer,
		BroadcastClients:         broadcastClients,
		SeqCoordinator:           coordinator,
		MaintenanceRunner:        maintenanceRunner,
		DASLifecycleManager:      dasLifecycleManager,
		SyncMonitor:              syncMonitor,
		blockMetadataFetcher:     blockMetadataFetcher,
		configFetcher:            configFetcher,
		ctx:                      ctx,
		ConsensusExecutionSyncer: consensusExecutionSyncer,
	}, nil
}

func FindBlockContainingBatchCount(ctx context.Context, bridgeAddress common.Address, l1Client *ethclient.Client, parentChainAssertionBlock uint64, batchCount uint64) (uint64, error) {
	bridge, err := bridgegen.NewIBridge(bridgeAddress, l1Client)
	if err != nil {
		return 0, err
	}
	high := parentChainAssertionBlock
	low := uint64(0)
	reduceBy := uint64(100)
	if high > reduceBy {
		low = high - reduceBy
	}
	// Reduce high and low by 100 until lowNode.InboxMaxCount < batchCount
	// This will give us a range (low to high) of blocks that contain the batch count.
	for low > 0 {
		lowCount, err := bridge.SequencerMessageCount(&bind.CallOpts{Context: ctx, BlockNumber: new(big.Int).SetUint64(low)})
		if err != nil {
			return 0, err
		}
		if lowCount.Uint64() > batchCount {
			high = low
			reduceBy = reduceBy * 2
			if low > reduceBy {
				low = low - reduceBy
			} else {
				low = 0
			}
		} else {
			break
		}
	}
	// Then binary search between low and high to find the block containing the batch count.
	for low < high {
		mid := low + (high-low)/2

		midCount, err := bridge.SequencerMessageCount(&bind.CallOpts{Context: ctx, BlockNumber: new(big.Int).SetUint64(mid)})
		if err != nil {
			return 0, err
		}
		if midCount.Uint64() < batchCount {
			low = mid + 1
		} else {
			high = mid
		}
	}
	return low, nil
}

func (n *Node) OnConfigReload(_ *Config, _ *Config) error {
	// TODO
	return nil
}

func registerAPIs(currentNode *Node, stack *node.Node) {
	var apis []rpc.API
	if currentNode.BlockValidator != nil {
		apis = append(apis, rpc.API{
			Namespace: "arb",
			Version:   "1.0",
			Service:   &BlockValidatorAPI{val: currentNode.BlockValidator},
			Public:    false,
		})
	}
	if currentNode.StatelessBlockValidator != nil {
		apis = append(apis, rpc.API{
			Namespace: "arbdebug",
			Version:   "1.0",
			Service: &BlockValidatorDebugAPI{
				val: currentNode.StatelessBlockValidator,
			},
			Public: false,
		})
	}
	if currentNode.MaintenanceRunner != nil {
		apis = append(apis, rpc.API{
			Namespace: "maintenance",
			Version:   "1.0",
			Service: &MaintenanceAPI{
				runner: currentNode.MaintenanceRunner,
			},
			Public: false,
		})
	}
	stack.RegisterAPIs(apis)
}

func CreateNodeExecutionClient(
	ctx context.Context,
	stack *node.Node,
	executionClient execution.ExecutionClient,
	arbDb ethdb.Database,
	configFetcher ConfigFetcher,
	l2Config *params.ChainConfig,
	l1client *ethclient.Client,
	deployInfo *chaininfo.RollupAddresses,
	txOptsValidator *bind.TransactOpts,
	txOptsBatchPoster *bind.TransactOpts,
	dataSigner signature.DataSignerFunc,
	fatalErrChan chan error,
	parentChainID *big.Int,
	blobReader daprovider.BlobReader,
	wasmRootPath string,
) (*Node, error) {
	if executionClient == nil {
		return nil, errors.New("execution client must be non-nil")
	}
	currentNode, err := createNodeImpl(ctx, stack, executionClient, nil, nil, nil, arbDb, configFetcher, l2Config, l1client, deployInfo, txOptsValidator, txOptsBatchPoster, dataSigner, fatalErrChan, parentChainID, blobReader, wasmRootPath)
	if err != nil {
		return nil, err
	}
	registerAPIs(currentNode, stack)
	return currentNode, nil
}

func CreateNodeFullExecutionClient(
	ctx context.Context,
	stack *node.Node,
	executionClient execution.ExecutionClient,
	executionSequencer execution.ExecutionSequencer,
	executionRecorder execution.ExecutionRecorder,
	executionBatchPoster execution.ExecutionBatchPoster,
	arbDb ethdb.Database,
	configFetcher ConfigFetcher,
	l2Config *params.ChainConfig,
	l1client *ethclient.Client,
	deployInfo *chaininfo.RollupAddresses,
	txOptsValidator *bind.TransactOpts,
	txOptsBatchPoster *bind.TransactOpts,
	dataSigner signature.DataSignerFunc,
	fatalErrChan chan error,
	parentChainID *big.Int,
	blobReader daprovider.BlobReader,
	wasmRootPath string,
) (*Node, error) {
	if (executionClient == nil) || (executionSequencer == nil) || (executionRecorder == nil) || (executionBatchPoster == nil) {
		return nil, errors.New("execution client, sequencer, recorder, and batch poster must be non-nil")
	}
	currentNode, err := createNodeImpl(ctx, stack, executionClient, executionSequencer, executionRecorder, executionBatchPoster, arbDb, configFetcher, l2Config, l1client, deployInfo, txOptsValidator, txOptsBatchPoster, dataSigner, fatalErrChan, parentChainID, blobReader, wasmRootPath)
	if err != nil {
		return nil, err
	}
	registerAPIs(currentNode, stack)
	return currentNode, nil
}

func (n *Node) Start(ctx context.Context) error {
	execClient, ok := n.ExecutionClient.(*gethexec.ExecutionNode)
	if !ok {
		execClient = nil
	}
	if execClient != nil {
		err := execClient.Initialize(ctx)
		if err != nil {
			return fmt.Errorf("error initializing exec client: %w", err)
		}
	}
	err := n.Stack.Start()
	if err != nil {
		return fmt.Errorf("error starting geth stack: %w", err)
	}
	if execClient != nil {
		execClient.SetConsensusClient(n)
	}
	_, err = n.ExecutionClient.Start(ctx).Await(ctx)
	if err != nil {
		return fmt.Errorf("error starting exec client: %w", err)
	}
	if n.BlobReader != nil {
		err = n.BlobReader.Initialize(ctx)
		if err != nil {
			return fmt.Errorf("error initializing blob reader: %w", err)
		}
	}
	if n.InboxTracker != nil {
		err = n.InboxTracker.Initialize()
		if err != nil {
			return fmt.Errorf("error initializing inbox tracker: %w", err)
		}
	}
	if n.BroadcastServer != nil {
		err = n.BroadcastServer.Initialize()
		if err != nil {
			return fmt.Errorf("error initializing feed broadcast server: %w", err)
		}
	}
	if n.InboxTracker != nil && n.BroadcastServer != nil {
		// Even if the sequencer coordinator will populate this backlog,
		// we want to make sure it's populated before any clients connect.
		err = n.InboxTracker.PopulateFeedBacklog(n.BroadcastServer)
		if err != nil {
			return fmt.Errorf("error populating feed backlog on startup: %w", err)
		}
	}
	err = n.TxStreamer.Start(ctx)
	if err != nil {
		return fmt.Errorf("error starting transaction streamer: %w", err)
	}
	if n.InboxReader != nil {
		err = n.InboxReader.Start(ctx)
		if err != nil {
			return fmt.Errorf("error starting inbox reader: %w", err)
		}
	}
	// must init broadcast server before trying to sequence anything
	if n.BroadcastServer != nil {
		err = n.BroadcastServer.Start(ctx)
		if err != nil {
			return fmt.Errorf("error starting feed broadcast server: %w", err)
		}
	}
	if n.SeqCoordinator != nil {
		n.SeqCoordinator.Start(ctx)
	} else if n.ExecutionSequencer != nil {
		n.ExecutionSequencer.Activate()
	}
	if n.MaintenanceRunner != nil {
		n.MaintenanceRunner.Start(ctx)
	}
	if n.DelayedSequencer != nil {
		n.DelayedSequencer.Start(ctx)
	}
	if n.BatchPoster != nil {
		n.BatchPoster.Start(ctx)
	}
	if n.MessagePruner != nil {
		n.MessagePruner.Start(ctx)
	}
	if n.Staker != nil {
		err = n.Staker.Initialize(ctx)
		if err != nil {
			return fmt.Errorf("error initializing staker: %w", err)
		}
	}
	if n.StatelessBlockValidator != nil {
		err = n.StatelessBlockValidator.Start(ctx)
		if err != nil {
			if n.configFetcher.Get().ValidatorRequired() {
				return fmt.Errorf("error initializing stateless block validator: %w", err)
			}
			log.Info("validation not set up", "err", err)
			n.StatelessBlockValidator = nil
			n.BlockValidator = nil
		}
	}
	if n.BlockValidator != nil {
		err = n.BlockValidator.Initialize(ctx)
		if err != nil {
			return fmt.Errorf("error initializing block validator: %w", err)
		}
		err = n.BlockValidator.Start(ctx)
		if err != nil {
			return fmt.Errorf("error starting block validator: %w", err)
		}
	}
	if n.Staker != nil {
		n.Staker.Start(ctx)
	}
	if n.L1Reader != nil {
		n.L1Reader.Start(ctx)
	}
	if n.BroadcastClients != nil {
		go func() {
			if n.InboxReader != nil {
				select {
				case <-n.InboxReader.CaughtUp():
				case <-ctx.Done():
					return
				}
			}
			n.BroadcastClients.Start(ctx)
		}()
	}
	if n.blockMetadataFetcher != nil {
		n.blockMetadataFetcher.Start(ctx)
	}
	if n.configFetcher != nil {
		n.configFetcher.Start(ctx)
	}
	// Also make sure to call initialize on the sync monitor after the inbox reader, tx streamer, and block validator are started.
	// Else sync might call inbox reader or tx streamer before they are started, and it will lead to panic.
	n.SyncMonitor.Initialize(n.InboxReader, n.TxStreamer, n.SeqCoordinator)
	n.SyncMonitor.Start(ctx)
	if n.ConsensusExecutionSyncer != nil {
		n.ConsensusExecutionSyncer.Start(ctx)
	}
	return nil
}

func (n *Node) StopAndWait() {
	if n.ConsensusExecutionSyncer != nil {
		n.ConsensusExecutionSyncer.StopAndWait()
	}
	if n.MaintenanceRunner != nil && n.MaintenanceRunner.Started() {
		n.MaintenanceRunner.StopAndWait()
	}
	if n.configFetcher != nil && n.configFetcher.Started() {
		n.configFetcher.StopAndWait()
	}
	if n.SeqCoordinator != nil && n.SeqCoordinator.Started() {
		// Releases the chosen sequencer lockout,
		// and stops the background thread but not the redis client.
		n.SeqCoordinator.PrepareForShutdown()
	}
	n.Stack.StopRPC() // does nothing if not running
	if n.DelayedSequencer != nil && n.DelayedSequencer.Started() {
		n.DelayedSequencer.StopAndWait()
	}
	if n.BatchPoster != nil && n.BatchPoster.Started() {
		n.BatchPoster.StopAndWait()
	}
	if n.MessagePruner != nil && n.MessagePruner.Started() {
		n.MessagePruner.StopAndWait()
	}
	if n.BroadcastClients != nil {
		n.BroadcastClients.StopAndWait()
	}
	if n.BlockValidator != nil && n.BlockValidator.Started() {
		n.BlockValidator.StopAndWait()
	}
	if n.Staker != nil {
		n.Staker.StopAndWait()
	}
	if n.StatelessBlockValidator != nil {
		n.StatelessBlockValidator.Stop()
	}
	if n.InboxReader != nil && n.InboxReader.Started() {
		n.InboxReader.StopAndWait()
	}
	if n.L1Reader != nil && n.L1Reader.Started() {
		n.L1Reader.StopAndWait()
	}
	if n.TxStreamer.Started() {
		n.TxStreamer.StopAndWait()
	}
	// n.BroadcastServer is stopped after txStreamer and inboxReader because if done before it would lead to a deadlock, as the threads from these two components
	// attempt to Broadcast i.e send feedMessage to clientManager's broadcastChan when there wont be any reader to read it as n.BroadcastServer would've been stopped
	if n.BroadcastServer != nil && n.BroadcastServer.Started() {
		n.BroadcastServer.StopAndWait()
	}
	if n.SeqCoordinator != nil && n.SeqCoordinator.Started() {
		// Just stops the redis client (most other stuff was stopped earlier)
		n.SeqCoordinator.StopAndWait()
	}
	n.SyncMonitor.StopAndWait()
	if n.DASLifecycleManager != nil {
		n.DASLifecycleManager.StopAndWaitUntil(2 * time.Second)
	}
	if n.ExecutionClient != nil {
		_, err := n.ExecutionClient.StopAndWait().Await(n.ctx)
		if err != nil {
			log.Error("error stopping execution client", "err", err)
		}
	}
	if err := n.Stack.Close(); err != nil {
		log.Error("error on stack close", "err", err)
	}
}

func (n *Node) FindInboxBatchContainingMessage(message arbutil.MessageIndex) containers.PromiseInterface[execution.InboxBatch] {
	batchNum, found, err := n.InboxTracker.FindInboxBatchContainingMessage(message)
	inboxBatch := execution.InboxBatch{
		BatchNum: batchNum,
		Found:    found,
	}
	return containers.NewReadyPromise(inboxBatch, err)
}

func (n *Node) GetBatchParentChainBlock(seqNum uint64) containers.PromiseInterface[uint64] {
	return containers.NewReadyPromise(n.InboxTracker.GetBatchParentChainBlock(seqNum))
}

func (n *Node) FullSyncProgressMap() containers.PromiseInterface[map[string]interface{}] {
	return containers.NewReadyPromise(n.SyncMonitor.FullSyncProgressMap(), nil)
}

func (n *Node) Synced() containers.PromiseInterface[bool] {
	return containers.NewReadyPromise(n.SyncMonitor.Synced(), nil)
}

func (n *Node) SyncTargetMessageCount() containers.PromiseInterface[arbutil.MessageIndex] {
	return containers.NewReadyPromise(n.SyncMonitor.SyncTargetMessageCount(), nil)
}

func (n *Node) WriteMessageFromSequencer(pos arbutil.MessageIndex, msgWithMeta arbostypes.MessageWithMetadata, msgResult execution.MessageResult, blockMetadata common.BlockMetadata) containers.PromiseInterface[struct{}] {
	err := n.TxStreamer.WriteMessageFromSequencer(pos, msgWithMeta, msgResult, blockMetadata)
	return containers.NewReadyPromise(struct{}{}, err)
}

func (n *Node) ExpectChosenSequencer() containers.PromiseInterface[struct{}] {
	err := n.TxStreamer.ExpectChosenSequencer()
	return containers.NewReadyPromise(struct{}{}, err)
}

func (n *Node) BlockMetadataAtMessageIndex(msgIdx arbutil.MessageIndex) containers.PromiseInterface[common.BlockMetadata] {
	return containers.NewReadyPromise(n.TxStreamer.BlockMetadataAtMessageIndex(msgIdx))
}<|MERGE_RESOLUTION|>--- conflicted
+++ resolved
@@ -57,7 +57,6 @@
 )
 
 type Config struct {
-<<<<<<< HEAD
 	Sequencer                bool                           `koanf:"sequencer"`
 	ParentChainReader        headerreader.Config            `koanf:"parent-chain-reader" reload:"hot"`
 	InboxReader              InboxReaderConfig              `koanf:"inbox-reader" reload:"hot"`
@@ -77,28 +76,8 @@
 	ResourceMgmt             resourcemanager.Config         `koanf:"resource-mgmt" reload:"hot"`
 	BlockMetadataFetcher     BlockMetadataFetcherConfig     `koanf:"block-metadata-fetcher" reload:"hot"`
 	ConsensusExecutionSyncer ConsensusExecutionSyncerConfig `koanf:"consensus-execution-syncer"`
-=======
-	Sequencer            bool                           `koanf:"sequencer"`
-	ParentChainReader    headerreader.Config            `koanf:"parent-chain-reader" reload:"hot"`
-	InboxReader          InboxReaderConfig              `koanf:"inbox-reader" reload:"hot"`
-	DelayedSequencer     DelayedSequencerConfig         `koanf:"delayed-sequencer" reload:"hot"`
-	BatchPoster          BatchPosterConfig              `koanf:"batch-poster" reload:"hot"`
-	MessagePruner        MessagePrunerConfig            `koanf:"message-pruner" reload:"hot"`
-	BlockValidator       staker.BlockValidatorConfig    `koanf:"block-validator" reload:"hot"`
-	Feed                 broadcastclient.FeedConfig     `koanf:"feed" reload:"hot"`
-	Staker               legacystaker.L1ValidatorConfig `koanf:"staker" reload:"hot"`
-	Bold                 boldstaker.BoldConfig          `koanf:"bold"`
-	SeqCoordinator       SeqCoordinatorConfig           `koanf:"seq-coordinator"`
-	DataAvailability     das.DataAvailabilityConfig     `koanf:"data-availability"`
-	SyncMonitor          SyncMonitorConfig              `koanf:"sync-monitor"`
-	Dangerous            DangerousConfig                `koanf:"dangerous"`
-	TransactionStreamer  TransactionStreamerConfig      `koanf:"transaction-streamer" reload:"hot"`
-	Maintenance          MaintenanceConfig              `koanf:"maintenance" reload:"hot"`
-	ResourceMgmt         resourcemanager.Config         `koanf:"resource-mgmt" reload:"hot"`
-	BlockMetadataFetcher BlockMetadataFetcherConfig     `koanf:"block-metadata-fetcher" reload:"hot"`
-	Celestia             celestia.CelestiaConfig        `koanf:"celestia-cfg"`
-	DAPreference         []string                       `koanf:"da-preference"`
->>>>>>> acb6fba1
+	Celestia                 celestia.CelestiaConfig        `koanf:"celestia-cfg"`
+	DAPreference             []string                       `koanf:"da-preference"`
 	// SnapSyncConfig is only used for testing purposes, these should not be configured in production.
 	SnapSyncTest SnapSyncConfig
 }
@@ -169,11 +148,8 @@
 	TransactionStreamerConfigAddOptions(prefix+".transaction-streamer", f)
 	MaintenanceConfigAddOptions(prefix+".maintenance", f)
 	BlockMetadataFetcherConfigAddOptions(prefix+".block-metadata-fetcher", f)
-<<<<<<< HEAD
 	ConsensusExecutionSyncerConfigAddOptions(prefix+".consensus-execution-syncer", f)
-=======
 	celestia.CelestiaDAConfigAddOptions(prefix+".celestia-cfg", f)
->>>>>>> acb6fba1
 }
 
 var ConfigDefault = Config{
@@ -638,7 +614,9 @@
 	if blobReader != nil {
 		dapReaders = append(dapReaders, daprovider.NewReaderForBlobReader(blobReader))
 	}
-<<<<<<< HEAD
+	if celestiaReader != nil {
+		dapReaders = append(dapReaders, celestiaTypes.NewReaderForCelestia(celestiaReader))
+	}
 
 	return daWriter, dasLifecycleManager, dapReaders, nil
 }
@@ -657,11 +635,6 @@
 	sequencerInbox *SequencerInbox,
 	exec execution.ExecutionSequencer,
 ) (*InboxTracker, *InboxReader, error) {
-=======
-	if celestiaReader != nil {
-		dapReaders = append(dapReaders, celestiaTypes.NewReaderForCelestia(celestiaReader))
-	}
->>>>>>> acb6fba1
 	inboxTracker, err := NewInboxTracker(arbDb, txStreamer, dapReaders, config.SnapSyncTest)
 	if err != nil {
 		return nil, nil, err
