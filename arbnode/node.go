// Copyright 2021-2022, Offchain Labs, Inc.
// For license information, see https://github.com/nitro/blob/master/LICENSE

package arbnode

import (
	"context"
	"errors"
	"fmt"
	"math/big"

	"github.com/ethereum/go-ethereum/rpc"

	"github.com/ethereum/go-ethereum/accounts/abi/bind"
	"github.com/ethereum/go-ethereum/arbitrum"
	"github.com/ethereum/go-ethereum/common"
	"github.com/ethereum/go-ethereum/core"
	"github.com/ethereum/go-ethereum/core/rawdb"
	"github.com/ethereum/go-ethereum/core/types"
	"github.com/ethereum/go-ethereum/core/vm"
	"github.com/ethereum/go-ethereum/crypto"
	"github.com/ethereum/go-ethereum/eth/ethconfig"
	"github.com/ethereum/go-ethereum/ethdb"
	"github.com/ethereum/go-ethereum/log"
	"github.com/ethereum/go-ethereum/node"
	"github.com/ethereum/go-ethereum/params"
	flag "github.com/spf13/pflag"

	"github.com/offchainlabs/nitro/arbos"
	"github.com/offchainlabs/nitro/arbos/arbosState"
	"github.com/offchainlabs/nitro/arbstate"
	"github.com/offchainlabs/nitro/arbutil"
	"github.com/offchainlabs/nitro/broadcastclient"
	"github.com/offchainlabs/nitro/broadcaster"
	"github.com/offchainlabs/nitro/das"
	"github.com/offchainlabs/nitro/solgen/go/bridgegen"
	"github.com/offchainlabs/nitro/solgen/go/challengegen"
	"github.com/offchainlabs/nitro/solgen/go/ospgen"
	"github.com/offchainlabs/nitro/solgen/go/rollupgen"
	"github.com/offchainlabs/nitro/statetransfer"
	"github.com/offchainlabs/nitro/validator"
)

type RollupAddresses struct {
	Bridge                 common.Address
	Inbox                  common.Address
	SequencerInbox         common.Address
	Rollup                 common.Address
	ValidatorUtils         common.Address
	ValidatorWalletCreator common.Address
	DeployedAt             uint64
}

func andTxSucceeded(ctx context.Context, l1Reader *L1Reader, tx *types.Transaction, err error) error {
	if err != nil {
		return fmt.Errorf("error submitting tx: %w", err)
	}
	_, err = l1Reader.WaitForTxApproval(ctx, tx)
	if err != nil {
		return fmt.Errorf("error executing tx: %w", err)
	}
	return nil
}

func deployBridgeCreator(ctx context.Context, l1Reader *L1Reader, auth *bind.TransactOpts) (common.Address, error) {
	client := l1Reader.Client()
	bridgeTemplate, tx, _, err := bridgegen.DeployBridge(auth, client)
	err = andTxSucceeded(ctx, l1Reader, tx, err)
	if err != nil {
		return common.Address{}, fmt.Errorf("bridge deploy error: %w", err)
	}

	seqInboxTemplate, tx, _, err := bridgegen.DeploySequencerInbox(auth, client)
	err = andTxSucceeded(ctx, l1Reader, tx, err)
	if err != nil {
		return common.Address{}, fmt.Errorf("sequencer inbox deploy error: %w", err)
	}

	inboxTemplate, tx, _, err := bridgegen.DeployInbox(auth, client)
	err = andTxSucceeded(ctx, l1Reader, tx, err)
	if err != nil {
		return common.Address{}, fmt.Errorf("inbox deploy error: %w", err)
	}

	rollupEventBridgeTemplate, tx, _, err := rollupgen.DeployRollupEventBridge(auth, client)
	err = andTxSucceeded(ctx, l1Reader, tx, err)
	if err != nil {
		return common.Address{}, fmt.Errorf("rollup event bridge deploy error: %w", err)
	}

	outboxTemplate, tx, _, err := bridgegen.DeployOutbox(auth, client)
	err = andTxSucceeded(ctx, l1Reader, tx, err)
	if err != nil {
		return common.Address{}, fmt.Errorf("outbox deploy error: %w", err)
	}

	bridgeCreatorAddr, tx, bridgeCreator, err := rollupgen.DeployBridgeCreator(auth, client)
	err = andTxSucceeded(ctx, l1Reader, tx, err)
	if err != nil {
		return common.Address{}, fmt.Errorf("bridge creator deploy error: %w", err)
	}

	tx, err = bridgeCreator.UpdateTemplates(auth, bridgeTemplate, seqInboxTemplate, inboxTemplate, rollupEventBridgeTemplate, outboxTemplate)
	err = andTxSucceeded(ctx, l1Reader, tx, err)
	if err != nil {
		return common.Address{}, fmt.Errorf("bridge creator update templates error: %w", err)
	}

	return bridgeCreatorAddr, nil
}

func deployChallengeFactory(ctx context.Context, l1Reader *L1Reader, auth *bind.TransactOpts) (common.Address, common.Address, error) {
	client := l1Reader.Client()
	osp0, tx, _, err := ospgen.DeployOneStepProver0(auth, client)
	err = andTxSucceeded(ctx, l1Reader, tx, err)
	if err != nil {
		return common.Address{}, common.Address{}, fmt.Errorf("osp0 deploy error: %w", err)
	}

	ospMem, _, _, err := ospgen.DeployOneStepProverMemory(auth, client)
	err = andTxSucceeded(ctx, l1Reader, tx, err)
	if err != nil {
		return common.Address{}, common.Address{}, fmt.Errorf("ospMemory deploy error: %w", err)
	}

	ospMath, _, _, err := ospgen.DeployOneStepProverMath(auth, client)
	err = andTxSucceeded(ctx, l1Reader, tx, err)
	if err != nil {
		return common.Address{}, common.Address{}, fmt.Errorf("ospMath deploy error: %w", err)
	}

	ospHostIo, _, _, err := ospgen.DeployOneStepProverHostIo(auth, client)
	err = andTxSucceeded(ctx, l1Reader, tx, err)
	if err != nil {
		return common.Address{}, common.Address{}, fmt.Errorf("ospHostIo deploy error: %w", err)
	}

	ospEntryAddr, tx, _, err := ospgen.DeployOneStepProofEntry(auth, client, osp0, ospMem, ospMath, ospHostIo)
	err = andTxSucceeded(ctx, l1Reader, tx, err)
	if err != nil {
		return common.Address{}, common.Address{}, fmt.Errorf("ospEntry deploy error: %w", err)
	}

	challengeManagerAddr, tx, _, err := challengegen.DeployChallengeManager(auth, client)
	err = andTxSucceeded(ctx, l1Reader, tx, err)
	if err != nil {
		return common.Address{}, common.Address{}, fmt.Errorf("ospEntry deploy error: %w", err)
	}

	return ospEntryAddr, challengeManagerAddr, nil
}

func deployRollupCreator(ctx context.Context, l1Reader *L1Reader, auth *bind.TransactOpts) (*rollupgen.RollupCreator, common.Address, error) {
	bridgeCreator, err := deployBridgeCreator(ctx, l1Reader, auth)
	if err != nil {
		return nil, common.Address{}, err
	}

	ospEntryAddr, challengeManagerAddr, err := deployChallengeFactory(ctx, l1Reader, auth)
	if err != nil {
		return nil, common.Address{}, err
	}

	rollupAdminLogic, tx, _, err := rollupgen.DeployRollupAdminLogic(auth, l1Reader.Client())
	err = andTxSucceeded(ctx, l1Reader, tx, err)
	if err != nil {
		return nil, common.Address{}, fmt.Errorf("rollup admin logic deploy error: %w", err)
	}

	rollupUserLogic, tx, _, err := rollupgen.DeployRollupUserLogic(auth, l1Reader.Client())
	err = andTxSucceeded(ctx, l1Reader, tx, err)
	if err != nil {
		return nil, common.Address{}, fmt.Errorf("rollup user logic deploy error: %w", err)
	}

	rollupCreatorAddress, tx, rollupCreator, err := rollupgen.DeployRollupCreator(auth, l1Reader.Client())
	err = andTxSucceeded(ctx, l1Reader, tx, err)
	if err != nil {
		return nil, common.Address{}, fmt.Errorf("rollup user logic deploy error: %w", err)
	}

	tx, err = rollupCreator.SetTemplates(
		auth,
		bridgeCreator,
		ospEntryAddr,
		challengeManagerAddr,
		rollupAdminLogic,
		rollupUserLogic,
	)
	err = andTxSucceeded(ctx, l1Reader, tx, err)
	if err != nil {
		return nil, common.Address{}, fmt.Errorf("rollup user logic deploy error: %w", err)
	}

	return rollupCreator, rollupCreatorAddress, nil
}

func DeployOnL1(ctx context.Context, l1client arbutil.L1Interface, deployAuth *bind.TransactOpts, sequencer common.Address, authorizeValidators uint64, wasmModuleRoot common.Hash, chainId *big.Int, readerConfig L1ReaderConfig) (*RollupAddresses, error) {
	l1Reader := NewL1Reader(l1client, readerConfig)
	l1Reader.Start(ctx)
	defer l1Reader.StopAndWait()

	rollupCreator, rollupCreatorAddress, err := deployRollupCreator(ctx, l1Reader, deployAuth)
	if err != nil {
		return nil, fmt.Errorf("error deploying rollup creator: %w", err)
	}

	var confirmPeriodBlocks uint64 = 20
	var extraChallengeTimeBlocks uint64 = 200
	seqInboxParams := rollupgen.ISequencerInboxMaxTimeVariation{
		DelayBlocks:   big.NewInt(60 * 60 * 24 / 15),
		FutureBlocks:  big.NewInt(12),
		DelaySeconds:  big.NewInt(60 * 60 * 24),
		FutureSeconds: big.NewInt(60 * 60),
	}
	nonce, err := l1client.PendingNonceAt(ctx, rollupCreatorAddress)
	if err != nil {
		return nil, fmt.Errorf("error getting pending nonce: %w", err)
	}
	expectedRollupAddr := crypto.CreateAddress(rollupCreatorAddress, nonce+2)
	tx, err := rollupCreator.CreateRollup(
		deployAuth,
		rollupgen.Config{
			ConfirmPeriodBlocks:            confirmPeriodBlocks,
			ExtraChallengeTimeBlocks:       extraChallengeTimeBlocks,
			StakeToken:                     common.Address{},
			BaseStake:                      big.NewInt(params.Ether),
			WasmModuleRoot:                 wasmModuleRoot,
			Owner:                          deployAuth.From,
			LoserStakeEscrow:               common.Address{},
			ChainId:                        chainId,
			SequencerInboxMaxTimeVariation: seqInboxParams,
		},
		expectedRollupAddr,
	)
	if err != nil {
		return nil, fmt.Errorf("error submitting create rollup tx: %w", err)
	}
	receipt, err := l1Reader.WaitForTxApproval(ctx, tx)
	if err != nil {
		return nil, fmt.Errorf("error executing create rollup tx: %w", err)
	}
	info, err := rollupCreator.ParseRollupCreated(*receipt.Logs[len(receipt.Logs)-1])
	if err != nil {
		return nil, fmt.Errorf("error parsing rollup created log: %w", err)
	}

	rollup, err := rollupgen.NewRollupAdminLogic(info.RollupAddress, l1client)
	if err != nil {
		return nil, fmt.Errorf("error getting rollup admin: %w", err)
	}
	tx, err = rollup.SetIsBatchPoster(deployAuth, sequencer, true)
	err = andTxSucceeded(ctx, l1Reader, tx, err)
	if err != nil {
		return nil, fmt.Errorf("error setting is batch poster: %w", err)
	}

	validatorUtils, tx, _, err := rollupgen.DeployValidatorUtils(deployAuth, l1client)
	err = andTxSucceeded(ctx, l1Reader, tx, err)
	if err != nil {
		return nil, fmt.Errorf("validator utils deploy error: %w", err)
	}

	validatorWalletCreator, tx, _, err := rollupgen.DeployValidatorWalletCreator(deployAuth, l1client)
	err = andTxSucceeded(ctx, l1Reader, tx, err)
	if err != nil {
		return nil, fmt.Errorf("validator utils deploy error: %w", err)
	}

	var allowValidators []bool
	var validatorAddrs []common.Address
	for i := uint64(1); i <= authorizeValidators; i++ {
		validatorAddrs = append(validatorAddrs, crypto.CreateAddress(validatorWalletCreator, i))
		allowValidators = append(allowValidators, true)
	}
	if len(validatorAddrs) > 0 {
		tx, err = rollup.SetValidator(deployAuth, validatorAddrs, allowValidators)
		err = andTxSucceeded(ctx, l1Reader, tx, err)
		if err != nil {
			return nil, fmt.Errorf("error setting validator: %w", err)
		}
	}

	return &RollupAddresses{
		Bridge:                 info.DelayedBridge,
		Inbox:                  info.InboxAddress,
		SequencerInbox:         info.SequencerInbox,
		DeployedAt:             receipt.BlockNumber.Uint64(),
		Rollup:                 info.RollupAddress,
		ValidatorUtils:         validatorUtils,
		ValidatorWalletCreator: validatorWalletCreator,
	}, nil
}

type Config struct {
	RPC                  arbitrum.Config                `koanf:"rpc"`
	Sequencer            SequencerConfig                `koanf:"sequencer"`
	L1Reader             L1ReaderConfig                 `koanf:"l1-reader"`
	InboxReader          InboxReaderConfig              `koanf:"inbox-reader"`
	DelayedSequencer     DelayedSequencerConfig         `koanf:"delayed-sequencer"`
	BatchPoster          BatchPosterConfig              `koanf:"batch-poster"`
	ForwardingTargetImpl string                         `koanf:"forwarding-target"`
	BlockValidator       validator.BlockValidatorConfig `koanf:"block-validator"`
	Feed                 broadcastclient.FeedConfig     `koanf:"feed"`
	Validator            validator.L1ValidatorConfig    `koanf:"validator"`
	SeqCoordinator       SeqCoordinatorConfig           `koanf:"seq-coordinator"`
	DataAvailability     das.DataAvailabilityConfig     `koanf:"data-availability"`
	Wasm                 WasmConfig                     `koanf:"wasm"`
	Dangerous            DangerousConfig                `koanf:"dangerous"`
	Archive              bool                           `koanf:"archive"`
}

func (c *Config) ForwardingTarget() string {
	if c.ForwardingTargetImpl == "null" {
		return ""
	}

	return c.ForwardingTargetImpl
}

func ConfigAddOptions(prefix string, f *flag.FlagSet, feedInputEnable bool, feedOutputEnable bool) {
	arbitrum.ConfigAddOptions(prefix+".rpc", f)
	SequencerConfigAddOptions(prefix+".sequencer", f)
	L1ReaderAddOptions(prefix+".l1-reader", f)
	InboxReaderConfigAddOptions(prefix+".inbox-reader", f)
	DelayedSequencerConfigAddOptions(prefix+".delayed-sequencer", f)
	BatchPosterConfigAddOptions(prefix+".batch-poster", f)
	f.String(prefix+".forwarding-target", ConfigDefault.ForwardingTargetImpl, "transaction forwarding target URL, or \"null\" to disable forwarding (iff not sequencer)")
	validator.BlockValidatorConfigAddOptions(prefix+".block-validator", f)
	broadcastclient.FeedConfigAddOptions(prefix+".feed", f, feedInputEnable, feedOutputEnable)
	validator.L1ValidatorConfigAddOptions(prefix+".validator", f)
	SeqCoordinatorConfigAddOptions(prefix+".seq-coordinator", f)
	das.DataAvailabilityConfigAddOptions(prefix+".data-availability", f)
	WasmConfigAddOptions(prefix+".wasm", f)
	DangerousConfigAddOptions(prefix+".dangerous", f)
	f.Bool(prefix+".archive", ConfigDefault.Archive, "retain past block state")
}

var ConfigDefault = Config{
	RPC:                  arbitrum.DefaultConfig,
	Sequencer:            DefaultSequencerConfig,
	L1Reader:             DefaultL1ReaderConfig,
	InboxReader:          DefaultInboxReaderConfig,
	DelayedSequencer:     DefaultDelayedSequencerConfig,
	BatchPoster:          DefaultBatchPosterConfig,
	ForwardingTargetImpl: "",
	BlockValidator:       validator.DefaultBlockValidatorConfig,
	Feed:                 broadcastclient.FeedConfigDefault,
	Validator:            validator.DefaultL1ValidatorConfig,
	SeqCoordinator:       DefaultSeqCoordinatorConfig,
	DataAvailability:     das.DefaultDataAvailabilityConfig,
	Wasm:                 DefaultWasmConfig,
	Dangerous:            DefaultDangerousConfig,
	Archive:              false,
}

func ConfigDefaultL1Test() *Config {
	config := ConfigDefault
	config.Sequencer = TestSequencerConfig
	config.L1Reader = TestL1ReaderConfig
	config.InboxReader = TestInboxReaderConfig
	config.DelayedSequencer = TestDelayedSequencerConfig
	config.BatchPoster = TestBatchPosterConfig
	config.SeqCoordinator = TestSeqCoordinatorConfig

	return &config
}

func ConfigDefaultL2Test() *Config {
	config := ConfigDefault
	config.Sequencer = TestSequencerConfig
	config.L1Reader.Enable = false
	config.SeqCoordinator = TestSeqCoordinatorConfig

	return &config
}

type DangerousConfig struct {
	NoL1Listener bool `koanf:"no-l1-listener"`
}

var DefaultDangerousConfig = DangerousConfig{
	NoL1Listener: false,
}

func DangerousConfigAddOptions(prefix string, f *flag.FlagSet) {
	f.Bool(prefix+".no-l1-listener", DefaultDangerousConfig.NoL1Listener, "DANGEROUS! disables listening to L1. To be used in test nodes only")
}

type DangerousSequencerConfig struct {
	NoCoordinator bool `koanf:"no-coordinator"`
}

var DefaultDangerousSequencerConfig = DangerousSequencerConfig{
	NoCoordinator: false,
}

var TestDangerousSequencerConfig = DangerousSequencerConfig{
	NoCoordinator: true,
}

func DangerousSequencerConfigAddOptions(prefix string, f *flag.FlagSet) {
	f.Bool(prefix+".no-coordinator", DefaultDangerousSequencerConfig.NoCoordinator, "DANGEROUS! allows sequencer without coordinator.")
}

type SequencerConfig struct {
	Enable                      bool                     `koanf:"enable"`
	MaxBlockSpeed               time.Duration            `koanf:"max-block-speed"`
	MaxRevertGasReject          uint64                   `koanf:"max-revert-gas-reject"`
	MaxAcceptableTimestampDelta time.Duration            `koanf:"max-acceptable-timestamp-delta"`
	Dangerous                   DangerousSequencerConfig `koanf:"dangerous"`
}

var DefaultSequencerConfig = SequencerConfig{
	Enable:                      false,
	MaxBlockSpeed:               time.Millisecond * 100,
	MaxRevertGasReject:          params.TxGas + 10000,
	MaxAcceptableTimestampDelta: time.Hour,
	Dangerous:                   DefaultDangerousSequencerConfig,
}

var TestSequencerConfig = SequencerConfig{
	Enable:                      true,
	MaxBlockSpeed:               time.Millisecond * 10,
	MaxRevertGasReject:          params.TxGas + 10000,
	MaxAcceptableTimestampDelta: time.Hour,
	Dangerous:                   TestDangerousSequencerConfig,
}

func SequencerConfigAddOptions(prefix string, f *flag.FlagSet) {
	f.Bool(prefix+".enable", DefaultSequencerConfig.Enable, "act and post to l1 as sequencer")
	f.Duration(prefix+".max-block-speed", DefaultSequencerConfig.MaxBlockSpeed, "minimum delay between blocks (sets a maximum speed of block production)")
	f.Uint64(prefix+".max-revert-gas-reject", DefaultSequencerConfig.MaxRevertGasReject, "maximum gas executed in a revert for the sequencer to reject the transaction instead of posting it (anti-DOS)")
	f.Duration(prefix+".max-acceptable-timestamp-delta", DefaultSequencerConfig.MaxAcceptableTimestampDelta, "maximum acceptable time difference between the local time and the latest L1 block's timestamp")
	DangerousSequencerConfigAddOptions(prefix+".dangerous", f)
}

type WasmConfig struct {
	RootPath   string `koanf:"root-path"`
	ModuleRoot string `koanf:"module-root"`
	CachePath  string `koanf:"cache-path"`
}

func WasmConfigAddOptions(prefix string, f *flag.FlagSet) {
	f.String(prefix+".root-path", DefaultWasmConfig.RootPath, "path to wasm files (replay.wasm, wasi_stub.wasm, soft-float.wasm, go_stub.wasm, host_io.wasm, brotli.wasm")
	f.String(prefix+".module-root", DefaultWasmConfig.RootPath, "wasm module root (if empty, read from <wasmrootpath>/module_root)")
	f.String(prefix+".cache-path", DefaultWasmConfig.RootPath, "path for cache of wasm machines")
}

var DefaultWasmConfig = WasmConfig{
	RootPath:   "",
	ModuleRoot: "",
	CachePath:  "",
}

type Node struct {
	Backend          *arbitrum.Backend
	ArbInterface     *ArbInterface
	L1Reader         *L1Reader
	TxStreamer       *TransactionStreamer
	TxPublisher      TransactionPublisher
	DeployInfo       *RollupAddresses
	InboxReader      *InboxReader
	InboxTracker     *InboxTracker
	DelayedSequencer *DelayedSequencer
	BatchPoster      *BatchPoster
	BlockValidator   *validator.BlockValidator
	Staker           *validator.Staker
	BroadcastServer  *broadcaster.Broadcaster
	BroadcastClients []*broadcastclient.BroadcastClient
	SeqCoordinator   *SeqCoordinator
}

func createNodeImpl(stack *node.Node, chainDb ethdb.Database, config *Config, l2BlockChain *core.BlockChain, l1client arbutil.L1Interface, deployInfo *RollupAddresses, txOpts *bind.TransactOpts) (*Node, error) {
	var broadcastServer *broadcaster.Broadcaster
	if config.Feed.Output.Enable {
		broadcastServer = broadcaster.NewBroadcaster(config.Feed.Output)
	}

	dataAvailabilityMode, err := config.DataAvailability.Mode()
	if err != nil {
		return nil, err
	}
	var dataAvailabilityService das.DataAvailabilityService
	if dataAvailabilityMode == das.LocalDataAvailability {
		var err error
		dataAvailabilityService, err = das.NewLocalDiskDataAvailabilityService(config.DataAvailability.LocalDiskDataDir)
		if err != nil {
			return nil, err
		}
	}

	var l1Reader *L1Reader
	if config.L1Reader.Enable {
		l1Reader = NewL1Reader(l1client, config.L1Reader)
	}

	txStreamer, err := NewTransactionStreamer(chainDb, l2BlockChain, broadcastServer)
	if err != nil {
		return nil, err
	}
	var txPublisher TransactionPublisher
	var coordinator *SeqCoordinator
	var sequencer *Sequencer
	if config.Sequencer.Enable {
		if config.ForwardingTarget() != "" {
			return nil, errors.New("sequencer and forwarding target both set")
		}
		if !(config.SeqCoordinator.Enable || config.Sequencer.Dangerous.NoCoordinator) {
			return nil, errors.New("sequencer must be enabled with coordinator, unless dangerous.no-coordinator set")
		}
		if config.L1Reader.Enable {
			if l1client == nil {
				return nil, errors.New("l1client is nil")
			}
<<<<<<< HEAD
			sequencer, err = NewSequencer(txStreamer, l1Reader)
=======
			sequencer, err = NewSequencer(txStreamer, l1client, config.Sequencer)
>>>>>>> 0b690fbd
		} else {
			sequencer, err = NewSequencer(txStreamer, nil, config.Sequencer)
		}
		if err != nil {
			return nil, err
		}
		txPublisher = sequencer
	} else {
		if config.DelayedSequencer.Enable {
			return nil, errors.New("cannot have delayedsequencer without sequencer")
		}
		if config.ForwardingTarget() == "" {
			txPublisher = NewTxDropper()
		} else {
			txPublisher = NewForwarder(config.ForwardingTarget())
		}
	}
	if config.SeqCoordinator.Enable {
		coordinator, err = NewSeqCoordinator(txStreamer, sequencer, config.SeqCoordinator)
		if err != nil {
			return nil, err
		}
	}
	arbInterface, err := NewArbInterface(txStreamer, txPublisher)
	if err != nil {
		return nil, err
	}
	backend, err := arbitrum.NewBackend(stack, &config.RPC, chainDb, arbInterface)
	if err != nil {
		return nil, err
	}

	var broadcastClients []*broadcastclient.BroadcastClient
	if config.Feed.Input.Enable() {
		for _, address := range config.Feed.Input.URLs {
			broadcastClients = append(broadcastClients, broadcastclient.NewBroadcastClient(address, nil, config.Feed.Input.Timeout, txStreamer))
		}
	}
	if !config.L1Reader.Enable {
		return &Node{backend, arbInterface, nil, txStreamer, txPublisher, nil, nil, nil, nil, nil, nil, nil, broadcastServer, broadcastClients, coordinator}, nil
	}

	if deployInfo == nil {
		return nil, errors.New("deployinfo is nil")
	}
	delayedBridge, err := NewDelayedBridge(l1client, deployInfo.Bridge, deployInfo.DeployedAt)
	if err != nil {
		return nil, err
	}
	sequencerInbox, err := NewSequencerInbox(l1client, deployInfo.SequencerInbox, int64(deployInfo.DeployedAt))
	if err != nil {
		return nil, err
	}
	inboxTracker, err := NewInboxTracker(chainDb, txStreamer, dataAvailabilityService)
	if err != nil {
		return nil, err
	}
	inboxReader, err := NewInboxReader(inboxTracker, l1client, new(big.Int).SetUint64(deployInfo.DeployedAt), delayedBridge, sequencerInbox, &(config.InboxReader))
	if err != nil {
		return nil, err
	}

	var blockValidator *validator.BlockValidator
	if config.BlockValidator.Enable {
		blockValidator, err = validator.NewBlockValidator(inboxReader, inboxTracker, txStreamer, l2BlockChain, rawdb.NewTable(chainDb, blockValidatorPrefix), &config.BlockValidator, dataAvailabilityService)
		if err != nil {
			return nil, err
		}
	}

	var staker *validator.Staker
	if config.Validator.Enable {
		// TODO: remember validator wallet in JSON instead of querying it from L1 every time
		wallet, err := validator.NewValidatorWallet(nil, deployInfo.ValidatorWalletCreator, deployInfo.Rollup, l1Reader, txOpts, int64(deployInfo.DeployedAt), func(common.Address) {})
		if err != nil {
			return nil, err
		}
		staker, err = validator.NewStaker(l1Reader, wallet, bind.CallOpts{}, config.Validator, l2BlockChain, inboxReader, inboxTracker, txStreamer, blockValidator, deployInfo.ValidatorUtils)
		if err != nil {
			return nil, err
		}
	}

	var batchPoster *BatchPoster
	var delayedSequencer *DelayedSequencer
	if config.BatchPoster.Enable {
		if txOpts == nil {
			return nil, errors.New("batchposter, but no TxOpts")
		}
		batchPoster, err = NewBatchPoster(l1Reader, inboxTracker, txStreamer, &config.BatchPoster, deployInfo.SequencerInbox, common.Address{}, txOpts, dataAvailabilityService)
		if err != nil {
			return nil, err
		}
	}
	if config.DelayedSequencer.Enable {
		delayedSequencer, err = NewDelayedSequencer(l1Reader, inboxReader, txStreamer, coordinator, &(config.DelayedSequencer))
		if err != nil {
			return nil, err
		}
	} else if config.Sequencer.Enable {
		return nil, errors.New("sequencer and l1 reader, without delayed sequencer")
	}

	return &Node{backend, arbInterface, l1Reader, txStreamer, txPublisher, deployInfo, inboxReader, inboxTracker, delayedSequencer, batchPoster, blockValidator, staker, broadcastServer, broadcastClients, coordinator}, nil
}

type arbNodeLifecycle struct {
	node *Node
}

func (l arbNodeLifecycle) Start() error {
	return l.node.Start(context.Background())
}

func (l arbNodeLifecycle) Stop() error {
	l.node.StopAndWait()
	return nil
}

func CreateNode(stack *node.Node, chainDb ethdb.Database, config *Config, l2BlockChain *core.BlockChain, l1client arbutil.L1Interface, deployInfo *RollupAddresses, txOpts *bind.TransactOpts) (newNode *Node, err error) {
	node, err := createNodeImpl(stack, chainDb, config, l2BlockChain, l1client, deployInfo, txOpts)
	if err != nil {
		return nil, err
	}
	var apis []rpc.API
	if node.BlockValidator != nil {
		apis = append(apis, rpc.API{
			Namespace: "arb",
			Version:   "1.0",
			Service:   &BlockValidatorAPI{val: node.BlockValidator, blockchain: l2BlockChain},
			Public:    false,
		})
	}
	stack.RegisterAPIs(apis)

	stack.RegisterLifecycle(arbNodeLifecycle{node})
	return node, nil
}

func (n *Node) Start(ctx context.Context) error {
	err := n.TxPublisher.Initialize(ctx)
	if err != nil {
		return err
	}
	err = n.TxStreamer.Initialize()
	if err != nil {
		return err
	}
	if n.InboxTracker != nil {
		err = n.InboxTracker.Initialize()
		if err != nil {
			return err
		}
	}
	n.TxStreamer.Start(ctx)
	if n.InboxReader != nil {
		err = n.InboxReader.Start(ctx)
		if err != nil {
			return err
		}
	}
	err = n.TxPublisher.Start(ctx)
	if err != nil {
		return err
	}
	if n.SeqCoordinator != nil {
		n.SeqCoordinator.Start(ctx)
	}
	if n.DelayedSequencer != nil {
		n.DelayedSequencer.Start(ctx)
	}
	if n.BatchPoster != nil {
		n.BatchPoster.Start(ctx)
	}
	if n.BlockValidator != nil {
		err = n.BlockValidator.Start(ctx)
		if err != nil {
			return err
		}
	}
	if n.Staker != nil {
		err = n.Staker.Initialize(ctx)
		if err != nil {
			return err
		}
		n.Staker.Start(ctx)
	}
	if n.L1Reader != nil {
		n.L1Reader.Start(ctx)
	}
	if n.BroadcastServer != nil {
		err = n.BroadcastServer.Start(ctx)
		if err != nil {
			return err
		}
	}
	for _, client := range n.BroadcastClients {
		client.Start(ctx)
	}
	return nil
}

func (n *Node) StopAndWait() {
	for _, client := range n.BroadcastClients {
		client.StopAndWait()
	}
	if n.BroadcastServer != nil {
		n.BroadcastServer.StopAndWait()
	}
	if n.L1Reader != nil {
		n.L1Reader.StopAndWait()
	}
	if n.BlockValidator != nil {
		n.BlockValidator.StopAndWait()
	}
	if n.BatchPoster != nil {
		n.BatchPoster.StopAndWait()
	}
	if n.DelayedSequencer != nil {
		n.DelayedSequencer.StopAndWait()
	}
	if n.InboxReader != nil {
		n.InboxReader.StopAndWait()
	}
	n.TxPublisher.StopAndWait()
	if n.SeqCoordinator != nil {
		n.SeqCoordinator.StopAndWait()
	}
	n.TxStreamer.StopAndWait()
	n.ArbInterface.BlockChain().Stop()
}

func CreateDefaultStack() (*node.Node, error) {
	stackConf := node.DefaultConfig
	var err error
	stackConf.DataDir = ""
	stackConf.HTTPHost = "localhost"
	stackConf.HTTPModules = append(stackConf.HTTPModules, "eth")
	stack, err := node.New(&stackConf)
	if err != nil {
		return nil, fmt.Errorf("error creating protocol stack: %w", err)
	}
	return stack, nil
}

func DefaultCacheConfigFor(stack *node.Node, archiveMode bool) *core.CacheConfig {
	baseConf := ethconfig.Defaults
	if archiveMode {
		baseConf = ethconfig.ArchiveDefaults
	}

	return &core.CacheConfig{
		TrieCleanLimit:      baseConf.TrieCleanCache,
		TrieCleanJournal:    stack.ResolvePath(baseConf.TrieCleanCacheJournal),
		TrieCleanRejournal:  baseConf.TrieCleanCacheRejournal,
		TrieCleanNoPrefetch: baseConf.NoPrefetch,
		TrieDirtyLimit:      baseConf.TrieDirtyCache,
		TrieDirtyDisabled:   baseConf.NoPruning,
		TrieTimeLimit:       baseConf.TrieTimeout,
		SnapshotLimit:       baseConf.SnapshotCache,
		Preimages:           baseConf.Preimages,
	}
}

func ImportBlocksToChainDb(chainDb ethdb.Database, initDataReader statetransfer.StoredBlockReader) (uint64, error) {
	var prevHash common.Hash
	td := big.NewInt(0)
	var blocksInDb uint64
	if initDataReader.More() {
		var err error
		blocksInDb, err = chainDb.Ancients()
		if err != nil {
			return 0, err
		}
	}
	blockNum := uint64(0)
	for ; initDataReader.More(); blockNum++ {
		log.Debug("importing", "blockNum", blockNum)
		storedBlock, err := initDataReader.GetNext()
		if err != nil {
			return blockNum, err
		}
		if blockNum+1 < blocksInDb && initDataReader.More() {
			continue // skip already-imported blocks. Only validate the last.
		}
		storedBlockHash := storedBlock.Header.Hash()
		if blockNum < blocksInDb {
			// validate db and import match
			hashInDb := rawdb.ReadCanonicalHash(chainDb, blockNum)
			if storedBlockHash != hashInDb {
				panic(fmt.Sprintf("Import and Database disagree on hashes import: %v, Db: %v", storedBlockHash, hashInDb))
			}
		}
		if blockNum+1 == blocksInDb && blockNum > 0 {
			// we skipped blocks common to DB an import
			prevHash = rawdb.ReadCanonicalHash(chainDb, blockNum-1)
			td = rawdb.ReadTd(chainDb, prevHash, blockNum-1)
		}
		if storedBlock.Header.ParentHash != prevHash {
			panic(fmt.Sprintf("Import Block %d, parent hash %v, expected %v", blockNum, storedBlock.Header.ParentHash, prevHash))
		}
		if storedBlock.Header.Number.Cmp(new(big.Int).SetUint64(blockNum)) != 0 {
			panic("unexpected block number in import")
		}
		txs := types.Transactions{}
		for _, txData := range storedBlock.Transactions {
			tx := types.ArbitrumLegacyFromTransactionResult(txData)
			if tx.Hash() != txData.Hash {
				return blockNum, errors.New("bad txHash")
			}
			txs = append(txs, tx)
		}
		receipts := storedBlock.Reciepts
		block := types.NewBlockWithHeader(&storedBlock.Header).WithBody(txs, nil) // don't recalculate hashes
		blockHash := block.Hash()
		if blockHash != storedBlock.Header.Hash() {
			return blockNum, errors.New("bad blockHash")
		}
		_, err = rawdb.WriteAncientBlocks(chainDb, []*types.Block{block}, []types.Receipts{receipts}, td)
		if err != nil {
			return blockNum, err
		}
		prevHash = blockHash
		td.Add(td, storedBlock.Header.Difficulty)
	}
	return blockNum, initDataReader.Close()
}

func WriteOrTestGenblock(chainDb ethdb.Database, initData statetransfer.InitDataReader, blockNumber uint64, chainConfig *params.ChainConfig) error {
	arbstate.RequireHookedGeth()

	EmptyHash := common.Hash{}

	prevHash := EmptyHash
	prevDifficulty := big.NewInt(0)
	storedGenHash := rawdb.ReadCanonicalHash(chainDb, blockNumber)
	timestamp := uint64(0)
	if blockNumber > 0 {
		prevHash = rawdb.ReadCanonicalHash(chainDb, blockNumber-1)
		if prevHash == EmptyHash {
			return fmt.Errorf("block number %d not found in database", chainDb)
		}
		prevHeader := rawdb.ReadHeader(chainDb, prevHash, blockNumber-1)
		if prevHeader == nil {
			return fmt.Errorf("block header for block %d not found in database", chainDb)
		}
		timestamp = prevHeader.Time
	}
	stateRoot, err := arbosState.InitializeArbosInDatabase(chainDb, initData, chainConfig)
	if err != nil {
		return err
	}

	genBlock := arbosState.MakeGenesisBlock(prevHash, blockNumber, timestamp, stateRoot)
	blockHash := genBlock.Hash()

	if storedGenHash == EmptyHash {
		// chainDb did not have genesis block. Initialize it.
		core.WriteHeadBlock(chainDb, genBlock, prevDifficulty)
	} else if storedGenHash != blockHash {
		return errors.New("database contains data inconsistent with initialization")
	}

	return nil
}

func WriteOrTestChainConfig(chainDb ethdb.Database, config *params.ChainConfig) error {
	EmptyHash := common.Hash{}

	block0Hash := rawdb.ReadCanonicalHash(chainDb, 0)
	if block0Hash == EmptyHash {
		return errors.New("block 0 not found")
	}
	storedConfig := rawdb.ReadChainConfig(chainDb, block0Hash)
	if storedConfig == nil {
		rawdb.WriteChainConfig(chainDb, block0Hash, config)
		return nil
	}
	height := rawdb.ReadHeaderNumber(chainDb, rawdb.ReadHeadHeaderHash(chainDb))
	if height == nil {
		return errors.New("non empty chain config but empty chain")
	}
	err := storedConfig.CheckCompatible(config, *height)
	if err != nil {
		return err
	}
	rawdb.WriteChainConfig(chainDb, block0Hash, config)
	return nil
}

func GetBlockChain(chainDb ethdb.Database, cacheConfig *core.CacheConfig, config *params.ChainConfig) (*core.BlockChain, error) {
	defaultConf := ethconfig.Defaults

	engine := arbos.Engine{
		IsSequencer: true,
	}

	vmConfig := vm.Config{
		EnablePreimageRecording: defaultConf.EnablePreimageRecording,
	}

	return core.NewBlockChain(chainDb, cacheConfig, config, engine, vmConfig, shouldPreserveFalse, &defaultConf.TxLookupLimit)
}

func WriteOrTestBlockChain(chainDb ethdb.Database, cacheConfig *core.CacheConfig, initData statetransfer.InitDataReader, blockNumber uint64, config *params.ChainConfig) (*core.BlockChain, error) {
	err := WriteOrTestGenblock(chainDb, initData, blockNumber, config)
	if err != nil {
		return nil, err
	}
	err = WriteOrTestChainConfig(chainDb, config)
	if err != nil {
		return nil, err
	}
	return GetBlockChain(chainDb, cacheConfig, config)
}

// Don't preserve reorg'd out blocks
func shouldPreserveFalse(header *types.Header) bool {
	return false
}<|MERGE_RESOLUTION|>--- conflicted
+++ resolved
@@ -8,6 +8,7 @@
 	"errors"
 	"fmt"
 	"math/big"
+	"time"
 
 	"github.com/ethereum/go-ethereum/rpc"
 
@@ -513,11 +514,7 @@
 			if l1client == nil {
 				return nil, errors.New("l1client is nil")
 			}
-<<<<<<< HEAD
-			sequencer, err = NewSequencer(txStreamer, l1Reader)
-=======
-			sequencer, err = NewSequencer(txStreamer, l1client, config.Sequencer)
->>>>>>> 0b690fbd
+			sequencer, err = NewSequencer(txStreamer, l1Reader, config.Sequencer)
 		} else {
 			sequencer, err = NewSequencer(txStreamer, nil, config.Sequencer)
 		}
