// Copyright 2021-2022, Offchain Labs, Inc.
// For license information, see https://github.com/nitro/blob/master/LICENSE

package arbnode

import (
	"context"
	"encoding/binary"
	"errors"
	"fmt"
	"math/big"
	"strings"
	"time"

	flag "github.com/spf13/pflag"

	"github.com/ethereum/go-ethereum/accounts/abi/bind"
	"github.com/ethereum/go-ethereum/common"
	"github.com/ethereum/go-ethereum/core/rawdb"
	"github.com/ethereum/go-ethereum/core/types"
	"github.com/ethereum/go-ethereum/ethdb"
	"github.com/ethereum/go-ethereum/log"
	"github.com/ethereum/go-ethereum/node"
	"github.com/ethereum/go-ethereum/params"
	"github.com/ethereum/go-ethereum/rpc"
	"github.com/offchainlabs/nitro/arbnode/dataposter"
	"github.com/offchainlabs/nitro/arbnode/dataposter/storage"
	"github.com/offchainlabs/nitro/arbnode/resourcemanager"
	"github.com/offchainlabs/nitro/arbos/arbostypes"
	"github.com/offchainlabs/nitro/arbstate/daprovider"
	"github.com/offchainlabs/nitro/arbutil"
	"github.com/offchainlabs/nitro/broadcastclient"
	"github.com/offchainlabs/nitro/broadcastclients"
	"github.com/offchainlabs/nitro/broadcaster"
	"github.com/offchainlabs/nitro/cmd/chaininfo"
	"github.com/offchainlabs/nitro/das"
	"github.com/offchainlabs/nitro/execution"
	"github.com/offchainlabs/nitro/execution/gethexec"
	"github.com/offchainlabs/nitro/solgen/go/bridgegen"
	"github.com/offchainlabs/nitro/solgen/go/precompilesgen"
	"github.com/offchainlabs/nitro/solgen/go/rollupgen"
	"github.com/offchainlabs/nitro/staker"
	"github.com/offchainlabs/nitro/staker/validatorwallet"
	"github.com/offchainlabs/nitro/util/contracts"
	"github.com/offchainlabs/nitro/util/headerreader"
	"github.com/offchainlabs/nitro/util/redisutil"
	"github.com/offchainlabs/nitro/util/rpcclient"
	"github.com/offchainlabs/nitro/util/signature"
	"github.com/offchainlabs/nitro/wsbroadcastserver"
)

func GenerateRollupConfig(prod bool, wasmModuleRoot common.Hash, rollupOwner common.Address, chainConfig *params.ChainConfig, serializedChainConfig []byte, loserStakeEscrow common.Address) rollupgen.Config {
	var confirmPeriod uint64
	if prod {
		confirmPeriod = 45818
	} else {
		confirmPeriod = 20
	}
	return rollupgen.Config{
		ConfirmPeriodBlocks:      confirmPeriod,
		ExtraChallengeTimeBlocks: 200,
		StakeToken:               common.Address{},
		BaseStake:                big.NewInt(params.Ether),
		WasmModuleRoot:           wasmModuleRoot,
		Owner:                    rollupOwner,
		LoserStakeEscrow:         loserStakeEscrow,
		ChainId:                  chainConfig.ChainID,
		// TODO could the ChainConfig be just []byte?
		ChainConfig: string(serializedChainConfig),
		SequencerInboxMaxTimeVariation: rollupgen.ISequencerInboxMaxTimeVariation{
			DelayBlocks:   big.NewInt(60 * 60 * 24 / 15),
			FutureBlocks:  big.NewInt(12),
			DelaySeconds:  big.NewInt(60 * 60 * 24),
			FutureSeconds: big.NewInt(60 * 60),
		},
	}
}

type Config struct {
	Sequencer           bool                        `koanf:"sequencer"`
	ParentChainReader   headerreader.Config         `koanf:"parent-chain-reader" reload:"hot"`
	InboxReader         InboxReaderConfig           `koanf:"inbox-reader" reload:"hot"`
	DelayedSequencer    DelayedSequencerConfig      `koanf:"delayed-sequencer" reload:"hot"`
	BatchPoster         BatchPosterConfig           `koanf:"batch-poster" reload:"hot"`
	MessagePruner       MessagePrunerConfig         `koanf:"message-pruner" reload:"hot"`
	BlockValidator      staker.BlockValidatorConfig `koanf:"block-validator" reload:"hot"`
	Feed                broadcastclient.FeedConfig  `koanf:"feed" reload:"hot"`
	Staker              staker.L1ValidatorConfig    `koanf:"staker" reload:"hot"`
	SeqCoordinator      SeqCoordinatorConfig        `koanf:"seq-coordinator"`
	DataAvailability    das.DataAvailabilityConfig  `koanf:"data-availability"`
	SyncMonitor         SyncMonitorConfig           `koanf:"sync-monitor"`
	Dangerous           DangerousConfig             `koanf:"dangerous"`
	TransactionStreamer TransactionStreamerConfig   `koanf:"transaction-streamer" reload:"hot"`
	Maintenance         MaintenanceConfig           `koanf:"maintenance" reload:"hot"`
	ResourceMgmt        resourcemanager.Config      `koanf:"resource-mgmt" reload:"hot"`
	// SnapSyncConfig is only used for testing purposes, these should not be configured in production.
	SnapSyncTest SnapSyncConfig
}

func (c *Config) Validate() error {
	if c.ParentChainReader.Enable && c.Sequencer && !c.DelayedSequencer.Enable {
		log.Warn("delayed sequencer is not enabled, despite sequencer and l1 reader being enabled")
	}
	if c.DelayedSequencer.Enable && !c.Sequencer {
		return errors.New("cannot enable delayed sequencer without enabling sequencer")
	}
	if c.InboxReader.ReadMode != "latest" {
		if c.Sequencer {
			return errors.New("cannot enable inboxreader in safe or finalized mode along with sequencer")
		}
		c.Feed.Output.Enable = false
		c.Feed.Input.URL = []string{}
	}
	if err := c.BlockValidator.Validate(); err != nil {
		return err
	}
	if err := c.Maintenance.Validate(); err != nil {
		return err
	}
	if err := c.InboxReader.Validate(); err != nil {
		return err
	}
	if err := c.BatchPoster.Validate(); err != nil {
		return err
	}
	if err := c.Feed.Validate(); err != nil {
		return err
	}
	if err := c.Staker.Validate(); err != nil {
		return err
	}
	return nil
}

func (c *Config) ValidatorRequired() bool {
	if c.BlockValidator.Enable {
		return true
	}
	if c.Staker.Enable {
		return c.Staker.ValidatorRequired()
	}
	return false
}

func ConfigAddOptions(prefix string, f *flag.FlagSet, feedInputEnable bool, feedOutputEnable bool) {
	f.Bool(prefix+".sequencer", ConfigDefault.Sequencer, "enable sequencer")
	headerreader.AddOptions(prefix+".parent-chain-reader", f)
	InboxReaderConfigAddOptions(prefix+".inbox-reader", f)
	DelayedSequencerConfigAddOptions(prefix+".delayed-sequencer", f)
	BatchPosterConfigAddOptions(prefix+".batch-poster", f)
	MessagePrunerConfigAddOptions(prefix+".message-pruner", f)
	staker.BlockValidatorConfigAddOptions(prefix+".block-validator", f)
	broadcastclient.FeedConfigAddOptions(prefix+".feed", f, feedInputEnable, feedOutputEnable)
	staker.L1ValidatorConfigAddOptions(prefix+".staker", f)
	SeqCoordinatorConfigAddOptions(prefix+".seq-coordinator", f)
	das.DataAvailabilityConfigAddNodeOptions(prefix+".data-availability", f)
	SyncMonitorConfigAddOptions(prefix+".sync-monitor", f)
	DangerousConfigAddOptions(prefix+".dangerous", f)
	TransactionStreamerConfigAddOptions(prefix+".transaction-streamer", f)
	MaintenanceConfigAddOptions(prefix+".maintenance", f)
}

var ConfigDefault = Config{
	Sequencer:           false,
	ParentChainReader:   headerreader.DefaultConfig,
	InboxReader:         DefaultInboxReaderConfig,
	DelayedSequencer:    DefaultDelayedSequencerConfig,
	BatchPoster:         DefaultBatchPosterConfig,
	MessagePruner:       DefaultMessagePrunerConfig,
	BlockValidator:      staker.DefaultBlockValidatorConfig,
	Feed:                broadcastclient.FeedConfigDefault,
	Staker:              staker.DefaultL1ValidatorConfig,
	SeqCoordinator:      DefaultSeqCoordinatorConfig,
	DataAvailability:    das.DefaultDataAvailabilityConfig,
	SyncMonitor:         DefaultSyncMonitorConfig,
	Dangerous:           DefaultDangerousConfig,
	TransactionStreamer: DefaultTransactionStreamerConfig,
	ResourceMgmt:        resourcemanager.DefaultConfig,
	Maintenance:         DefaultMaintenanceConfig,
	SnapSyncTest:        DefaultSnapSyncConfig,
}

func ConfigDefaultL1Test() *Config {
	config := ConfigDefaultL1NonSequencerTest()
	config.DelayedSequencer = TestDelayedSequencerConfig
	config.BatchPoster = TestBatchPosterConfig
	config.SeqCoordinator = TestSeqCoordinatorConfig
	config.Sequencer = true
	config.Dangerous.NoSequencerCoordinator = true

	return config
}

func ConfigDefaultL1NonSequencerTest() *Config {
	config := ConfigDefault
	config.Dangerous = TestDangerousConfig
	config.ParentChainReader = headerreader.TestConfig
	config.InboxReader = TestInboxReaderConfig
	config.DelayedSequencer.Enable = false
	config.BatchPoster.Enable = false
	config.SeqCoordinator.Enable = false
	config.BlockValidator = staker.TestBlockValidatorConfig
	config.SyncMonitor = TestSyncMonitorConfig
	config.Staker = staker.TestL1ValidatorConfig
	config.Staker.Enable = false
	config.BlockValidator.ValidationServerConfigs = []rpcclient.ClientConfig{{URL: ""}}

	return &config
}

func ConfigDefaultL2Test() *Config {
	config := ConfigDefault
	config.Dangerous = TestDangerousConfig
	config.ParentChainReader.Enable = false
	config.SeqCoordinator = TestSeqCoordinatorConfig
	config.Feed.Input.Verify.Dangerous.AcceptMissing = true
	config.Feed.Output.Signed = false
	config.SeqCoordinator.Signer.ECDSA.AcceptSequencer = false
	config.SeqCoordinator.Signer.ECDSA.Dangerous.AcceptMissing = true
	config.Staker = staker.TestL1ValidatorConfig
	config.SyncMonitor = TestSyncMonitorConfig
	config.Staker.Enable = false
	config.BlockValidator.ValidationServerConfigs = []rpcclient.ClientConfig{{URL: ""}}
	config.TransactionStreamer = DefaultTransactionStreamerConfig

	return &config
}

type DangerousConfig struct {
	NoL1Listener           bool `koanf:"no-l1-listener"`
	NoSequencerCoordinator bool `koanf:"no-sequencer-coordinator"`
	DisableBlobReader      bool `koanf:"disable-blob-reader"`
}

var DefaultDangerousConfig = DangerousConfig{
	NoL1Listener:           false,
	NoSequencerCoordinator: false,
	DisableBlobReader:      false,
}

var TestDangerousConfig = DangerousConfig{
	NoL1Listener:           false,
	NoSequencerCoordinator: false,
	DisableBlobReader:      true,
}

func DangerousConfigAddOptions(prefix string, f *flag.FlagSet) {
	f.Bool(prefix+".no-l1-listener", DefaultDangerousConfig.NoL1Listener, "DANGEROUS! disables listening to L1. To be used in test nodes only")
	f.Bool(prefix+".no-sequencer-coordinator", DefaultDangerousConfig.NoSequencerCoordinator, "DANGEROUS! allows sequencing without sequencer-coordinator")
	f.Bool(prefix+".disable-blob-reader", DefaultDangerousConfig.DisableBlobReader, "DANGEROUS! disables the EIP-4844 blob reader, which is necessary to read batches")
}

type Node struct {
	ArbDB                   ethdb.Database
	Stack                   *node.Node
	Execution               execution.FullExecutionClient
	L1Reader                *headerreader.HeaderReader
	TxStreamer              *TransactionStreamer
	DeployInfo              *chaininfo.RollupAddresses
	BlobReader              daprovider.BlobReader
	InboxReader             *InboxReader
	InboxTracker            *InboxTracker
	DelayedSequencer        *DelayedSequencer
	BatchPoster             *BatchPoster
	MessagePruner           *MessagePruner
	BlockValidator          *staker.BlockValidator
	StatelessBlockValidator *staker.StatelessBlockValidator
	Staker                  *staker.MultiProtocolStaker
	BroadcastServer         *broadcaster.Broadcaster
	BroadcastClients        *broadcastclients.BroadcastClients
	SeqCoordinator          *SeqCoordinator
	MaintenanceRunner       *MaintenanceRunner
	DASLifecycleManager     *das.LifecycleManager
	SyncMonitor             *SyncMonitor
	configFetcher           ConfigFetcher
	ctx                     context.Context
}

type SnapSyncConfig struct {
	Enabled               bool
	PrevBatchMessageCount uint64
	PrevDelayedRead       uint64
	BatchCount            uint64
	DelayedCount          uint64
}

var DefaultSnapSyncConfig = SnapSyncConfig{
	Enabled:               false,
	PrevBatchMessageCount: 0,
	BatchCount:            0,
	DelayedCount:          0,
	PrevDelayedRead:       0,
}

type ConfigFetcher interface {
	Get() *Config
	Start(context.Context)
	StopAndWait()
	Started() bool
}

func checkArbDbSchemaVersion(arbDb ethdb.Database) error {
	var version uint64
	hasVersion, err := arbDb.Has(dbSchemaVersion)
	if err != nil {
		return err
	}
	if hasVersion {
		versionBytes, err := arbDb.Get(dbSchemaVersion)
		if err != nil {
			return err
		}
		version = binary.BigEndian.Uint64(versionBytes)
	}
	for version != currentDbSchemaVersion {
		batch := arbDb.NewBatch()
		switch version {
		case 0:
			// No database updates are necessary for database format version 0->1.
			// This version adds a new format for delayed messages in the inbox tracker,
			// but it can still read the old format for old messages.
		default:
			return fmt.Errorf("unsupported database format version %v", version)
		}

		// Increment version and flush the batch
		version++
		versionBytes := make([]uint8, 8)
		binary.BigEndian.PutUint64(versionBytes, version)
		err = batch.Put(dbSchemaVersion, versionBytes)
		if err != nil {
			return err
		}
		err = batch.Write()
		if err != nil {
			return err
		}
	}
	return nil
}

func StakerDataposter(
	ctx context.Context, db ethdb.Database, l1Reader *headerreader.HeaderReader,
	transactOpts *bind.TransactOpts, cfgFetcher ConfigFetcher, syncMonitor *SyncMonitor,
	parentChainID *big.Int,
) (*dataposter.DataPoster, error) {
	cfg := cfgFetcher.Get()
	if transactOpts == nil && cfg.Staker.DataPoster.ExternalSigner.URL == "" {
		return nil, nil
	}
	mdRetriever := func(ctx context.Context, blockNum *big.Int) ([]byte, error) {
		return nil, nil
	}
	redisC, err := redisutil.RedisClientFromURL(cfg.Staker.RedisUrl)
	if err != nil {
		return nil, fmt.Errorf("creating redis client from url: %w", err)
	}
	dpCfg := func() *dataposter.DataPosterConfig {
		return &cfg.Staker.DataPoster
	}
	var sender string
	if transactOpts != nil {
		sender = transactOpts.From.String()
	} else {
		sender = cfg.Staker.DataPoster.ExternalSigner.Address
	}
	return dataposter.NewDataPoster(ctx,
		&dataposter.DataPosterOpts{
			Database:          db,
			HeaderReader:      l1Reader,
			Auth:              transactOpts,
			RedisClient:       redisC,
			Config:            dpCfg,
			MetadataRetriever: mdRetriever,
			RedisKey:          sender + ".staker-data-poster.queue",
			ParentChainID:     parentChainID,
		})
}

func createNodeImpl(
	ctx context.Context,
	stack *node.Node,
	exec execution.FullExecutionClient,
	arbDb ethdb.Database,
	configFetcher ConfigFetcher,
	l2Config *params.ChainConfig,
	l1client arbutil.L1Interface,
	deployInfo *chaininfo.RollupAddresses,
	txOptsValidator *bind.TransactOpts,
	txOptsBatchPoster *bind.TransactOpts,
	dataSigner signature.DataSignerFunc,
	fatalErrChan chan error,
	parentChainID *big.Int,
	blobReader daprovider.BlobReader,
) (*Node, error) {
	config := configFetcher.Get()

	err := checkArbDbSchemaVersion(arbDb)
	if err != nil {
		return nil, err
	}

	l2ChainId := l2Config.ChainID.Uint64()

	syncConfigFetcher := func() *SyncMonitorConfig {
		return &configFetcher.Get().SyncMonitor
	}
	syncMonitor := NewSyncMonitor(syncConfigFetcher)

	var l1Reader *headerreader.HeaderReader
	if config.ParentChainReader.Enable {
		arbSys, _ := precompilesgen.NewArbSys(types.ArbSysAddress, l1client)
		l1Reader, err = headerreader.New(ctx, l1client, func() *headerreader.Config { return &configFetcher.Get().ParentChainReader }, arbSys)
		if err != nil {
			return nil, err
		}
	}

	var broadcastServer *broadcaster.Broadcaster
	if config.Feed.Output.Enable {
		var maybeDataSigner signature.DataSignerFunc
		if config.Feed.Output.Signed {
			if dataSigner == nil {
				return nil, errors.New("cannot sign outgoing feed")
			}
			maybeDataSigner = dataSigner
		}
		broadcastServer = broadcaster.NewBroadcaster(func() *wsbroadcastserver.BroadcasterConfig { return &configFetcher.Get().Feed.Output }, l2ChainId, fatalErrChan, maybeDataSigner)
	}

	transactionStreamerConfigFetcher := func() *TransactionStreamerConfig { return &configFetcher.Get().TransactionStreamer }
	txStreamer, err := NewTransactionStreamer(arbDb, l2Config, exec, broadcastServer, fatalErrChan, transactionStreamerConfigFetcher, &configFetcher.Get().SnapSyncTest)
	if err != nil {
		return nil, err
	}
	var coordinator *SeqCoordinator
	var bpVerifier *contracts.AddressVerifier
	if deployInfo != nil && l1client != nil {
		sequencerInboxAddr := deployInfo.SequencerInbox

		seqInboxCaller, err := bridgegen.NewSequencerInboxCaller(sequencerInboxAddr, l1client)
		if err != nil {
			return nil, err
		}
		bpVerifier = contracts.NewAddressVerifier(seqInboxCaller)
	}

	if config.SeqCoordinator.Enable {
		coordinator, err = NewSeqCoordinator(dataSigner, bpVerifier, txStreamer, exec, syncMonitor, config.SeqCoordinator)
		if err != nil {
			return nil, err
		}
	} else if config.Sequencer && !config.Dangerous.NoSequencerCoordinator {
		return nil, errors.New("sequencer must be enabled with coordinator, unless dangerous.no-sequencer-coordinator set")
	}
	dbs := []ethdb.Database{arbDb}
	maintenanceRunner, err := NewMaintenanceRunner(func() *MaintenanceConfig { return &configFetcher.Get().Maintenance }, coordinator, dbs, exec)
	if err != nil {
		return nil, err
	}

	var broadcastClients *broadcastclients.BroadcastClients
	if config.Feed.Input.Enable() {
		currentMessageCount, err := txStreamer.GetMessageCount()
		if err != nil {
			return nil, err
		}

		broadcastClients, err = broadcastclients.NewBroadcastClients(
			func() *broadcastclient.Config { return &configFetcher.Get().Feed.Input },
			l2ChainId,
			currentMessageCount,
			txStreamer,
			nil,
			fatalErrChan,
			bpVerifier,
		)
		if err != nil {
			return nil, err
		}
	}

	if !config.ParentChainReader.Enable {
		return &Node{
			ArbDB:                   arbDb,
			Stack:                   stack,
			Execution:               exec,
			L1Reader:                nil,
			TxStreamer:              txStreamer,
			DeployInfo:              nil,
			BlobReader:              blobReader,
			InboxReader:             nil,
			InboxTracker:            nil,
			DelayedSequencer:        nil,
			BatchPoster:             nil,
			MessagePruner:           nil,
			BlockValidator:          nil,
			StatelessBlockValidator: nil,
			Staker:                  nil,
			BroadcastServer:         broadcastServer,
			BroadcastClients:        broadcastClients,
			SeqCoordinator:          coordinator,
			MaintenanceRunner:       maintenanceRunner,
			DASLifecycleManager:     nil,
			SyncMonitor:             syncMonitor,
			configFetcher:           configFetcher,
			ctx:                     ctx,
		}, nil
	}

	if deployInfo == nil {
		return nil, errors.New("deployinfo is nil")
	}
	delayedBridge, err := NewDelayedBridge(l1client, deployInfo.Bridge, deployInfo.DeployedAt)
	if err != nil {
		return nil, err
	}
	sequencerInbox, err := NewSequencerInbox(l1client, deployInfo.SequencerInbox, int64(deployInfo.DeployedAt))
	if err != nil {
		return nil, err
	}

	var daWriter das.DataAvailabilityServiceWriter
	var daReader das.DataAvailabilityServiceReader
	var dasLifecycleManager *das.LifecycleManager
	if config.DataAvailability.Enable {
		if config.BatchPoster.Enable {
			daWriter, daReader, dasLifecycleManager, err = das.CreateBatchPosterDAS(ctx, &config.DataAvailability, dataSigner, l1client, deployInfo.SequencerInbox)
			if err != nil {
				return nil, err
			}
		} else {
			daReader, dasLifecycleManager, err = das.CreateDAReaderForNode(ctx, &config.DataAvailability, l1Reader, &deployInfo.SequencerInbox)
			if err != nil {
				return nil, err
			}
		}

		daReader = das.NewReaderTimeoutWrapper(daReader, config.DataAvailability.RequestTimeout)

		if config.DataAvailability.PanicOnError {
			if daWriter != nil {
				daWriter = das.NewWriterPanicWrapper(daWriter)
			}
			daReader = das.NewReaderPanicWrapper(daReader)
		}
	} else if l2Config.ArbitrumChainParams.DataAvailabilityCommittee {
		return nil, errors.New("a data availability service is required for this chain, but it was not configured")
	}

	// We support a nil txStreamer for the pruning code
	if txStreamer != nil && txStreamer.chainConfig.ArbitrumChainParams.DataAvailabilityCommittee && daReader == nil {
		return nil, errors.New("data availability service required but unconfigured")
	}
	var dapReaders []daprovider.Reader
	if daReader != nil {
		dapReaders = append(dapReaders, daprovider.NewReaderForDAS(daReader))
	}
	if blobReader != nil {
		dapReaders = append(dapReaders, daprovider.NewReaderForBlobReader(blobReader))
	}
	inboxTracker, err := NewInboxTracker(arbDb, txStreamer, dapReaders, config.SnapSyncTest)
	if err != nil {
		return nil, err
	}
	inboxReader, err := NewInboxReader(inboxTracker, l1client, l1Reader, new(big.Int).SetUint64(deployInfo.DeployedAt), delayedBridge, sequencerInbox, func() *InboxReaderConfig { return &configFetcher.Get().InboxReader })
	if err != nil {
		return nil, err
	}
	txStreamer.SetInboxReaders(inboxReader, delayedBridge)

	var statelessBlockValidator *staker.StatelessBlockValidator
	if config.BlockValidator.RedisValidationClientConfig.Enabled() || config.BlockValidator.ValidationServerConfigs[0].URL != "" {
		statelessBlockValidator, err = staker.NewStatelessBlockValidator(
			inboxReader,
			inboxTracker,
			txStreamer,
			exec,
			rawdb.NewTable(arbDb, storage.BlockValidatorPrefix),
			dapReaders,
			func() *staker.BlockValidatorConfig { return &configFetcher.Get().BlockValidator },
			stack,
		)
	} else {
		err = errors.New("no validator url specified")
	}
	if err != nil {
		if config.ValidatorRequired() || config.Staker.Enable {
			return nil, fmt.Errorf("%w: failed to init block validator", err)
		}
		log.Warn("validation not supported", "err", err)
		statelessBlockValidator = nil
	}

	var blockValidator *staker.BlockValidator
	if config.ValidatorRequired() {
		blockValidator, err = staker.NewBlockValidator(
			statelessBlockValidator,
			inboxTracker,
			txStreamer,
			func() *staker.BlockValidatorConfig { return &configFetcher.Get().BlockValidator },
			fatalErrChan,
		)
		if err != nil {
			return nil, err
		}
	}

	var stakerObj *staker.MultiProtocolStaker
	var messagePruner *MessagePruner
	var stakerAddr common.Address

	if config.Staker.Enable {
		dp, err := StakerDataposter(
			ctx,
			rawdb.NewTable(arbDb, storage.StakerPrefix),
			l1Reader,
			txOptsValidator,
			configFetcher,
			syncMonitor,
			parentChainID,
		)
		if err != nil {
			return nil, err
		}
		getExtraGas := func() uint64 { return configFetcher.Get().Staker.ExtraGas }
		// TODO: factor this out into separate helper, and split rest of node
		// creation into multiple helpers.
		var wallet staker.ValidatorWalletInterface = validatorwallet.NewNoOp(l1client, deployInfo.Rollup)
		if !strings.EqualFold(config.Staker.Strategy, "watchtower") {
			if config.Staker.UseSmartContractWallet || (txOptsValidator == nil && config.Staker.DataPoster.ExternalSigner.URL == "") {
				var existingWalletAddress *common.Address
				if len(config.Staker.ContractWalletAddress) > 0 {
					if !common.IsHexAddress(config.Staker.ContractWalletAddress) {
						log.Error("invalid validator smart contract wallet", "addr", config.Staker.ContractWalletAddress)
						return nil, errors.New("invalid validator smart contract wallet address")
					}
					tmpAddress := common.HexToAddress(config.Staker.ContractWalletAddress)
					existingWalletAddress = &tmpAddress
				}
				wallet, err = validatorwallet.NewContract(dp, existingWalletAddress, deployInfo.ValidatorWalletCreator, deployInfo.Rollup, l1Reader, txOptsValidator, int64(deployInfo.DeployedAt), func(common.Address) {}, getExtraGas)
				if err != nil {
					return nil, err
				}
			} else {
				if len(config.Staker.ContractWalletAddress) > 0 {
					return nil, errors.New("validator contract wallet specified but flag to use a smart contract wallet was not specified")
				}
				wallet, err = validatorwallet.NewEOA(dp, deployInfo.Rollup, l1client, getExtraGas)
				if err != nil {
					return nil, err
				}
			}
		}

		var confirmedNotifiers []staker.LatestConfirmedNotifier
		if config.MessagePruner.Enable {
			messagePruner = NewMessagePruner(txStreamer, inboxTracker, func() *MessagePrunerConfig { return &configFetcher.Get().MessagePruner })
			confirmedNotifiers = append(confirmedNotifiers, messagePruner)
		}

		stakerObj, err = staker.NewMultiProtocolStaker(l1Reader, wallet, bind.CallOpts{}, config.Staker, blockValidator, statelessBlockValidator, nil, confirmedNotifiers, deployInfo.ValidatorUtils, deployInfo.Bridge, fatalErrChan)
		if err != nil {
			return nil, err
		}
		if err := wallet.Initialize(ctx); err != nil {
			return nil, err
		}
<<<<<<< HEAD
		stakerAddr = dp.Sender()
=======
		if dp != nil {
			stakerAddr = dp.Sender()
		}
>>>>>>> 72ffff02
		whitelisted, err := stakerObj.IsWhitelisted(ctx)
		if err != nil {
			return nil, err
		}
		log.Info("running as validator", "txSender", stakerAddr, "actingAsWallet", wallet.Address(), "whitelisted", whitelisted, "strategy", config.Staker.Strategy)
	}

	var batchPoster *BatchPoster
	var delayedSequencer *DelayedSequencer
	if config.BatchPoster.Enable {
		if txOptsBatchPoster == nil && config.BatchPoster.DataPoster.ExternalSigner.URL == "" {
			return nil, errors.New("batchposter, but no TxOpts")
		}
		var dapWriter daprovider.Writer
		if daWriter != nil {
			dapWriter = daprovider.NewWriterForDAS(daWriter)
		}
		batchPoster, err = NewBatchPoster(ctx, &BatchPosterOpts{
			DataPosterDB:  rawdb.NewTable(arbDb, storage.BatchPosterPrefix),
			L1Reader:      l1Reader,
			Inbox:         inboxTracker,
			Streamer:      txStreamer,
			VersionGetter: exec,
			SyncMonitor:   syncMonitor,
			Config:        func() *BatchPosterConfig { return &configFetcher.Get().BatchPoster },
			DeployInfo:    deployInfo,
			TransactOpts:  txOptsBatchPoster,
			DAPWriter:     dapWriter,
			ParentChainID: parentChainID,
		})
		if err != nil {
			return nil, err
		}

		// Check if staker and batch poster are using the same address
		if stakerAddr != (common.Address{}) && !strings.EqualFold(config.Staker.Strategy, "watchtower") && stakerAddr == batchPoster.dataPoster.Sender() {
			return nil, fmt.Errorf("staker and batch poster are using the same address which is not allowed: %v", stakerAddr)
		}
	}

	// always create DelayedSequencer, it won't do anything if it is disabled
	delayedSequencer, err = NewDelayedSequencer(l1Reader, inboxReader, exec, coordinator, func() *DelayedSequencerConfig { return &configFetcher.Get().DelayedSequencer })
	if err != nil {
		return nil, err
	}

	return &Node{
		ArbDB:                   arbDb,
		Stack:                   stack,
		Execution:               exec,
		L1Reader:                l1Reader,
		TxStreamer:              txStreamer,
		DeployInfo:              deployInfo,
		BlobReader:              blobReader,
		InboxReader:             inboxReader,
		InboxTracker:            inboxTracker,
		DelayedSequencer:        delayedSequencer,
		BatchPoster:             batchPoster,
		MessagePruner:           messagePruner,
		BlockValidator:          blockValidator,
		StatelessBlockValidator: statelessBlockValidator,
		Staker:                  stakerObj,
		BroadcastServer:         broadcastServer,
		BroadcastClients:        broadcastClients,
		SeqCoordinator:          coordinator,
		MaintenanceRunner:       maintenanceRunner,
		DASLifecycleManager:     dasLifecycleManager,
		SyncMonitor:             syncMonitor,
		configFetcher:           configFetcher,
		ctx:                     ctx,
	}, nil
}

func (n *Node) OnConfigReload(_ *Config, _ *Config) error {
	// TODO
	return nil
}

func CreateNode(
	ctx context.Context,
	stack *node.Node,
	exec execution.FullExecutionClient,
	arbDb ethdb.Database,
	configFetcher ConfigFetcher,
	l2Config *params.ChainConfig,
	l1client arbutil.L1Interface,
	deployInfo *chaininfo.RollupAddresses,
	txOptsValidator *bind.TransactOpts,
	txOptsBatchPoster *bind.TransactOpts,
	dataSigner signature.DataSignerFunc,
	fatalErrChan chan error,
	parentChainID *big.Int,
	blobReader daprovider.BlobReader,
) (*Node, error) {
	currentNode, err := createNodeImpl(ctx, stack, exec, arbDb, configFetcher, l2Config, l1client, deployInfo, txOptsValidator, txOptsBatchPoster, dataSigner, fatalErrChan, parentChainID, blobReader)
	if err != nil {
		return nil, err
	}
	var apis []rpc.API
	if currentNode.BlockValidator != nil {
		apis = append(apis, rpc.API{
			Namespace: "arb",
			Version:   "1.0",
			Service:   &BlockValidatorAPI{val: currentNode.BlockValidator},
			Public:    false,
		})
	}
	if currentNode.StatelessBlockValidator != nil {
		apis = append(apis, rpc.API{
			Namespace: "arbvalidator",
			Version:   "1.0",
			Service: &BlockValidatorDebugAPI{
				val: currentNode.StatelessBlockValidator,
			},
			Public: false,
		})
	}

	stack.RegisterAPIs(apis)

	return currentNode, nil
}

func (n *Node) CacheL1PriceDataOfMsg(pos arbutil.MessageIndex, callDataUnits uint64, l1GasCharged uint64) {
	n.TxStreamer.CacheL1PriceDataOfMsg(pos, callDataUnits, l1GasCharged)
}

func (n *Node) BacklogL1GasCharged() uint64 {
	return n.TxStreamer.BacklogL1GasCharged()
}
func (n *Node) BacklogCallDataUnits() uint64 {
	return n.TxStreamer.BacklogCallDataUnits()
}

func (n *Node) Start(ctx context.Context) error {
	execClient, ok := n.Execution.(*gethexec.ExecutionNode)
	if !ok {
		execClient = nil
	}
	if execClient != nil {
		err := execClient.Initialize(ctx)
		if err != nil {
			return fmt.Errorf("error initializing exec client: %w", err)
		}
	}
	n.SyncMonitor.Initialize(n.InboxReader, n.TxStreamer, n.SeqCoordinator)
	err := n.Stack.Start()
	if err != nil {
		return fmt.Errorf("error starting geth stack: %w", err)
	}
	if execClient != nil {
		execClient.SetConsensusClient(n)
	}
	err = n.Execution.Start(ctx)
	if err != nil {
		return fmt.Errorf("error starting exec client: %w", err)
	}
	if n.BlobReader != nil {
		err = n.BlobReader.Initialize(ctx)
		if err != nil {
			return fmt.Errorf("error initializing blob reader: %w", err)
		}
	}
	if n.InboxTracker != nil {
		err = n.InboxTracker.Initialize()
		if err != nil {
			return fmt.Errorf("error initializing inbox tracker: %w", err)
		}
	}
	if n.BroadcastServer != nil {
		err = n.BroadcastServer.Initialize()
		if err != nil {
			return fmt.Errorf("error initializing feed broadcast server: %w", err)
		}
	}
	if n.InboxTracker != nil && n.BroadcastServer != nil {
		// Even if the sequencer coordinator will populate this backlog,
		// we want to make sure it's populated before any clients connect.
		err = n.InboxTracker.PopulateFeedBacklog(n.BroadcastServer)
		if err != nil {
			return fmt.Errorf("error populating feed backlog on startup: %w", err)
		}
	}
	err = n.TxStreamer.Start(ctx)
	if err != nil {
		return fmt.Errorf("error starting transaction streamer: %w", err)
	}
	if n.InboxReader != nil {
		err = n.InboxReader.Start(ctx)
		if err != nil {
			return fmt.Errorf("error starting inbox reader: %w", err)
		}
	}
	// must init broadcast server before trying to sequence anything
	if n.BroadcastServer != nil {
		err = n.BroadcastServer.Start(ctx)
		if err != nil {
			return fmt.Errorf("error starting feed broadcast server: %w", err)
		}
	}
	if n.SeqCoordinator != nil {
		n.SeqCoordinator.Start(ctx)
	} else {
		n.Execution.Activate()
	}
	if n.MaintenanceRunner != nil {
		n.MaintenanceRunner.Start(ctx)
	}
	if n.DelayedSequencer != nil {
		n.DelayedSequencer.Start(ctx)
	}
	if n.BatchPoster != nil {
		n.BatchPoster.Start(ctx)
	}
	if n.MessagePruner != nil {
		n.MessagePruner.Start(ctx)
	}
	if n.Staker != nil {
		err = n.Staker.Initialize(ctx)
		if err != nil {
			return fmt.Errorf("error initializing staker: %w", err)
		}
	}
	if n.StatelessBlockValidator != nil {
		err = n.StatelessBlockValidator.Start(ctx)
		if err != nil {
			if n.configFetcher.Get().ValidatorRequired() {
				return fmt.Errorf("error initializing stateless block validator: %w", err)
			}
			log.Info("validation not set up", "err", err)
			n.StatelessBlockValidator = nil
			n.BlockValidator = nil
		}
	}
	if n.BlockValidator != nil {
		err = n.BlockValidator.Initialize(ctx)
		if err != nil {
			return fmt.Errorf("error initializing block validator: %w", err)
		}
		err = n.BlockValidator.Start(ctx)
		if err != nil {
			return fmt.Errorf("error starting block validator: %w", err)
		}
	}
	if n.Staker != nil {
		n.Staker.Start(ctx)
	}
	if n.L1Reader != nil {
		n.L1Reader.Start(ctx)
	}
	if n.BroadcastClients != nil {
		go func() {
			if n.InboxReader != nil {
				select {
				case <-n.InboxReader.CaughtUp():
				case <-ctx.Done():
					return
				}
			}
			n.BroadcastClients.Start(ctx)
		}()
	}
	if n.configFetcher != nil {
		n.configFetcher.Start(ctx)
	}
	n.SyncMonitor.Start(ctx)
	return nil
}

func (n *Node) StopAndWait() {
	if n.MaintenanceRunner != nil && n.MaintenanceRunner.Started() {
		n.MaintenanceRunner.StopAndWait()
	}
	if n.configFetcher != nil && n.configFetcher.Started() {
		n.configFetcher.StopAndWait()
	}
	if n.SeqCoordinator != nil && n.SeqCoordinator.Started() {
		// Releases the chosen sequencer lockout,
		// and stops the background thread but not the redis client.
		n.SeqCoordinator.PrepareForShutdown()
	}
	n.Stack.StopRPC() // does nothing if not running
	if n.DelayedSequencer != nil && n.DelayedSequencer.Started() {
		n.DelayedSequencer.StopAndWait()
	}
	if n.BatchPoster != nil && n.BatchPoster.Started() {
		n.BatchPoster.StopAndWait()
	}
	if n.MessagePruner != nil && n.MessagePruner.Started() {
		n.MessagePruner.StopAndWait()
	}
	if n.BroadcastServer != nil && n.BroadcastServer.Started() {
		n.BroadcastServer.StopAndWait()
	}
	if n.BroadcastClients != nil {
		n.BroadcastClients.StopAndWait()
	}
	if n.BlockValidator != nil && n.BlockValidator.Started() {
		n.BlockValidator.StopAndWait()
	}
	if n.Staker != nil {
		n.Staker.StopAndWait()
	}
	if n.StatelessBlockValidator != nil {
		n.StatelessBlockValidator.Stop()
	}
	if n.InboxReader != nil && n.InboxReader.Started() {
		n.InboxReader.StopAndWait()
	}
	if n.L1Reader != nil && n.L1Reader.Started() {
		n.L1Reader.StopAndWait()
	}
	if n.TxStreamer.Started() {
		n.TxStreamer.StopAndWait()
	}
	if n.SeqCoordinator != nil && n.SeqCoordinator.Started() {
		// Just stops the redis client (most other stuff was stopped earlier)
		n.SeqCoordinator.StopAndWait()
	}
	n.SyncMonitor.StopAndWait()
	if n.DASLifecycleManager != nil {
		n.DASLifecycleManager.StopAndWaitUntil(2 * time.Second)
	}
	if n.Execution != nil {
		n.Execution.StopAndWait()
	}
	if err := n.Stack.Close(); err != nil {
		log.Error("error on stack close", "err", err)
	}
}

func (n *Node) FetchBatch(ctx context.Context, batchNum uint64) ([]byte, common.Hash, error) {
	return n.InboxReader.GetSequencerMessageBytes(ctx, batchNum)
}

func (n *Node) FindInboxBatchContainingMessage(message arbutil.MessageIndex) (uint64, bool, error) {
	return n.InboxTracker.FindInboxBatchContainingMessage(message)
}

func (n *Node) GetBatchParentChainBlock(seqNum uint64) (uint64, error) {
	return n.InboxTracker.GetBatchParentChainBlock(seqNum)
}

func (n *Node) FullSyncProgressMap() map[string]interface{} {
	return n.SyncMonitor.FullSyncProgressMap()
}

func (n *Node) Synced() bool {
	return n.SyncMonitor.Synced()
}

func (n *Node) SyncTargetMessageCount() arbutil.MessageIndex {
	return n.SyncMonitor.SyncTargetMessageCount()
}

// TODO: switch from pulling to pushing safe/finalized
func (n *Node) GetSafeMsgCount(ctx context.Context) (arbutil.MessageIndex, error) {
	return n.InboxReader.GetSafeMsgCount(ctx)
}

func (n *Node) GetFinalizedMsgCount(ctx context.Context) (arbutil.MessageIndex, error) {
	return n.InboxReader.GetFinalizedMsgCount(ctx)
}

func (n *Node) WriteMessageFromSequencer(pos arbutil.MessageIndex, msgWithMeta arbostypes.MessageWithMetadata, msgResult execution.MessageResult) error {
	return n.TxStreamer.WriteMessageFromSequencer(pos, msgWithMeta, msgResult)
}

func (n *Node) ExpectChosenSequencer() error {
	return n.TxStreamer.ExpectChosenSequencer()
}

func (n *Node) ValidatedMessageCount() (arbutil.MessageIndex, error) {
	if n.BlockValidator == nil {
		return 0, errors.New("validator not set up")
	}
	return n.BlockValidator.GetValidated(), nil
}<|MERGE_RESOLUTION|>--- conflicted
+++ resolved
@@ -666,13 +666,9 @@
 		if err := wallet.Initialize(ctx); err != nil {
 			return nil, err
 		}
-<<<<<<< HEAD
-		stakerAddr = dp.Sender()
-=======
 		if dp != nil {
 			stakerAddr = dp.Sender()
 		}
->>>>>>> 72ffff02
 		whitelisted, err := stakerObj.IsWhitelisted(ctx)
 		if err != nil {
 			return nil, err
