--- conflicted
+++ resolved
@@ -1512,47 +1512,34 @@
 		return false, fmt.Errorf("produced %v blobs for batch but a block can only hold %v (compressed batch was %v bytes long)", len(kzgBlobs), params.MaxBlobGasPerBlock/params.BlobTxBlobGasPerBlob, len(sequencerMsg))
 	}
 	accessList := b.accessList(batchPosition.NextSeqNum, b.building.segments.delayedMsg)
-<<<<<<< HEAD
-	useSimpleEstimation := b.dataPoster.MaxMempoolTransactions() == 1
-	if !useSimpleEstimation {
-		// Check if we can use normal estimation anyways because we're at the latest nonce
-		latestNonce, err := b.l1Reader.Client().NonceAt(ctx, b.dataPoster.Sender(), nil)
-		if err != nil {
-			return false, err
-		}
-		useSimpleEstimation = latestNonce == nonce
-	}
-	var gasLimit uint64
-	if useSimpleEstimation {
-		gasLimit, err = b.estimateGasSimple(ctx, data, kzgBlobs, accessList)
-	} else {
-		var delayedMsgBefore uint64
-		if b.building.firstDelayedMsg != nil {
-			delayedMsgBefore = b.building.firstDelayedMsg.DelayedMessagesRead - 1
-		} else if b.building.firstNonDelayedMsg != nil {
-			delayedMsgBefore = b.building.firstNonDelayedMsg.DelayedMessagesRead
-		}
-		gasLimit, err = b.estimateGasForFutureTx(ctx, sequencerMsg, delayedMsgBefore, b.building.segments.delayedMsg, accessList, len(kzgBlobs) > 0, delayProof)
-	}
-	if err != nil {
-		return false, err
-=======
-	// On restart, we may be trying to estimate gas for a batch whose successor has
-	// already made it into pending state, if not latest state.
-	// In that case, we might get a revert with `DelayedBackwards()`.
-	// To avoid that, we artificially increase the delayed messages to `lastPotentialMsg.DelayedMessagesRead`.
-	// In theory, this might reduce gas usage, but only by a factor that's already
-	// accounted for in `config.ExtraBatchGas`, as that same factor can appear if a user
-	// posts a new delayed message that we didn't see while gas estimating.
 	var gasLimit uint64
 	if b.config().Dangerous.FixedGasLimit != 0 {
 		gasLimit = b.config().Dangerous.FixedGasLimit
 	} else {
-		gasLimit, err = b.estimateGas(ctx, sequencerMsg, lastPotentialMsg.DelayedMessagesRead, data, kzgBlobs, nonce, accessList, delayProof)
-		if err != nil {
-			return false, err
-		}
->>>>>>> e418d7bc
+		useSimpleEstimation := b.dataPoster.MaxMempoolTransactions() == 1
+		if !useSimpleEstimation {
+			// Check if we can use normal estimation anyways because we're at the latest nonce
+			latestNonce, err := b.l1Reader.Client().NonceAt(ctx, b.dataPoster.Sender(), nil)
+			if err != nil {
+				return false, err
+			}
+			useSimpleEstimation = latestNonce == nonce
+		}
+
+		if useSimpleEstimation {
+			gasLimit, err = b.estimateGasSimple(ctx, data, kzgBlobs, accessList)
+		} else {
+			var delayedMsgBefore uint64
+			if b.building.firstDelayedMsg != nil {
+				delayedMsgBefore = b.building.firstDelayedMsg.DelayedMessagesRead - 1
+			} else if b.building.firstNonDelayedMsg != nil {
+				delayedMsgBefore = b.building.firstNonDelayedMsg.DelayedMessagesRead
+			}
+			gasLimit, err = b.estimateGasForFutureTx(ctx, sequencerMsg, delayedMsgBefore, b.building.segments.delayedMsg, accessList, len(kzgBlobs) > 0, delayProof)
+		}
+	}
+	if err != nil {
+		return false, err
 	}
 	newMeta, err := rlp.EncodeToBytes(batchPosterPosition{
 		MessageCount:        b.building.msgCount,
