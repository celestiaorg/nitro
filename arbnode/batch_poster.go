--- conflicted
+++ resolved
@@ -91,25 +91,6 @@
 )
 
 type BatchPosterConfig struct {
-<<<<<<< HEAD
-	Enable                             bool                        `koanf:"enable"`
-	DisableDasFallbackStoreDataOnChain bool                        `koanf:"disable-das-fallback-store-data-on-chain" reload:"hot"`
-	MaxBatchSize                       int                         `koanf:"max-size" reload:"hot"`
-	MaxBatchPostDelay                  time.Duration               `koanf:"max-delay" reload:"hot"`
-	WaitForMaxBatchPostDelay           bool                        `koanf:"wait-for-max-delay" reload:"hot"`
-	PollInterval                       time.Duration               `koanf:"poll-interval" reload:"hot"`
-	PostingErrorDelay                  time.Duration               `koanf:"error-delay" reload:"hot"`
-	CompressionLevel                   int                         `koanf:"compression-level" reload:"hot"`
-	DASRetentionPeriod                 time.Duration               `koanf:"das-retention-period" reload:"hot"`
-	GasRefunderAddress                 string                      `koanf:"gas-refunder-address" reload:"hot"`
-	DataPoster                         dataposter.DataPosterConfig `koanf:"data-poster" reload:"hot"`
-	RedisUrl                           string                      `koanf:"redis-url"`
-	RedisLock                          redislock.SimpleCfg         `koanf:"redis-lock" reload:"hot"`
-	ExtraBatchGas                      uint64                      `koanf:"extra-batch-gas" reload:"hot"`
-	L1Wallet                           genericconf.WalletConfig    `koanf:"parent-chain-wallet"`
-	L1BlockBound                       string                      `koanf:"l1-block-bound" reload:"hot"`
-	L1BlockBoundBypass                 time.Duration               `koanf:"l1-block-bound-bypass" reload:"hot"`
-=======
 	Enable                             bool `koanf:"enable"`
 	DisableDasFallbackStoreDataOnChain bool `koanf:"disable-das-fallback-store-data-on-chain" reload:"hot"`
 	// Max batch size.
@@ -118,8 +99,8 @@
 	MaxDelay time.Duration `koanf:"max-delay" reload:"hot"`
 	// Wait for max BatchPost delay.
 	WaitForMaxDelay bool `koanf:"wait-for-max-delay" reload:"hot"`
-	// Batch post polling delay.
-	PollDelay time.Duration `koanf:"poll-delay" reload:"hot"`
+	// Batch post polling interval.
+	PollInterval time.Duration `koanf:"poll-interval" reload:"hot"`
 	// Batch posting error delay.
 	ErrorDelay         time.Duration               `koanf:"error-delay" reload:"hot"`
 	CompressionLevel   int                         `koanf:"compression-level" reload:"hot"`
@@ -132,7 +113,6 @@
 	ParentChainWallet  genericconf.WalletConfig    `koanf:"parent-chain-wallet"`
 	L1BlockBound       string                      `koanf:"l1-block-bound" reload:"hot"`
 	L1BlockBoundBypass time.Duration               `koanf:"l1-block-bound-bypass" reload:"hot"`
->>>>>>> 56b84346
 
 	gasRefunder  common.Address
 	l1BlockBound l1BlockBound
@@ -167,19 +147,11 @@
 func BatchPosterConfigAddOptions(prefix string, f *pflag.FlagSet) {
 	f.Bool(prefix+".enable", DefaultBatchPosterConfig.Enable, "enable posting batches to l1")
 	f.Bool(prefix+".disable-das-fallback-store-data-on-chain", DefaultBatchPosterConfig.DisableDasFallbackStoreDataOnChain, "If unable to batch to DAS, disable fallback storing data on chain")
-<<<<<<< HEAD
-	f.Int(prefix+".max-size", DefaultBatchPosterConfig.MaxBatchSize, "maximum batch size")
-	f.Duration(prefix+".max-delay", DefaultBatchPosterConfig.MaxBatchPostDelay, "maximum batch posting delay")
-	f.Bool(prefix+".wait-for-max-delay", DefaultBatchPosterConfig.WaitForMaxBatchPostDelay, "wait for the max batch delay, even if the batch is full")
-	f.Duration(prefix+".poll-interval", DefaultBatchPosterConfig.PollInterval, "how long to wait after no batches are ready to be posted before checking again")
-	f.Duration(prefix+".error-delay", DefaultBatchPosterConfig.PostingErrorDelay, "how long to delay after error posting batch")
-=======
 	f.Int(prefix+".max-size", DefaultBatchPosterConfig.MaxSize, "maximum batch size")
 	f.Duration(prefix+".max-delay", DefaultBatchPosterConfig.MaxDelay, "maximum batch posting delay")
 	f.Bool(prefix+".wait-for-max-delay", DefaultBatchPosterConfig.WaitForMaxDelay, "wait for the max batch delay, even if the batch is full")
-	f.Duration(prefix+".poll-delay", DefaultBatchPosterConfig.PollDelay, "how long to delay after successfully posting batch")
+	f.Duration(prefix+".poll-interval", DefaultBatchPosterConfig.PollInterval, "how long to wait after no batches are ready to be posted before checking again")
 	f.Duration(prefix+".error-delay", DefaultBatchPosterConfig.ErrorDelay, "how long to delay after error posting batch")
->>>>>>> 56b84346
 	f.Int(prefix+".compression-level", DefaultBatchPosterConfig.CompressionLevel, "batch compression level")
 	f.Duration(prefix+".das-retention-period", DefaultBatchPosterConfig.DASRetentionPeriod, "In AnyTrust mode, the period which DASes are requested to retain the stored batches.")
 	f.String(prefix+".gas-refunder-address", DefaultBatchPosterConfig.GasRefunderAddress, "The gas refunder contract address (optional)")
@@ -195,19 +167,11 @@
 var DefaultBatchPosterConfig = BatchPosterConfig{
 	Enable:                             false,
 	DisableDasFallbackStoreDataOnChain: false,
-<<<<<<< HEAD
-	MaxBatchSize:                       100000,
+	MaxSize:                            100000,
 	PollInterval:                       time.Second * 10,
-	PostingErrorDelay:                  time.Second * 10,
-	MaxBatchPostDelay:                  time.Hour,
-	WaitForMaxBatchPostDelay:           false,
-=======
-	MaxSize:                            100000,
-	PollDelay:                          time.Second * 10,
 	ErrorDelay:                         time.Second * 10,
 	MaxDelay:                           time.Hour,
 	WaitForMaxDelay:                    false,
->>>>>>> 56b84346
 	CompressionLevel:                   brotli.BestCompression,
 	DASRetentionPeriod:                 time.Hour * 24 * 15,
 	GasRefunderAddress:                 "",
@@ -227,25 +191,9 @@
 }
 
 var TestBatchPosterConfig = BatchPosterConfig{
-<<<<<<< HEAD
-	Enable:                   true,
-	MaxBatchSize:             100000,
-	PollInterval:             time.Millisecond * 10,
-	PostingErrorDelay:        time.Millisecond * 10,
-	MaxBatchPostDelay:        0,
-	WaitForMaxBatchPostDelay: false,
-	CompressionLevel:         2,
-	DASRetentionPeriod:       time.Hour * 24 * 15,
-	GasRefunderAddress:       "",
-	ExtraBatchGas:            10_000,
-	DataPoster:               dataposter.TestDataPosterConfig,
-	L1Wallet:                 DefaultBatchPosterL1WalletConfig,
-	L1BlockBound:             "",
-	L1BlockBoundBypass:       time.Hour,
-=======
 	Enable:             true,
 	MaxSize:            100000,
-	PollDelay:          time.Millisecond * 10,
+	PollInterval:       time.Millisecond * 10,
 	ErrorDelay:         time.Millisecond * 10,
 	MaxDelay:           0,
 	WaitForMaxDelay:    false,
@@ -257,7 +205,6 @@
 	ParentChainWallet:  DefaultBatchPosterL1WalletConfig,
 	L1BlockBound:       "",
 	L1BlockBoundBypass: time.Hour,
->>>>>>> 56b84346
 }
 
 func NewBatchPoster(dataPosterDB ethdb.Database, l1Reader *headerreader.HeaderReader, inbox *InboxTracker, streamer *TransactionStreamer, syncMonitor *SyncMonitor, config BatchPosterConfigFetcher, deployInfo *chaininfo.RollupAddresses, transactOpts *bind.TransactOpts, daWriter das.DataAvailabilityServiceWriter) (*BatchPoster, error) {
@@ -1001,11 +948,7 @@
 		}
 		if !b.redisLock.AttemptLock(ctx) {
 			b.building = nil
-<<<<<<< HEAD
 			return b.config().PollInterval
-=======
-			return b.config().PollDelay
->>>>>>> 56b84346
 		}
 		posted, err := b.maybePostSequencerBatch(ctx)
 		if err != nil {
@@ -1028,11 +971,7 @@
 		} else if posted {
 			return 0
 		} else {
-<<<<<<< HEAD
 			return b.config().PollInterval
-=======
-			return b.config().PollDelay
->>>>>>> 56b84346
 		}
 	})
 }
