// Copyright 2021-2022, Offchain Labs, Inc.
// For license information, see https://github.com/nitro/blob/master/LICENSE

package arbnode

import (
	"bytes"
	"context"
	"encoding/hex"
	"errors"
	"fmt"
	"math"
	"math/big"
	"strings"
	"sync/atomic"
	"time"

	"github.com/andybalholm/brotli"
	"github.com/spf13/pflag"

	"github.com/ethereum/go-ethereum"
	"github.com/ethereum/go-ethereum/accounts/abi"
	"github.com/ethereum/go-ethereum/accounts/abi/bind"
	"github.com/ethereum/go-ethereum/common"
	"github.com/ethereum/go-ethereum/common/hexutil"
	"github.com/ethereum/go-ethereum/consensus/misc/eip4844"
	"github.com/ethereum/go-ethereum/core/types"
	"github.com/ethereum/go-ethereum/crypto/kzg4844"
	"github.com/ethereum/go-ethereum/ethdb"
	"github.com/ethereum/go-ethereum/log"
	"github.com/ethereum/go-ethereum/metrics"
	"github.com/ethereum/go-ethereum/params"
	"github.com/ethereum/go-ethereum/rlp"
	"github.com/ethereum/go-ethereum/rpc"

	"github.com/offchainlabs/nitro/arbnode/dataposter"
	"github.com/offchainlabs/nitro/arbnode/dataposter/storage"
	"github.com/offchainlabs/nitro/arbnode/redislock"
	"github.com/offchainlabs/nitro/arbos/arbostypes"
	"github.com/offchainlabs/nitro/arbstate"
	"github.com/offchainlabs/nitro/arbstate/daprovider"
	"github.com/offchainlabs/nitro/arbutil"
	"github.com/offchainlabs/nitro/cmd/chaininfo"
	"github.com/offchainlabs/nitro/cmd/genericconf"
	"github.com/offchainlabs/nitro/execution"
	"github.com/offchainlabs/nitro/solgen/go/bridgegen"
	"github.com/offchainlabs/nitro/util"
	"github.com/offchainlabs/nitro/util/arbmath"
	"github.com/offchainlabs/nitro/util/blobs"
	"github.com/offchainlabs/nitro/util/headerreader"
	"github.com/offchainlabs/nitro/util/redisutil"
	"github.com/offchainlabs/nitro/util/stopwaiter"
)

var (
	batchPosterWalletBalance      = metrics.NewRegisteredGaugeFloat64("arb/batchposter/wallet/eth", nil)
	batchPosterGasRefunderBalance = metrics.NewRegisteredGaugeFloat64("arb/batchposter/gasrefunder/eth", nil)
	baseFeeGauge                  = metrics.NewRegisteredGauge("arb/batchposter/basefee", nil)
	blobFeeGauge                  = metrics.NewRegisteredGauge("arb/batchposter/blobfee", nil)
	l1GasPriceGauge               = metrics.NewRegisteredGauge("arb/batchposter/l1gasprice", nil)
	blockGasUsedGauge             = metrics.NewRegisteredGauge("arb/batchposter/blockgas/used", nil)
	blockGasLimitGauge            = metrics.NewRegisteredGauge("arb/batchposter/blockgas/limit", nil)
	blobGasUsedGauge              = metrics.NewRegisteredGauge("arb/batchposter/blobgas/used", nil)
	blobGasLimitGauge             = metrics.NewRegisteredGauge("arb/batchposter/blobgas/limit", nil)
	suggestedTipCapGauge          = metrics.NewRegisteredGauge("arb/batchposter/suggestedtipcap", nil)

	batchPosterEstimatedBatchBacklogGauge = metrics.NewRegisteredGauge("arb/batchposter/estimated_batch_backlog", nil)

	batchPosterDALastSuccessfulActionGauge = metrics.NewRegisteredGauge("arb/batchPoster/action/da_last_success", nil)
	batchPosterDASuccessCounter            = metrics.NewRegisteredCounter("arb/batchPoster/action/da_success", nil)
	batchPosterDAFailureCounter            = metrics.NewRegisteredCounter("arb/batchPoster/action/da_failure", nil)

	batchPosterFailureCounter = metrics.NewRegisteredCounter("arb/batchPoster/action/failure", nil)

	usableBytesInBlob    = big.NewInt(int64(len(kzg4844.Blob{}) * 31 / 32))
	blobTxBlobGasPerBlob = big.NewInt(params.BlobTxBlobGasPerBlob)
)

const (
	batchPosterSimpleRedisLockKey = "node.batch-poster.redis-lock.simple-lock-key"

	sequencerBatchPostMethodName          = "addSequencerL2BatchFromOrigin0"
	sequencerBatchPostWithBlobsMethodName = "addSequencerL2BatchFromBlobs"
)

type batchPosterPosition struct {
	MessageCount        arbutil.MessageIndex
	DelayedMessageCount uint64
	NextSeqNum          uint64
}

type BatchPoster struct {
	stopwaiter.StopWaiter
	l1Reader           *headerreader.HeaderReader
	inbox              *InboxTracker
	streamer           *TransactionStreamer
	arbOSVersionGetter execution.FullExecutionClient
	config             BatchPosterConfigFetcher
	seqInbox           *bridgegen.SequencerInbox
	bridge             *bridgegen.Bridge
	syncMonitor        *SyncMonitor
	seqInboxABI        *abi.ABI
	seqInboxAddr       common.Address
	bridgeAddr         common.Address
	gasRefunderAddr    common.Address
	building           *buildingBatch
	dapWriters         []daprovider.Writer
	dataPoster         *dataposter.DataPoster
	redisLock          *redislock.Simple
	messagesPerBatch   *arbmath.MovingAverage[uint64]
	non4844BatchCount  int // Count of consecutive non-4844 batches posted
	// This is an atomic variable that should only be accessed atomically.
	// An estimate of the number of batches we want to post but haven't yet.
	// This doesn't include batches which we don't want to post yet due to the L1 bounds.
	backlog         uint64
	lastHitL1Bounds time.Time // The last time we wanted to post a message but hit the L1 bounds

	batchReverted        atomic.Bool // indicates whether data poster batch was reverted
	nextRevertCheckBlock int64       // the last parent block scanned for reverting batches
	postedFirstBatch     bool        // indicates if batch poster has posted the first batch

	accessList func(SequencerInboxAccs, AfterDelayedMessagesRead int) types.AccessList
}

type l1BlockBound int

// This enum starts at 1 to avoid the empty initialization of 0 being valid
const (
	// Default is Safe if the L1 reader has finality data enabled, otherwise Latest
	l1BlockBoundDefault l1BlockBound = iota + 1
	l1BlockBoundSafe
	l1BlockBoundFinalized
	l1BlockBoundLatest
	l1BlockBoundIgnore
)

type BatchPosterDangerousConfig struct {
	AllowPostingFirstBatchWhenSequencerMessageCountMismatch bool `koanf:"allow-posting-first-batch-when-sequencer-message-count-mismatch"`
}

type BatchPosterConfig struct {
	Enable                             bool `koanf:"enable"`
	DisableDapFallbackStoreDataOnChain bool `koanf:"disable-dap-fallback-store-data-on-chain" reload:"hot"`
	// Max batch size.
	MaxSize int `koanf:"max-size" reload:"hot"`
	// Maximum 4844 blob enabled batch size.
	Max4844BatchSize int `koanf:"max-4844-batch-size" reload:"hot"`
	// Max batch post delay.
	MaxDelay time.Duration `koanf:"max-delay" reload:"hot"`
	// Wait for max BatchPost delay.
	WaitForMaxDelay bool `koanf:"wait-for-max-delay" reload:"hot"`
	// Batch post polling interval.
	PollInterval time.Duration `koanf:"poll-interval" reload:"hot"`
	// Batch posting error delay.
	ErrorDelay                     time.Duration               `koanf:"error-delay" reload:"hot"`
	CompressionLevel               int                         `koanf:"compression-level" reload:"hot"`
	DASRetentionPeriod             time.Duration               `koanf:"das-retention-period" reload:"hot"`
	GasRefunderAddress             string                      `koanf:"gas-refunder-address" reload:"hot"`
	DataPoster                     dataposter.DataPosterConfig `koanf:"data-poster" reload:"hot"`
	RedisUrl                       string                      `koanf:"redis-url"`
	RedisLock                      redislock.SimpleCfg         `koanf:"redis-lock" reload:"hot"`
	ExtraBatchGas                  uint64                      `koanf:"extra-batch-gas" reload:"hot"`
	Post4844Blobs                  bool                        `koanf:"post-4844-blobs" reload:"hot"`
	IgnoreBlobPrice                bool                        `koanf:"ignore-blob-price" reload:"hot"`
	ParentChainWallet              genericconf.WalletConfig    `koanf:"parent-chain-wallet"`
	L1BlockBound                   string                      `koanf:"l1-block-bound" reload:"hot"`
	L1BlockBoundBypass             time.Duration               `koanf:"l1-block-bound-bypass" reload:"hot"`
	UseAccessLists                 bool                        `koanf:"use-access-lists" reload:"hot"`
	GasEstimateBaseFeeMultipleBips arbmath.Bips                `koanf:"gas-estimate-base-fee-multiple-bips"`
	Dangerous                      BatchPosterDangerousConfig  `koanf:"dangerous"`
	ReorgResistanceMargin          time.Duration               `koanf:"reorg-resistance-margin" reload:"hot"`

	gasRefunder  common.Address
	l1BlockBound l1BlockBound
}

func (c *BatchPosterConfig) Validate() error {
	if len(c.GasRefunderAddress) > 0 && !common.IsHexAddress(c.GasRefunderAddress) {
		return fmt.Errorf("invalid gas refunder address \"%v\"", c.GasRefunderAddress)
	}
	c.gasRefunder = common.HexToAddress(c.GasRefunderAddress)
	if c.MaxSize <= 40 {
		return errors.New("MaxBatchSize too small")
	}
	if c.L1BlockBound == "" {
		c.l1BlockBound = l1BlockBoundDefault
	} else if c.L1BlockBound == "safe" {
		c.l1BlockBound = l1BlockBoundSafe
	} else if c.L1BlockBound == "finalized" {
		c.l1BlockBound = l1BlockBoundFinalized
	} else if c.L1BlockBound == "latest" {
		c.l1BlockBound = l1BlockBoundLatest
	} else if c.L1BlockBound == "ignore" {
		c.l1BlockBound = l1BlockBoundIgnore
	} else {
		return fmt.Errorf("invalid L1 block bound tag \"%v\" (see --help for options)", c.L1BlockBound)
	}
	return nil
}

type BatchPosterConfigFetcher func() *BatchPosterConfig

func BatchPosterConfigAddOptions(prefix string, f *pflag.FlagSet) {
	f.Bool(prefix+".enable", DefaultBatchPosterConfig.Enable, "enable posting batches to l1")
	f.Bool(prefix+".disable-dap-fallback-store-data-on-chain", DefaultBatchPosterConfig.DisableDapFallbackStoreDataOnChain, "If unable to batch to DA provider, disable fallback storing data on chain")
	f.Int(prefix+".max-size", DefaultBatchPosterConfig.MaxSize, "maximum batch size")
	f.Int(prefix+".max-4844-batch-size", DefaultBatchPosterConfig.Max4844BatchSize, "maximum 4844 blob enabled batch size")
	f.Duration(prefix+".max-delay", DefaultBatchPosterConfig.MaxDelay, "maximum batch posting delay")
	f.Bool(prefix+".wait-for-max-delay", DefaultBatchPosterConfig.WaitForMaxDelay, "wait for the max batch delay, even if the batch is full")
	f.Duration(prefix+".poll-interval", DefaultBatchPosterConfig.PollInterval, "how long to wait after no batches are ready to be posted before checking again")
	f.Duration(prefix+".error-delay", DefaultBatchPosterConfig.ErrorDelay, "how long to delay after error posting batch")
	f.Int(prefix+".compression-level", DefaultBatchPosterConfig.CompressionLevel, "batch compression level")
	f.Duration(prefix+".das-retention-period", DefaultBatchPosterConfig.DASRetentionPeriod, "In AnyTrust mode, the period which DASes are requested to retain the stored batches.")
	f.String(prefix+".gas-refunder-address", DefaultBatchPosterConfig.GasRefunderAddress, "The gas refunder contract address (optional)")
	f.Uint64(prefix+".extra-batch-gas", DefaultBatchPosterConfig.ExtraBatchGas, "use this much more gas than estimation says is necessary to post batches")
	f.Bool(prefix+".post-4844-blobs", DefaultBatchPosterConfig.Post4844Blobs, "if the parent chain supports 4844 blobs and they're well priced, post EIP-4844 blobs")
	f.Bool(prefix+".ignore-blob-price", DefaultBatchPosterConfig.IgnoreBlobPrice, "if the parent chain supports 4844 blobs and ignore-blob-price is true, post 4844 blobs even if it's not price efficient")
	f.String(prefix+".redis-url", DefaultBatchPosterConfig.RedisUrl, "if non-empty, the Redis URL to store queued transactions in")
	f.String(prefix+".l1-block-bound", DefaultBatchPosterConfig.L1BlockBound, "only post messages to batches when they're within the max future block/timestamp as of this L1 block tag (\"safe\", \"finalized\", \"latest\", or \"ignore\" to ignore this check)")
	f.Duration(prefix+".l1-block-bound-bypass", DefaultBatchPosterConfig.L1BlockBoundBypass, "post batches even if not within the layer 1 future bounds if we're within this margin of the max delay")
	f.Bool(prefix+".use-access-lists", DefaultBatchPosterConfig.UseAccessLists, "post batches with access lists to reduce gas usage (disabled for L3s)")
	f.Uint64(prefix+".gas-estimate-base-fee-multiple-bips", uint64(DefaultBatchPosterConfig.GasEstimateBaseFeeMultipleBips), "for gas estimation, use this multiple of the basefee (measured in basis points) as the max fee per gas")
	f.Duration(prefix+".reorg-resistance-margin", DefaultBatchPosterConfig.ReorgResistanceMargin, "do not post batch if its within this duration from layer 1 minimum bounds. Requires l1-block-bound option not be set to \"ignore\"")
	redislock.AddConfigOptions(prefix+".redis-lock", f)
	dataposter.DataPosterConfigAddOptions(prefix+".data-poster", f, dataposter.DefaultDataPosterConfig)
	genericconf.WalletConfigAddOptions(prefix+".parent-chain-wallet", f, DefaultBatchPosterConfig.ParentChainWallet.Pathname)
}

var DefaultBatchPosterConfig = BatchPosterConfig{
	Enable:                             false,
	DisableDapFallbackStoreDataOnChain: false,
	// This default is overridden for L3 chains in applyChainParameters in cmd/nitro/nitro.go
	MaxSize: 100000,
	// Try to fill 3 blobs per batch
	Max4844BatchSize:               blobs.BlobEncodableData*(params.MaxBlobGasPerBlock/params.BlobTxBlobGasPerBlob)/2 - 2000,
	PollInterval:                   time.Second * 10,
	ErrorDelay:                     time.Second * 10,
	MaxDelay:                       time.Hour,
	WaitForMaxDelay:                false,
	CompressionLevel:               brotli.BestCompression,
	DASRetentionPeriod:             time.Hour * 24 * 15,
	GasRefunderAddress:             "",
	ExtraBatchGas:                  50_000,
	Post4844Blobs:                  false,
	IgnoreBlobPrice:                false,
	DataPoster:                     dataposter.DefaultDataPosterConfig,
	ParentChainWallet:              DefaultBatchPosterL1WalletConfig,
	L1BlockBound:                   "",
	L1BlockBoundBypass:             time.Hour,
	UseAccessLists:                 true,
	RedisLock:                      redislock.DefaultCfg,
	GasEstimateBaseFeeMultipleBips: arbmath.OneInBips * 3 / 2,
	ReorgResistanceMargin:          10 * time.Minute,
}

var DefaultBatchPosterL1WalletConfig = genericconf.WalletConfig{
	Pathname:      "batch-poster-wallet",
	Password:      genericconf.WalletConfigDefault.Password,
	PrivateKey:    genericconf.WalletConfigDefault.PrivateKey,
	Account:       genericconf.WalletConfigDefault.Account,
	OnlyCreateKey: genericconf.WalletConfigDefault.OnlyCreateKey,
}

var TestBatchPosterConfig = BatchPosterConfig{
	Enable:                         true,
	MaxSize:                        100000,
	Max4844BatchSize:               DefaultBatchPosterConfig.Max4844BatchSize,
	PollInterval:                   time.Millisecond * 10,
	ErrorDelay:                     time.Millisecond * 10,
	MaxDelay:                       0,
	WaitForMaxDelay:                false,
	CompressionLevel:               2,
	DASRetentionPeriod:             time.Hour * 24 * 15,
	GasRefunderAddress:             "",
	ExtraBatchGas:                  10_000,
	Post4844Blobs:                  true,
	IgnoreBlobPrice:                false,
	DataPoster:                     dataposter.TestDataPosterConfig,
	ParentChainWallet:              DefaultBatchPosterL1WalletConfig,
	L1BlockBound:                   "",
	L1BlockBoundBypass:             time.Hour,
	UseAccessLists:                 true,
	GasEstimateBaseFeeMultipleBips: arbmath.OneInBips * 3 / 2,
}

type BatchPosterOpts struct {
	DataPosterDB  ethdb.Database
	L1Reader      *headerreader.HeaderReader
	Inbox         *InboxTracker
	Streamer      *TransactionStreamer
	VersionGetter execution.FullExecutionClient
	SyncMonitor   *SyncMonitor
	Config        BatchPosterConfigFetcher
	DeployInfo    *chaininfo.RollupAddresses
	TransactOpts  *bind.TransactOpts
	DAPWriters    []daprovider.Writer
	ParentChainID *big.Int
}

func NewBatchPoster(ctx context.Context, opts *BatchPosterOpts) (*BatchPoster, error) {
	seqInbox, err := bridgegen.NewSequencerInbox(opts.DeployInfo.SequencerInbox, opts.L1Reader.Client())
	if err != nil {
		return nil, err
	}
	bridge, err := bridgegen.NewBridge(opts.DeployInfo.Bridge, opts.L1Reader.Client())
	if err != nil {
		return nil, err
	}
	if err = opts.Config().Validate(); err != nil {
		return nil, err
	}
	seqInboxABI, err := bridgegen.SequencerInboxMetaData.GetAbi()
	if err != nil {
		return nil, err
	}
	redisClient, err := redisutil.RedisClientFromURL(opts.Config().RedisUrl)
	if err != nil {
		return nil, err
	}
	redisLockConfigFetcher := func() *redislock.SimpleCfg {
		simpleRedisLockConfig := opts.Config().RedisLock
		simpleRedisLockConfig.Key = batchPosterSimpleRedisLockKey
		return &simpleRedisLockConfig
	}
	redisLock, err := redislock.NewSimple(redisClient, redisLockConfigFetcher, func() bool { return opts.SyncMonitor.Synced() })
	if err != nil {
		return nil, err
	}
	b := &BatchPoster{
		l1Reader:           opts.L1Reader,
		inbox:              opts.Inbox,
		streamer:           opts.Streamer,
		arbOSVersionGetter: opts.VersionGetter,
		syncMonitor:        opts.SyncMonitor,
		config:             opts.Config,
		bridge:             bridge,
		seqInbox:           seqInbox,
		seqInboxABI:        seqInboxABI,
		seqInboxAddr:       opts.DeployInfo.SequencerInbox,
		gasRefunderAddr:    opts.Config().gasRefunder,
		bridgeAddr:         opts.DeployInfo.Bridge,
		dapWriters:         opts.DAPWriters,
		redisLock:          redisLock,
	}
	b.messagesPerBatch, err = arbmath.NewMovingAverage[uint64](20)
	if err != nil {
		return nil, err
	}
	dataPosterConfigFetcher := func() *dataposter.DataPosterConfig {
		return &(opts.Config().DataPoster)
	}
	b.dataPoster, err = dataposter.NewDataPoster(ctx,
		&dataposter.DataPosterOpts{
			Database:          opts.DataPosterDB,
			HeaderReader:      opts.L1Reader,
			Auth:              opts.TransactOpts,
			RedisClient:       redisClient,
			Config:            dataPosterConfigFetcher,
			MetadataRetriever: b.getBatchPosterPosition,
			ExtraBacklog:      b.GetBacklogEstimate,
			RedisKey:          "data-poster.queue",
			ParentChainID:     opts.ParentChainID,
		})
	if err != nil {
		return nil, err
	}
	// Dataposter sender may be external signer address, so we should initialize
	// access list after initializing dataposter.
	b.accessList = func(SequencerInboxAccs, AfterDelayedMessagesRead int) types.AccessList {
		if !b.config().UseAccessLists || opts.L1Reader.IsParentChainArbitrum() {
			// Access lists cost gas instead of saving gas when posting to L2s,
			// because data is expensive in comparison to computation.
			return nil
		}
		return AccessList(&AccessListOpts{
			SequencerInboxAddr:       opts.DeployInfo.SequencerInbox,
			DataPosterAddr:           b.dataPoster.Sender(),
			BridgeAddr:               opts.DeployInfo.Bridge,
			GasRefunderAddr:          opts.Config().gasRefunder,
			SequencerInboxAccs:       SequencerInboxAccs,
			AfterDelayedMessagesRead: AfterDelayedMessagesRead,
		})
	}
	return b, nil
}

type AccessListOpts struct {
	SequencerInboxAddr       common.Address
	BridgeAddr               common.Address
	DataPosterAddr           common.Address
	GasRefunderAddr          common.Address
	SequencerInboxAccs       int
	AfterDelayedMessagesRead int
}

// AccessList returns access list (contracts, storage slots) for batchposter.
func AccessList(opts *AccessListOpts) types.AccessList {
	l := types.AccessList{
		types.AccessTuple{
			Address: opts.SequencerInboxAddr,
			StorageKeys: []common.Hash{
				common.HexToHash("0x0000000000000000000000000000000000000000000000000000000000000000"), // totalDelayedMessagesRead
				common.HexToHash("0x0000000000000000000000000000000000000000000000000000000000000001"), // bridge
				common.HexToHash("0x000000000000000000000000000000000000000000000000000000000000000a"), // maxTimeVariation
				// ADMIN_SLOT from OpenZeppelin, keccak-256 hash of
				// "eip1967.proxy.admin" subtracted by 1.
				common.HexToHash("0xb53127684a568b3173ae13b9f8a6016e243e63b6e8ee1178d6a717850b5d6103"),
				// IMPLEMENTATION_SLOT from OpenZeppelin,  keccak-256 hash
				// of "eip1967.proxy.implementation" subtracted by 1.
				common.HexToHash("0x360894a13ba1a3210667c828492db98dca3e2076cc3735a920a3ca505d382bbc"),
				// isBatchPoster[batchPosterAddr]; for mainnnet it's: "0xa10aa54071443520884ed767b0684edf43acec528b7da83ab38ce60126562660".
				common.Hash(arbutil.PaddedKeccak256(opts.DataPosterAddr.Bytes(), []byte{3})),
			},
		},
		types.AccessTuple{
			Address: opts.BridgeAddr,
			StorageKeys: []common.Hash{
				common.HexToHash("0x0000000000000000000000000000000000000000000000000000000000000006"), // delayedInboxAccs.length
				common.HexToHash("0x0000000000000000000000000000000000000000000000000000000000000007"), // sequencerInboxAccs.length
				common.HexToHash("0x0000000000000000000000000000000000000000000000000000000000000009"), // sequencerInbox
				common.HexToHash("0x000000000000000000000000000000000000000000000000000000000000000a"), // sequencerReportedSubMessageCount
				// ADMIN_SLOT from OpenZeppelin, keccak-256 hash of
				// "eip1967.proxy.admin" subtracted by 1.
				common.HexToHash("0xb53127684a568b3173ae13b9f8a6016e243e63b6e8ee1178d6a717850b5d6103"),
				// IMPLEMENTATION_SLOT from OpenZeppelin,  keccak-256 hash
				// of "eip1967.proxy.implementation" subtracted by 1.
				common.HexToHash("0x360894a13ba1a3210667c828492db98dca3e2076cc3735a920a3ca505d382bbc"),
				// These below may change when transaction is actually executed:
				// - delayedInboxAccs[delayedInboxAccs.length - 1]
				// - delayedInboxAccs.push(...);
			},
		},
	}

	for _, v := range []struct{ slotIdx, val int }{
		{7, opts.SequencerInboxAccs - 1},       // - sequencerInboxAccs[sequencerInboxAccs.length - 1]; (keccak256(7, sequencerInboxAccs.length - 1))
		{7, opts.SequencerInboxAccs},           // - sequencerInboxAccs.push(...); (keccak256(7, sequencerInboxAccs.length))
		{6, opts.AfterDelayedMessagesRead - 1}, // - delayedInboxAccs[afterDelayedMessagesRead - 1]; (keccak256(6, afterDelayedMessagesRead - 1))
	} {
		sb := arbutil.SumBytes(arbutil.PaddedKeccak256([]byte{byte(v.slotIdx)}), big.NewInt(int64(v.val)).Bytes())
		l[1].StorageKeys = append(l[1].StorageKeys, common.Hash(sb))
	}

	if (opts.GasRefunderAddr != common.Address{}) {
		l = append(l, types.AccessTuple{
			Address: opts.GasRefunderAddr,
			StorageKeys: []common.Hash{
				common.HexToHash("0x0000000000000000000000000000000000000000000000000000000000000004"), // CommonParameters.{maxRefundeeBalance, extraGasMargin, calldataCost, maxGasTip}
				common.HexToHash("0x0000000000000000000000000000000000000000000000000000000000000005"), // CommonParameters.{maxGasCost, maxSingleGasUsage}
				// allowedContracts[msg.sender]; for mainnet it's: "0x7686888b19bb7b75e46bb1aa328b65150743f4899443d722f0adf8e252ccda41".
				common.Hash(arbutil.PaddedKeccak256(opts.SequencerInboxAddr.Bytes(), []byte{1})),
				// allowedRefundees[refundee]; for mainnet it's: "0xe85fd79f89ff278fc57d40aecb7947873df9f0beac531c8f71a98f630e1eab62".
				common.Hash(arbutil.PaddedKeccak256(opts.DataPosterAddr.Bytes(), []byte{2})),
			},
		})
	}
	return l
}

type txInfo struct {
	Hash      common.Hash       `json:"hash"`
	Nonce     hexutil.Uint64    `json:"nonce"`
	From      common.Address    `json:"from"`
	To        *common.Address   `json:"to"`
	Gas       hexutil.Uint64    `json:"gas"`
	GasPrice  *hexutil.Big      `json:"gasPrice"`
	GasFeeCap *hexutil.Big      `json:"maxFeePerGas,omitempty"`
	GasTipCap *hexutil.Big      `json:"maxPriorityFeePerGas,omitempty"`
	Input     hexutil.Bytes     `json:"input"`
	Value     *hexutil.Big      `json:"value"`
	Accesses  *types.AccessList `json:"accessList,omitempty"`
}

// getTxsInfoByBlock fetches all the transactions inside block of id 'number' using json rpc
// and returns an array of txInfo which has fields that are necessary in checking for batch reverts
func (b *BatchPoster) getTxsInfoByBlock(ctx context.Context, number int64) ([]txInfo, error) {
	blockNrStr := rpc.BlockNumber(number).String()
	rawRpcClient := b.l1Reader.Client().Client()
	var blk struct {
		Transactions []txInfo `json:"transactions"`
	}
	err := rawRpcClient.CallContext(ctx, &blk, "eth_getBlockByNumber", blockNrStr, true)
	if err != nil {
		return nil, fmt.Errorf("error fetching block %d : %w", number, err)
	}
	return blk.Transactions, nil
}

// checkRevert checks blocks with number in range [from, to] whether they
// contain reverted batch_poster transaction.
// It returns true if it finds batch posting needs to halt, which is true if a batch reverts
// unless the data poster is configured with noop storage which can tolerate reverts.
func (b *BatchPoster) checkReverts(ctx context.Context, to int64) (bool, error) {
	if b.nextRevertCheckBlock > to {
		return false, fmt.Errorf("wrong range, from: %d > to: %d", b.nextRevertCheckBlock, to)
	}
	for ; b.nextRevertCheckBlock <= to; b.nextRevertCheckBlock++ {
		txs, err := b.getTxsInfoByBlock(ctx, b.nextRevertCheckBlock)
		if err != nil {
			return false, fmt.Errorf("error getting transactions data of block %d: %w", b.nextRevertCheckBlock, err)
		}
		for _, tx := range txs {
			if tx.From == b.dataPoster.Sender() {
				r, err := b.l1Reader.Client().TransactionReceipt(ctx, tx.Hash)
				if err != nil {
					return false, fmt.Errorf("getting a receipt for transaction: %v, %w", tx.Hash, err)
				}
				if r.Status == types.ReceiptStatusFailed {
					shouldHalt := !b.dataPoster.UsingNoOpStorage()
					logLevel := log.Warn
					if shouldHalt {
						logLevel = log.Error
					}
					al := types.AccessList{}
					if tx.Accesses != nil {
						al = *tx.Accesses
					}
					txErr := arbutil.DetailTxErrorUsingCallMsg(ctx, b.l1Reader.Client(), tx.Hash, r, ethereum.CallMsg{
						From:       tx.From,
						To:         tx.To,
						Gas:        uint64(tx.Gas),
						GasPrice:   tx.GasPrice.ToInt(),
						GasFeeCap:  tx.GasFeeCap.ToInt(),
						GasTipCap:  tx.GasTipCap.ToInt(),
						Value:      tx.Value.ToInt(),
						Data:       tx.Input,
						AccessList: al,
					})
					logLevel("Transaction from batch poster reverted", "nonce", tx.Nonce, "txHash", tx.Hash, "blockNumber", r.BlockNumber, "blockHash", r.BlockHash, "txErr", txErr)
					return shouldHalt, nil
				}
			}
		}
	}
	return false, nil
}

func (b *BatchPoster) pollForL1PriceData(ctx context.Context) {
	headerCh, unsubscribe := b.l1Reader.Subscribe(false)
	defer unsubscribe()

	blobGasLimitGauge.Update(params.MaxBlobGasPerBlock)
	for {
		select {
		case h, ok := <-headerCh:
			if !ok {
				log.Info("L1 headers channel checking for l1 price data has been closed")
				return
			}
			baseFeeGauge.Update(h.BaseFee.Int64())
			l1GasPrice := h.BaseFee.Uint64()
			if h.BlobGasUsed != nil {
				if h.ExcessBlobGas != nil {
					blobFeePerByte := eip4844.CalcBlobFee(eip4844.CalcExcessBlobGas(*h.ExcessBlobGas, *h.BlobGasUsed))
					blobFeePerByte.Mul(blobFeePerByte, blobTxBlobGasPerBlob)
					blobFeePerByte.Div(blobFeePerByte, usableBytesInBlob)
					blobFeeGauge.Update(blobFeePerByte.Int64())
					if l1GasPrice > blobFeePerByte.Uint64()/16 {
						l1GasPrice = blobFeePerByte.Uint64() / 16
					}
				}
				blobGasUsedGauge.Update(int64(*h.BlobGasUsed))
			}
			blockGasUsedGauge.Update(int64(h.GasUsed))
			blockGasLimitGauge.Update(int64(h.GasLimit))
			suggestedTipCap, err := b.l1Reader.Client().SuggestGasTipCap(ctx)
			if err != nil {
				log.Warn("unable to fetch suggestedTipCap from l1 client to update arb/batchposter/suggestedtipcap metric", "err", err)
			} else {
				suggestedTipCapGauge.Update(suggestedTipCap.Int64())
			}
			l1GasPriceGauge.Update(int64(l1GasPrice))
		case <-ctx.Done():
			return
		}
	}
}

// pollForReverts runs a gouroutine that listens to l1 block headers, checks
// if any transaction made by batch poster was reverted.
func (b *BatchPoster) pollForReverts(ctx context.Context) {
	headerCh, unsubscribe := b.l1Reader.Subscribe(false)
	defer unsubscribe()

	for {
		// Poll until:
		// - L1 headers reader channel is closed, or
		// - polling is through context, or
		// - we see a transaction in the block from dataposter that was reverted.
		select {
		case h, ok := <-headerCh:
			if !ok {
				log.Info("L1 headers channel checking for batch poster reverts has been closed")
				return
			}
			blockNum := h.Number.Int64()
			// If this is the first block header, set last seen as number-1.
			// We may see same block number again if there is L1 reorg, in that
			// case we check the block again.
			if b.nextRevertCheckBlock == 0 || b.nextRevertCheckBlock > blockNum {
				b.nextRevertCheckBlock = blockNum
			}
			if blockNum-b.nextRevertCheckBlock > 100 {
				log.Warn("Large gap between last seen and current block number, skipping check for reverts", "last", b.nextRevertCheckBlock, "current", blockNum)
				b.nextRevertCheckBlock = blockNum
				continue
			}

			reverted, err := b.checkReverts(ctx, blockNum)
			if err != nil {
				logLevel := log.Warn
				if strings.Contains(err.Error(), "not found") {
					// Just parent chain node inconsistency
					// One node sent us a block, but another didn't have it
					// We'll try to check this block again next loop
					logLevel = log.Debug
				}
				logLevel("Error checking batch reverts", "err", err)
				continue
			}
			if reverted {
				b.batchReverted.Store(true)
				return
			}
		case <-ctx.Done():
			return
		}
	}
}

func (b *BatchPoster) getBatchPosterPosition(ctx context.Context, blockNum *big.Int) ([]byte, error) {
	bigInboxBatchCount, err := b.seqInbox.BatchCount(&bind.CallOpts{Context: ctx, BlockNumber: blockNum})
	if err != nil {
		return nil, fmt.Errorf("error getting latest batch count: %w", err)
	}
	inboxBatchCount := bigInboxBatchCount.Uint64()
	var prevBatchMeta BatchMetadata
	if inboxBatchCount > 0 {
		var err error
		prevBatchMeta, err = b.inbox.GetBatchMetadata(inboxBatchCount - 1)
		if err != nil {
			return nil, fmt.Errorf("error getting latest batch metadata: %w", err)
		}
	}
	return rlp.EncodeToBytes(batchPosterPosition{
		MessageCount:        prevBatchMeta.MessageCount,
		DelayedMessageCount: prevBatchMeta.DelayedMessageCount,
		NextSeqNum:          inboxBatchCount,
	})
}

var errBatchAlreadyClosed = errors.New("batch segments already closed")

type batchSegments struct {
	compressedBuffer      *bytes.Buffer
	compressedWriter      *brotli.Writer
	rawSegments           [][]byte
	timestamp             uint64
	blockNum              uint64
	delayedMsg            uint64
	sizeLimit             int
	recompressionLevel    int
	newUncompressedSize   int
	totalUncompressedSize int
	lastCompressedSize    int
	trailingHeaders       int // how many trailing segments are headers
	isDone                bool
}

type buildingBatch struct {
	segments          *batchSegments
	startMsgCount     arbutil.MessageIndex
	msgCount          arbutil.MessageIndex
	haveUsefulMessage bool
	use4844           bool
}

func newBatchSegments(firstDelayed uint64, config *BatchPosterConfig, backlog uint64, use4844 bool) *batchSegments {
	maxSize := config.MaxSize
	if use4844 {
		maxSize = config.Max4844BatchSize
	} else {
		if maxSize <= 40 {
			panic("Maximum batch size too small")
		}
		maxSize -= 40
	}
	compressedBuffer := bytes.NewBuffer(make([]byte, 0, maxSize*2))
	compressionLevel := config.CompressionLevel
	recompressionLevel := config.CompressionLevel
	if backlog > 20 {
		compressionLevel = arbmath.MinInt(compressionLevel, brotli.DefaultCompression)
	}
	if backlog > 40 {
		recompressionLevel = arbmath.MinInt(recompressionLevel, brotli.DefaultCompression)
	}
	if backlog > 60 {
		compressionLevel = arbmath.MinInt(compressionLevel, 4)
	}
	if recompressionLevel < compressionLevel {
		// This should never be possible
		log.Warn(
			"somehow the recompression level was lower than the compression level",
			"recompressionLevel", recompressionLevel,
			"compressionLevel", compressionLevel,
		)
		recompressionLevel = compressionLevel
	}
	return &batchSegments{
		compressedBuffer:   compressedBuffer,
		compressedWriter:   brotli.NewWriterLevel(compressedBuffer, compressionLevel),
		sizeLimit:          maxSize,
		recompressionLevel: recompressionLevel,
		rawSegments:        make([][]byte, 0, 128),
		delayedMsg:         firstDelayed,
	}
}

func (s *batchSegments) recompressAll() error {
	s.compressedBuffer = bytes.NewBuffer(make([]byte, 0, s.sizeLimit*2))
	s.compressedWriter = brotli.NewWriterLevel(s.compressedBuffer, s.recompressionLevel)
	s.newUncompressedSize = 0
	s.totalUncompressedSize = 0
	for _, segment := range s.rawSegments {
		err := s.addSegmentToCompressed(segment)
		if err != nil {
			return err
		}
	}
	if s.totalUncompressedSize > arbstate.MaxDecompressedLen {
		return fmt.Errorf("batch size %v exceeds maximum decompressed length %v", s.totalUncompressedSize, arbstate.MaxDecompressedLen)
	}
	if len(s.rawSegments) >= arbstate.MaxSegmentsPerSequencerMessage {
		return fmt.Errorf("number of raw segments %v excees maximum number %v", len(s.rawSegments), arbstate.MaxSegmentsPerSequencerMessage)
	}
	return nil
}

func (s *batchSegments) testForOverflow(isHeader bool) (bool, error) {
	// we've reached the max decompressed size
	if s.totalUncompressedSize > arbstate.MaxDecompressedLen {
		return true, nil
	}
	// we've reached the max number of segments
	if len(s.rawSegments) >= arbstate.MaxSegmentsPerSequencerMessage {
		return true, nil
	}
	// there is room, no need to flush
	if (s.lastCompressedSize + s.newUncompressedSize) < s.sizeLimit {
		return false, nil
	}
	// don't want to flush for headers or the first message
	if isHeader || len(s.rawSegments) == s.trailingHeaders {
		return false, nil
	}
	err := s.compressedWriter.Flush()
	if err != nil {
		return true, err
	}
	s.lastCompressedSize = s.compressedBuffer.Len()
	s.newUncompressedSize = 0
	if s.lastCompressedSize >= s.sizeLimit {
		return true, nil
	}
	return false, nil
}

func (s *batchSegments) close() error {
	s.rawSegments = s.rawSegments[:len(s.rawSegments)-s.trailingHeaders]
	s.trailingHeaders = 0
	err := s.recompressAll()
	if err != nil {
		return err
	}
	s.isDone = true
	return nil
}

func (s *batchSegments) addSegmentToCompressed(segment []byte) error {
	encoded, err := rlp.EncodeToBytes(segment)
	if err != nil {
		return err
	}
	lenWritten, err := s.compressedWriter.Write(encoded)
	s.newUncompressedSize += lenWritten
	s.totalUncompressedSize += lenWritten
	return err
}

// returns false if segment was too large, error in case of real error
func (s *batchSegments) addSegment(segment []byte, isHeader bool) (bool, error) {
	if s.isDone {
		return false, errBatchAlreadyClosed
	}
	err := s.addSegmentToCompressed(segment)
	if err != nil {
		return false, err
	}
	// Force include headers because we don't want to re-compress and we can just trim them later if necessary
	overflow, err := s.testForOverflow(isHeader)
	if err != nil {
		return false, err
	}
	if overflow {
		return false, s.close()
	}
	s.rawSegments = append(s.rawSegments, segment)
	if isHeader {
		s.trailingHeaders++
	} else {
		s.trailingHeaders = 0
	}
	return true, nil
}

func (s *batchSegments) addL2Msg(l2msg []byte) (bool, error) {
	segment := make([]byte, 1, len(l2msg)+1)
	segment[0] = arbstate.BatchSegmentKindL2Message
	segment = append(segment, l2msg...)
	return s.addSegment(segment, false)
}

func (s *batchSegments) prepareIntSegment(val uint64, segmentHeader byte) ([]byte, error) {
	segment := make([]byte, 1, 16)
	segment[0] = segmentHeader
	enc, err := rlp.EncodeToBytes(val)
	if err != nil {
		return nil, err
	}
	return append(segment, enc...), nil
}

func (s *batchSegments) maybeAddDiffSegment(base *uint64, newVal uint64, segmentHeader byte) (bool, error) {
	if newVal == *base {
		return true, nil
	}
	diff := newVal - *base
	seg, err := s.prepareIntSegment(diff, segmentHeader)
	if err != nil {
		return false, err
	}
	success, err := s.addSegment(seg, true)
	if success {
		*base = newVal
	}
	return success, err
}

func (s *batchSegments) addDelayedMessage() (bool, error) {
	segment := []byte{arbstate.BatchSegmentKindDelayedMessages}
	success, err := s.addSegment(segment, false)
	if (err == nil) && success {
		s.delayedMsg += 1
	}
	return success, err
}

func (s *batchSegments) AddMessage(msg *arbostypes.MessageWithMetadata) (bool, error) {
	if s.isDone {
		return false, errBatchAlreadyClosed
	}
	if msg.DelayedMessagesRead > s.delayedMsg {
		if msg.DelayedMessagesRead != s.delayedMsg+1 {
			return false, fmt.Errorf("attempted to add delayed msg %d after %d", msg.DelayedMessagesRead, s.delayedMsg)
		}
		return s.addDelayedMessage()
	}
	success, err := s.maybeAddDiffSegment(&s.timestamp, msg.Message.Header.Timestamp, arbstate.BatchSegmentKindAdvanceTimestamp)
	if !success {
		return false, err
	}
	success, err = s.maybeAddDiffSegment(&s.blockNum, msg.Message.Header.BlockNumber, arbstate.BatchSegmentKindAdvanceL1BlockNumber)
	if !success {
		return false, err
	}
	return s.addL2Msg(msg.Message.L2msg)
}

func (s *batchSegments) IsDone() bool {
	return s.isDone
}

// Returns nil (as opposed to []byte{}) if there's no segments to put in the batch
func (s *batchSegments) CloseAndGetBytes() ([]byte, error) {
	if !s.isDone {
		err := s.close()
		if err != nil {
			return nil, err
		}
	}
	if len(s.rawSegments) == 0 {
		return nil, nil
	}
	err := s.compressedWriter.Close()
	if err != nil {
		return nil, err
	}
	compressedBytes := s.compressedBuffer.Bytes()
	fullMsg := make([]byte, 1, len(compressedBytes)+1)
	fullMsg[0] = daprovider.BrotliMessageHeaderByte
	fullMsg = append(fullMsg, compressedBytes...)
	return fullMsg, nil
}

func (b *BatchPoster) encodeAddBatch(
	seqNum *big.Int,
	prevMsgNum arbutil.MessageIndex,
	newMsgNum arbutil.MessageIndex,
	l2MessageData []byte,
	delayedMsg uint64,
	use4844 bool,
) ([]byte, []kzg4844.Blob, error) {
	methodName := sequencerBatchPostMethodName
	if use4844 {
		methodName = sequencerBatchPostWithBlobsMethodName
	}
	method, ok := b.seqInboxABI.Methods[methodName]
	if !ok {
		return nil, nil, errors.New("failed to find add batch method")
	}
	var calldata []byte
	var kzgBlobs []kzg4844.Blob
	var err error
	if use4844 {
		kzgBlobs, err = blobs.EncodeBlobs(l2MessageData)
		if err != nil {
			return nil, nil, fmt.Errorf("failed to encode blobs: %w", err)
		}
		// EIP4844 transactions to the sequencer inbox will not use transaction calldata for L2 info.
		calldata, err = method.Inputs.Pack(
			seqNum,
			new(big.Int).SetUint64(delayedMsg),
			b.config().gasRefunder,
			new(big.Int).SetUint64(uint64(prevMsgNum)),
			new(big.Int).SetUint64(uint64(newMsgNum)),
		)
	} else {
		calldata, err = method.Inputs.Pack(
			seqNum,
			l2MessageData,
			new(big.Int).SetUint64(delayedMsg),
			b.config().gasRefunder,
			new(big.Int).SetUint64(uint64(prevMsgNum)),
			new(big.Int).SetUint64(uint64(newMsgNum)),
		)
	}
	if err != nil {
		return nil, nil, err
	}
	fullCalldata := append([]byte{}, method.ID...)
	fullCalldata = append(fullCalldata, calldata...)
	return fullCalldata, kzgBlobs, nil
}

var ErrNormalGasEstimationFailed = errors.New("normal gas estimation failed")

type estimateGasParams struct {
	From         common.Address   `json:"from"`
	To           *common.Address  `json:"to"`
	Data         hexutil.Bytes    `json:"data"`
	MaxFeePerGas *hexutil.Big     `json:"maxFeePerGas"`
	AccessList   types.AccessList `json:"accessList"`
	BlobHashes   []common.Hash    `json:"blobVersionedHashes,omitempty"`
}

func estimateGas(client rpc.ClientInterface, ctx context.Context, params estimateGasParams) (uint64, error) {
	var gas hexutil.Uint64
	err := client.CallContext(ctx, &gas, "eth_estimateGas", params)
	return uint64(gas), err
}

func (b *BatchPoster) estimateGas(ctx context.Context, sequencerMessage []byte, delayedMessages uint64, realData []byte, realBlobs []kzg4844.Blob, realNonce uint64, realAccessList types.AccessList) (uint64, error) {
	config := b.config()
	rpcClient := b.l1Reader.Client()
	rawRpcClient := rpcClient.Client()
	useNormalEstimation := b.dataPoster.MaxMempoolTransactions() == 1
	if !useNormalEstimation {
		// Check if we can use normal estimation anyways because we're at the latest nonce
		latestNonce, err := rpcClient.NonceAt(ctx, b.dataPoster.Sender(), nil)
		if err != nil {
			return 0, err
		}
		useNormalEstimation = latestNonce == realNonce
	}
	latestHeader, err := rpcClient.HeaderByNumber(ctx, nil)
	if err != nil {
		return 0, err
	}
	maxFeePerGas := arbmath.BigMulByBips(latestHeader.BaseFee, config.GasEstimateBaseFeeMultipleBips)
	if useNormalEstimation {
		_, realBlobHashes, err := blobs.ComputeCommitmentsAndHashes(realBlobs)
		if err != nil {
			return 0, fmt.Errorf("failed to compute real blob commitments: %w", err)
		}
		// If we're at the latest nonce, we can skip the special future tx estimate stuff
		gas, err := estimateGas(rawRpcClient, ctx, estimateGasParams{
			From:         b.dataPoster.Sender(),
			To:           &b.seqInboxAddr,
			Data:         realData,
			MaxFeePerGas: (*hexutil.Big)(maxFeePerGas),
			BlobHashes:   realBlobHashes,
			AccessList:   realAccessList,
		})
		if err != nil {
			return 0, fmt.Errorf("%w: %w", ErrNormalGasEstimationFailed, err)
		}
		return gas + config.ExtraBatchGas, nil
	}

	// Here we set seqNum to MaxUint256, and prevMsgNum to 0, because it disables the smart contracts' consistency checks.
	// However, we set nextMsgNum to 1 because it is necessary for a correct estimation for the final to be non-zero.
	// Because we're likely estimating against older state, this might not be the actual next message,
	// but the gas used should be the same.
	data, kzgBlobs, err := b.encodeAddBatch(abi.MaxUint256, 0, 1, sequencerMessage, delayedMessages, len(realBlobs) > 0)
	if err != nil {
		return 0, err
	}
	_, blobHashes, err := blobs.ComputeCommitmentsAndHashes(kzgBlobs)
	if err != nil {
		return 0, fmt.Errorf("failed to compute blob commitments: %w", err)
	}
	gas, err := estimateGas(rawRpcClient, ctx, estimateGasParams{
		From:         b.dataPoster.Sender(),
		To:           &b.seqInboxAddr,
		Data:         data,
		MaxFeePerGas: (*hexutil.Big)(maxFeePerGas),
		BlobHashes:   blobHashes,
		// This isn't perfect because we're probably estimating the batch at a different sequence number,
		// but it should overestimate rather than underestimate which is fine.
		AccessList: realAccessList,
	})
	if err != nil {
		sequencerMessageHeader := sequencerMessage
		if len(sequencerMessageHeader) > 33 {
			sequencerMessageHeader = sequencerMessageHeader[:33]
		}
		log.Warn(
			"error estimating gas for batch",
			"err", err,
			"delayedMessages", delayedMessages,
			"sequencerMessageHeader", hex.EncodeToString(sequencerMessageHeader),
			"sequencerMessageLen", len(sequencerMessage),
		)
		return 0, fmt.Errorf("error estimating gas for batch: %w", err)
	}
	return gas + config.ExtraBatchGas, nil
}

const ethPosBlockTime = 12 * time.Second

var errAttemptLockFailed = errors.New("failed to acquire lock; either another batch poster posted a batch or this node fell behind")

func (b *BatchPoster) maybePostSequencerBatch(ctx context.Context) (bool, error) {
	if b.batchReverted.Load() {
		return false, fmt.Errorf("batch was reverted, not posting any more batches")
	}
	nonce, batchPositionBytes, err := b.dataPoster.GetNextNonceAndMeta(ctx)
	if err != nil {
		return false, err
	}
	var batchPosition batchPosterPosition
	if err := rlp.DecodeBytes(batchPositionBytes, &batchPosition); err != nil {
		return false, fmt.Errorf("decoding batch position: %w", err)
	}

	dbBatchCount, err := b.inbox.GetBatchCount()
	if err != nil {
		return false, err
	}
	if dbBatchCount > batchPosition.NextSeqNum {
		return false, fmt.Errorf("attempting to post batch %v, but the local inbox tracker database already has %v batches", batchPosition.NextSeqNum, dbBatchCount)
	}
	if b.building == nil || b.building.startMsgCount != batchPosition.MessageCount {
		latestHeader, err := b.l1Reader.LastHeader(ctx)
		if err != nil {
			return false, err
		}
		var use4844 bool
		config := b.config()
		if config.Post4844Blobs && len(b.dapWriters) == 0 && latestHeader.ExcessBlobGas != nil && latestHeader.BlobGasUsed != nil {
			arbOSVersion, err := b.arbOSVersionGetter.ArbOSVersionForMessageNumber(arbutil.MessageIndex(arbmath.SaturatingUSub(uint64(batchPosition.MessageCount), 1)))
			if err != nil {
				return false, err
			}
			if arbOSVersion >= 20 {
				if config.IgnoreBlobPrice {
					use4844 = true
				} else {
					backlog := atomic.LoadUint64(&b.backlog)
					// Logic to prevent switching from non-4844 batches to 4844 batches too often,
					// so that blocks can be filled efficiently. The geth txpool rejects txs for
					// accounts that already have the other type of txs in the pool with
					// "address already reserved". This logic makes sure that, if there is a backlog,
					// that enough non-4844 batches have been posted to fill a block before switching.
					if backlog == 0 ||
						b.non4844BatchCount == 0 ||
						b.non4844BatchCount > 16 {
						blobFeePerByte := eip4844.CalcBlobFee(eip4844.CalcExcessBlobGas(*latestHeader.ExcessBlobGas, *latestHeader.BlobGasUsed))
						blobFeePerByte.Mul(blobFeePerByte, blobTxBlobGasPerBlob)
						blobFeePerByte.Div(blobFeePerByte, usableBytesInBlob)

						calldataFeePerByte := arbmath.BigMulByUint(latestHeader.BaseFee, 16)
						use4844 = arbmath.BigLessThan(blobFeePerByte, calldataFeePerByte)
					}
				}
			}
		}

		b.building = &buildingBatch{
			segments:      newBatchSegments(batchPosition.DelayedMessageCount, b.config(), b.GetBacklogEstimate(), use4844),
			msgCount:      batchPosition.MessageCount,
			startMsgCount: batchPosition.MessageCount,
			use4844:       use4844,
		}
	}
	msgCount, err := b.streamer.GetMessageCount()
	if err != nil {
		return false, err
	}
	if msgCount <= batchPosition.MessageCount {
		// There's nothing after the newest batch, therefore batch posting was not required
		return false, nil
	}
	firstMsg, err := b.streamer.GetMessage(batchPosition.MessageCount)
	if err != nil {
		return false, err
	}
	firstMsgTime := time.Unix(int64(firstMsg.Message.Header.Timestamp), 0)

	lastPotentialMsg, err := b.streamer.GetMessage(msgCount - 1)
	if err != nil {
		return false, err
	}

	config := b.config()
	forcePostBatch := config.MaxDelay <= 0 || time.Since(firstMsgTime) >= config.MaxDelay

	var l1BoundMaxBlockNumber uint64 = math.MaxUint64
	var l1BoundMaxTimestamp uint64 = math.MaxUint64
	var l1BoundMinBlockNumber uint64
	var l1BoundMinTimestamp uint64
	var l1BoundMinBlockNumberWithBypass uint64
	var l1BoundMinTimestampWithBypass uint64
	hasL1Bound := config.l1BlockBound != l1BlockBoundIgnore
	if hasL1Bound {
		var l1Bound *types.Header
		var err error
		if config.l1BlockBound == l1BlockBoundLatest {
			l1Bound, err = b.l1Reader.LastHeader(ctx)
		} else if config.l1BlockBound == l1BlockBoundSafe || config.l1BlockBound == l1BlockBoundDefault {
			l1Bound, err = b.l1Reader.LatestSafeBlockHeader(ctx)
			if errors.Is(err, headerreader.ErrBlockNumberNotSupported) && config.l1BlockBound == l1BlockBoundDefault {
				// If getting the latest safe block is unsupported, and the L1BlockBound configuration is the default,
				// fall back to using the latest block instead of the safe block.
				l1Bound, err = b.l1Reader.LastHeader(ctx)
			}
		} else {
			if config.l1BlockBound != l1BlockBoundFinalized {
				log.Error(
					"unknown L1 block bound config value; falling back on using finalized",
					"l1BlockBoundString", config.L1BlockBound,
					"l1BlockBoundEnum", config.l1BlockBound,
				)
			}
			l1Bound, err = b.l1Reader.LatestFinalizedBlockHeader(ctx)
		}
		if err != nil {
			return false, fmt.Errorf("error getting L1 bound block: %w", err)
		}

		maxTimeVariationDelayBlocks, maxTimeVariationFutureBlocks, maxTimeVariationDelaySeconds, maxTimeVariationFutureSeconds, err := b.seqInbox.MaxTimeVariation(&bind.CallOpts{
			Context:     ctx,
			BlockNumber: l1Bound.Number,
		})
		if err != nil {
			// This might happen if the latest finalized block is old enough that our L1 node no longer has its state
			log.Warn("error getting max time variation on L1 bound block; falling back on latest block", "err", err)
			maxTimeVariationDelayBlocks, maxTimeVariationFutureBlocks, maxTimeVariationDelaySeconds, maxTimeVariationFutureSeconds, err = b.seqInbox.MaxTimeVariation(&bind.CallOpts{Context: ctx})
			if err != nil {
				return false, fmt.Errorf("error getting max time variation: %w", err)
			}
		}

		l1BoundBlockNumber := arbutil.ParentHeaderToL1BlockNumber(l1Bound)
		l1BoundMaxBlockNumber = arbmath.SaturatingUAdd(l1BoundBlockNumber, arbmath.BigToUintSaturating(maxTimeVariationFutureBlocks))
		l1BoundMaxTimestamp = arbmath.SaturatingUAdd(l1Bound.Time, arbmath.BigToUintSaturating(maxTimeVariationFutureSeconds))

		latestHeader, err := b.l1Reader.LastHeader(ctx)
		if err != nil {
			return false, err
		}
		latestBlockNumber := arbutil.ParentHeaderToL1BlockNumber(latestHeader)
		l1BoundMinBlockNumber = arbmath.SaturatingUSub(latestBlockNumber, arbmath.BigToUintSaturating(maxTimeVariationDelayBlocks))
		l1BoundMinTimestamp = arbmath.SaturatingUSub(latestHeader.Time, arbmath.BigToUintSaturating(maxTimeVariationDelaySeconds))

		if config.L1BlockBoundBypass > 0 {
			blockNumberWithPadding := arbmath.SaturatingUAdd(latestBlockNumber, uint64(config.L1BlockBoundBypass/ethPosBlockTime))
			timestampWithPadding := arbmath.SaturatingUAdd(latestHeader.Time, uint64(config.L1BlockBoundBypass/time.Second))
			l1BoundMinBlockNumberWithBypass = arbmath.SaturatingUSub(blockNumberWithPadding, arbmath.BigToUintSaturating(maxTimeVariationDelayBlocks))
			l1BoundMinTimestampWithBypass = arbmath.SaturatingUSub(timestampWithPadding, arbmath.BigToUintSaturating(maxTimeVariationDelaySeconds))
		}
	}

	for b.building.msgCount < msgCount {
		msg, err := b.streamer.GetMessage(b.building.msgCount)
		if err != nil {
			log.Error("error getting message from streamer", "error", err)
			break
		}
		if msg.Message.Header.BlockNumber < l1BoundMinBlockNumberWithBypass || msg.Message.Header.Timestamp < l1BoundMinTimestampWithBypass {
			log.Error(
				"disabling L1 bound as batch posting message is close to the maximum delay",
				"blockNumber", msg.Message.Header.BlockNumber,
				"l1BoundMinBlockNumberWithBypass", l1BoundMinBlockNumberWithBypass,
				"timestamp", msg.Message.Header.Timestamp,
				"l1BoundMinTimestampWithBypass", l1BoundMinTimestampWithBypass,
				"l1BlockBoundBypass", config.L1BlockBoundBypass,
			)
			l1BoundMaxBlockNumber = math.MaxUint64
			l1BoundMaxTimestamp = math.MaxUint64
		}
		if msg.Message.Header.BlockNumber > l1BoundMaxBlockNumber || msg.Message.Header.Timestamp > l1BoundMaxTimestamp {
			b.lastHitL1Bounds = time.Now()
			log.Info(
				"not posting more messages because block number or timestamp exceed L1 bounds",
				"blockNumber", msg.Message.Header.BlockNumber,
				"l1BoundMaxBlockNumber", l1BoundMaxBlockNumber,
				"timestamp", msg.Message.Header.Timestamp,
				"l1BoundMaxTimestamp", l1BoundMaxTimestamp,
			)
			break
		}
		success, err := b.building.segments.AddMessage(msg)
		if err != nil {
			// Clear our cache
			b.building = nil
			return false, fmt.Errorf("error adding message to batch: %w", err)
		}
		if !success {
			// this batch is full
			if !config.WaitForMaxDelay {
				forcePostBatch = true
			}
			b.building.haveUsefulMessage = true
			break
		}
		if msg.Message.Header.Kind != arbostypes.L1MessageType_BatchPostingReport {
			b.building.haveUsefulMessage = true
		}
		b.building.msgCount++
	}

	if hasL1Bound && config.ReorgResistanceMargin > 0 {
		firstMsgBlockNumber := firstMsg.Message.Header.BlockNumber
		firstMsgTimeStamp := firstMsg.Message.Header.Timestamp
		batchNearL1BoundMinBlockNumber := firstMsgBlockNumber <= arbmath.SaturatingUAdd(l1BoundMinBlockNumber, uint64(config.ReorgResistanceMargin/ethPosBlockTime))
		batchNearL1BoundMinTimestamp := firstMsgTimeStamp <= arbmath.SaturatingUAdd(l1BoundMinTimestamp, uint64(config.ReorgResistanceMargin/time.Second))
		if batchNearL1BoundMinTimestamp || batchNearL1BoundMinBlockNumber {
			log.Error(
				"Disabling batch posting due to batch being within reorg resistance margin from layer 1 minimum block or timestamp bounds",
				"reorgResistanceMargin", config.ReorgResistanceMargin,
				"firstMsgTimeStamp", firstMsgTimeStamp,
				"l1BoundMinTimestamp", l1BoundMinTimestamp,
				"firstMsgBlockNumber", firstMsgBlockNumber,
				"l1BoundMinBlockNumber", l1BoundMinBlockNumber,
			)
			return false, errors.New("batch is within reorg resistance margin from layer 1 minimum block or timestamp bounds")
		}
	}

	if !forcePostBatch || !b.building.haveUsefulMessage {
		// the batch isn't full yet and we've posted a batch recently
		// don't post anything for now
		return false, nil
	}

	sequencerMsg, err := b.building.segments.CloseAndGetBytes()
	if err != nil {
		return false, err
	}
	if sequencerMsg == nil {
		log.Debug("BatchPoster: batch nil", "sequence nr.", batchPosition.NextSeqNum, "from", batchPosition.MessageCount, "prev delayed", batchPosition.DelayedMessageCount)
		b.building = nil // a closed batchSegments can't be reused
		return false, nil
	}

	if len(b.dapWriters) > 0 {
		if !b.redisLock.AttemptLock(ctx) {
			return false, errAttemptLockFailed
		}

		gotNonce, gotMeta, err := b.dataPoster.GetNextNonceAndMeta(ctx)
		if err != nil {
			batchPosterDAFailureCounter.Inc(1)
			return false, err
		}
		if nonce != gotNonce || !bytes.Equal(batchPositionBytes, gotMeta) {
			batchPosterDAFailureCounter.Inc(1)
			return false, fmt.Errorf("%w: nonce changed from %d to %d while creating batch", storage.ErrStorageRace, nonce, gotNonce)
		}
<<<<<<< HEAD
		sequencerMsg, err = b.dapWriter.Store(ctx, sequencerMsg, uint64(time.Now().Add(config.DASRetentionPeriod).Unix()), config.DisableDapFallbackStoreDataOnChain)
		if err != nil {
			batchPosterDAFailureCounter.Inc(1)
			return false, err
		}
=======

		// attempt to store data using one of the dapWriters, if it fails and fallbacks are disabled, return a hard error
		for _, writer := range b.dapWriters {

			sequencerMsg, err = writer.Store(ctx, sequencerMsg, uint64(time.Now().Add(config.DASRetentionPeriod).Unix()), []byte{}, config.DisableDapFallbackStoreDataOnChain)
			if err != nil {
				if config.DisableDapFallbackStoreDataOnChain {
					log.Error("Error while attempting to post batch and on chain fallback is disabled", "error", err)
					return false, err
				}
				log.Error("Error when trying to store data with dapWriter", "error", err)
				continue
			}
			// if we succesffuly posted a batch with a dapWriter, we move on and ignore the rest
			break
		}

	}
>>>>>>> 1aa14ea9

		batchPosterDASuccessCounter.Inc(1)
		batchPosterDALastSuccessfulActionGauge.Update(time.Now().Unix())
	}

	prevMessageCount := batchPosition.MessageCount
	if b.config().Dangerous.AllowPostingFirstBatchWhenSequencerMessageCountMismatch && !b.postedFirstBatch {
		// AllowPostingFirstBatchWhenSequencerMessageCountMismatch can be used when the
		// message count stored in batch poster's database gets out
		// of sync with the sequencerReportedSubMessageCount stored in the parent chain.
		//
		// An example of when this out of sync issue can happen:
		// 1. Batch poster is running fine, but then it shutdowns for more than 24h.
		// 2. While the batch poster is down, someone sends a transaction to the parent chain
		// smart contract to move a message from the delayed inbox to the main inbox.
		// This will not update sequencerReportedSubMessageCount in the parent chain.
		// 3. When batch poster starts again, the inbox reader will update the
		// message count that is maintained in the batch poster's database to be equal to
		// (sequencerReportedSubMessageCount that is stored in parent chain) +
		// (the amount of delayed messages that were moved from the delayed inbox to the main inbox).
		// At this moment the message count stored on batch poster's database gets out of sync with
		// the sequencerReportedSubMessageCount stored in the parent chain.

		// When the first batch is posted, sequencerReportedSubMessageCount in
		// the parent chain will be updated to be equal to the new message count provided
		// by the batch poster, which will make this out of sync issue disappear.
		// That is why this strategy is only applied for the first batch posted after
		// startup.

		// If prevMessageCount is set to zero, sequencer inbox's smart contract allows
		// to post a batch even if sequencerReportedSubMessageCount is not equal
		// to the provided prevMessageCount
		prevMessageCount = 0
	}

	data, kzgBlobs, err := b.encodeAddBatch(new(big.Int).SetUint64(batchPosition.NextSeqNum), prevMessageCount, b.building.msgCount, sequencerMsg, b.building.segments.delayedMsg, b.building.use4844)
	if err != nil {
		return false, err
	}
	if len(kzgBlobs)*params.BlobTxBlobGasPerBlob > params.MaxBlobGasPerBlock {
		return false, fmt.Errorf("produced %v blobs for batch but a block can only hold %v (compressed batch was %v bytes long)", len(kzgBlobs), params.MaxBlobGasPerBlock/params.BlobTxBlobGasPerBlob, len(sequencerMsg))
	}
	accessList := b.accessList(int(batchPosition.NextSeqNum), int(b.building.segments.delayedMsg))
	// On restart, we may be trying to estimate gas for a batch whose successor has
	// already made it into pending state, if not latest state.
	// In that case, we might get a revert with `DelayedBackwards()`.
	// To avoid that, we artificially increase the delayed messages to `lastPotentialMsg.DelayedMessagesRead`.
	// In theory, this might reduce gas usage, but only by a factor that's already
	// accounted for in `config.ExtraBatchGas`, as that same factor can appear if a user
	// posts a new delayed message that we didn't see while gas estimating.
	gasLimit, err := b.estimateGas(ctx, sequencerMsg, lastPotentialMsg.DelayedMessagesRead, data, kzgBlobs, nonce, accessList)
	if err != nil {
		return false, err
	}
	newMeta, err := rlp.EncodeToBytes(batchPosterPosition{
		MessageCount:        b.building.msgCount,
		DelayedMessageCount: b.building.segments.delayedMsg,
		NextSeqNum:          batchPosition.NextSeqNum + 1,
	})
	if err != nil {
		return false, err
	}
	tx, err := b.dataPoster.PostTransaction(ctx,
		firstMsgTime,
		nonce,
		newMeta,
		b.seqInboxAddr,
		data,
		gasLimit,
		new(big.Int),
		kzgBlobs,
		accessList,
	)
	if err != nil {
		return false, err
	}
	b.postedFirstBatch = true
	log.Info(
		"BatchPoster: batch sent",
		"sequenceNumber", batchPosition.NextSeqNum,
		"from", batchPosition.MessageCount,
		"to", b.building.msgCount,
		"prevDelayed", batchPosition.DelayedMessageCount,
		"currentDelayed", b.building.segments.delayedMsg,
		"totalSegments", len(b.building.segments.rawSegments),
		"numBlobs", len(kzgBlobs),
	)

	recentlyHitL1Bounds := time.Since(b.lastHitL1Bounds) < config.PollInterval*3
	postedMessages := b.building.msgCount - batchPosition.MessageCount
	b.messagesPerBatch.Update(uint64(postedMessages))
	if b.building.use4844 {
		b.non4844BatchCount = 0
	} else {
		b.non4844BatchCount++
	}
	unpostedMessages := msgCount - b.building.msgCount
	messagesPerBatch := b.messagesPerBatch.Average()
	if messagesPerBatch == 0 {
		// This should be impossible because we always post at least one message in a batch.
		// That said, better safe than sorry, as we would panic if this remained at 0.
		log.Warn(
			"messagesPerBatch is somehow zero",
			"postedMessages", postedMessages,
			"buildingFrom", batchPosition.MessageCount,
			"buildingTo", b.building.msgCount,
		)
		messagesPerBatch = 1
	}
	backlog := uint64(unpostedMessages) / messagesPerBatch
	batchPosterEstimatedBatchBacklogGauge.Update(int64(backlog))
	if backlog > 10 {
		logLevel := log.Warn
		if recentlyHitL1Bounds {
			logLevel = log.Info
		} else if backlog > 30 {
			logLevel = log.Error
		}
		logLevel(
			"a large batch posting backlog exists",
			"recentlyHitL1Bounds", recentlyHitL1Bounds,
			"currentPosition", b.building.msgCount,
			"messageCount", msgCount,
			"messagesPerBatch", messagesPerBatch,
			"postedMessages", postedMessages,
			"unpostedMessages", unpostedMessages,
			"batchBacklogEstimate", backlog,
		)
	}
	if recentlyHitL1Bounds {
		// This backlog isn't "real" in that we don't want to post any more messages.
		// Setting the backlog to 0 here ensures that we don't lower compression as a result.
		backlog = 0
	}
	atomic.StoreUint64(&b.backlog, backlog)
	b.building = nil

	// If we aren't queueing up transactions, wait for the receipt before moving on to the next batch.
	if config.DataPoster.UseNoOpStorage {
		receipt, err := b.l1Reader.WaitForTxApproval(ctx, tx)
		if err != nil {
			return false, fmt.Errorf("error waiting for tx receipt: %w", err)
		}
		log.Info("Got successful receipt from batch poster transaction", "txHash", tx.Hash(), "blockNumber", receipt.BlockNumber, "blockHash", receipt.BlockHash)
	}

	return true, nil
}

func (b *BatchPoster) GetBacklogEstimate() uint64 {
	return atomic.LoadUint64(&b.backlog)
}

func (b *BatchPoster) Start(ctxIn context.Context) {
	b.dataPoster.Start(ctxIn)
	b.redisLock.Start(ctxIn)
	b.StopWaiter.Start(ctxIn, b)
	b.LaunchThread(b.pollForReverts)
	b.LaunchThread(b.pollForL1PriceData)
	commonEphemeralErrorHandler := util.NewEphemeralErrorHandler(time.Minute, "", 0)
	exceedMaxMempoolSizeEphemeralErrorHandler := util.NewEphemeralErrorHandler(5*time.Minute, dataposter.ErrExceedsMaxMempoolSize.Error(), time.Minute)
	storageRaceEphemeralErrorHandler := util.NewEphemeralErrorHandler(5*time.Minute, storage.ErrStorageRace.Error(), time.Minute)
	normalGasEstimationFailedEphemeralErrorHandler := util.NewEphemeralErrorHandler(5*time.Minute, ErrNormalGasEstimationFailed.Error(), time.Minute)
	accumulatorNotFoundEphemeralErrorHandler := util.NewEphemeralErrorHandler(5*time.Minute, AccumulatorNotFoundErr.Error(), time.Minute)
	resetAllEphemeralErrs := func() {
		commonEphemeralErrorHandler.Reset()
		exceedMaxMempoolSizeEphemeralErrorHandler.Reset()
		storageRaceEphemeralErrorHandler.Reset()
		normalGasEstimationFailedEphemeralErrorHandler.Reset()
		accumulatorNotFoundEphemeralErrorHandler.Reset()
	}
	b.CallIteratively(func(ctx context.Context) time.Duration {
		var err error
		if common.HexToAddress(b.config().GasRefunderAddress) != (common.Address{}) {
			gasRefunderBalance, err := b.l1Reader.Client().BalanceAt(ctx, common.HexToAddress(b.config().GasRefunderAddress), nil)
			if err != nil {
				log.Warn("error fetching batch poster gas refunder balance", "err", err)
			} else {
				batchPosterGasRefunderBalance.Update(arbmath.BalancePerEther(gasRefunderBalance))
			}
		}
		if b.dataPoster.Sender() != (common.Address{}) {
			walletBalance, err := b.l1Reader.Client().BalanceAt(ctx, b.dataPoster.Sender(), nil)
			if err != nil {
				log.Warn("error fetching batch poster wallet balance", "err", err)
			} else {
				batchPosterWalletBalance.Update(arbmath.BalancePerEther(walletBalance))
			}
		}
		couldLock, err := b.redisLock.CouldAcquireLock(ctx)
		if err != nil {
			log.Warn("Error checking if we could acquire redis lock", "err", err)
			// Might as well try, worst case we fail to lock
			couldLock = true
		}
		if !couldLock {
			log.Debug("Not posting batches right now because another batch poster has the lock or this node is behind")
			b.building = nil
			resetAllEphemeralErrs()
			return b.config().PollInterval
		}
		posted, err := b.maybePostSequencerBatch(ctx)
		if err == nil {
			resetAllEphemeralErrs()
		}
		if err != nil {
			if ctx.Err() != nil {
				// Shutting down. No need to print the context canceled error.
				return 0
			}
			b.building = nil
			logLevel := log.Error
			// Likely the inbox tracker just isn't caught up.
			// Let's see if this error disappears naturally.
			logLevel = commonEphemeralErrorHandler.LogLevel(err, logLevel)
			// If the error matches one of these, it's only logged at debug for the first minute,
			// then at warn for the next 4 minutes, then at error. If the error isn't one of these,
			// it'll be logged at warn for the first minute, then at error.
			logLevel = exceedMaxMempoolSizeEphemeralErrorHandler.LogLevel(err, logLevel)
			logLevel = storageRaceEphemeralErrorHandler.LogLevel(err, logLevel)
			logLevel = normalGasEstimationFailedEphemeralErrorHandler.LogLevel(err, logLevel)
			logLevel = accumulatorNotFoundEphemeralErrorHandler.LogLevel(err, logLevel)
			logLevel("error posting batch", "err", err)
			batchPosterFailureCounter.Inc(1)
			return b.config().ErrorDelay
		} else if posted {
			return 0
		} else {
			return b.config().PollInterval
		}
	})
}

func (b *BatchPoster) StopAndWait() {
	b.StopWaiter.StopAndWait()
	b.dataPoster.StopAndWait()
	b.redisLock.StopAndWait()
}

type BoolRing struct {
	buffer         []bool
	bufferPosition int
}

func NewBoolRing(size int) *BoolRing {
	return &BoolRing{
		buffer: make([]bool, 0, size),
	}
}

func (b *BoolRing) Update(value bool) {
	period := cap(b.buffer)
	if period == 0 {
		return
	}
	if len(b.buffer) < period {
		b.buffer = append(b.buffer, value)
	} else {
		b.buffer[b.bufferPosition] = value
	}
	b.bufferPosition = (b.bufferPosition + 1) % period
}

func (b *BoolRing) Empty() bool {
	return len(b.buffer) == 0
}

// Peek returns the most recently inserted value.
// Assumes not empty, check Empty() first
func (b *BoolRing) Peek() bool {
	lastPosition := b.bufferPosition - 1
	if lastPosition < 0 {
		// This is the case where we have wrapped around, since Peek() shouldn't
		// be called without checking Empty(), so we can just use capactity.
		lastPosition = cap(b.buffer) - 1
	}
	return b.buffer[lastPosition]
}

// All returns true if the BoolRing is full and all values equal value.
func (b *BoolRing) All(value bool) bool {
	if len(b.buffer) < cap(b.buffer) {
		return false
	}
	for _, v := range b.buffer {
		if v != value {
			return false
		}
	}
	return true
}<|MERGE_RESOLUTION|>--- conflicted
+++ resolved
@@ -1298,13 +1298,6 @@
 			batchPosterDAFailureCounter.Inc(1)
 			return false, fmt.Errorf("%w: nonce changed from %d to %d while creating batch", storage.ErrStorageRace, nonce, gotNonce)
 		}
-<<<<<<< HEAD
-		sequencerMsg, err = b.dapWriter.Store(ctx, sequencerMsg, uint64(time.Now().Add(config.DASRetentionPeriod).Unix()), config.DisableDapFallbackStoreDataOnChain)
-		if err != nil {
-			batchPosterDAFailureCounter.Inc(1)
-			return false, err
-		}
-=======
 
 		// attempt to store data using one of the dapWriters, if it fails and fallbacks are disabled, return a hard error
 		for _, writer := range b.dapWriters {
@@ -1322,11 +1315,6 @@
 			break
 		}
 
-	}
->>>>>>> 1aa14ea9
-
-		batchPosterDASuccessCounter.Inc(1)
-		batchPosterDALastSuccessfulActionGauge.Update(time.Now().Unix())
 	}
 
 	prevMessageCount := batchPosition.MessageCount
