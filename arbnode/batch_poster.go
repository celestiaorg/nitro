// Copyright 2021-2022, Offchain Labs, Inc.
// For license information, see https://github.com/OffchainLabs/nitro/blob/master/LICENSE.md

package arbnode

import (
	"bytes"
	"context"
	"encoding/binary"
	"encoding/hex"
	"errors"
	"fmt"
	"math"
	"math/big"
	"strings"
	"sync/atomic"
	"time"

	"github.com/andybalholm/brotli"
	"github.com/spf13/pflag"

	"github.com/ethereum/go-ethereum"
	"github.com/ethereum/go-ethereum/accounts/abi"
	"github.com/ethereum/go-ethereum/accounts/abi/bind"
	"github.com/ethereum/go-ethereum/common"
	"github.com/ethereum/go-ethereum/common/hexutil"
	"github.com/ethereum/go-ethereum/core/types"
	"github.com/ethereum/go-ethereum/crypto/kzg4844"
	"github.com/ethereum/go-ethereum/ethdb"
	"github.com/ethereum/go-ethereum/log"
	"github.com/ethereum/go-ethereum/metrics"
	"github.com/ethereum/go-ethereum/params"
	"github.com/ethereum/go-ethereum/rlp"
	"github.com/ethereum/go-ethereum/rpc"

	"github.com/offchainlabs/bold/solgen/go/bridgegen"
	"github.com/offchainlabs/nitro/arbnode/dataposter"
	"github.com/offchainlabs/nitro/arbnode/dataposter/storage"
	"github.com/offchainlabs/nitro/arbnode/parent"
	"github.com/offchainlabs/nitro/arbnode/redislock"
	"github.com/offchainlabs/nitro/arbos/arbostypes"
	"github.com/offchainlabs/nitro/arbstate"
	"github.com/offchainlabs/nitro/arbstate/daprovider"
	"github.com/offchainlabs/nitro/arbutil"
	"github.com/offchainlabs/nitro/cmd/chaininfo"
	"github.com/offchainlabs/nitro/cmd/genericconf"
	"github.com/offchainlabs/nitro/execution"
	"github.com/offchainlabs/nitro/util"
	"github.com/offchainlabs/nitro/util/arbmath"
	"github.com/offchainlabs/nitro/util/blobs"
	"github.com/offchainlabs/nitro/util/headerreader"
	"github.com/offchainlabs/nitro/util/redisutil"
	"github.com/offchainlabs/nitro/util/stopwaiter"
)

var (
	batchPosterWalletBalance      = metrics.NewRegisteredGaugeFloat64("arb/batchposter/wallet/eth", nil)
	batchPosterGasRefunderBalance = metrics.NewRegisteredGaugeFloat64("arb/batchposter/gasrefunder/eth", nil)
	baseFeeGauge                  = metrics.NewRegisteredGauge("arb/batchposter/basefee", nil)
	blobFeeGauge                  = metrics.NewRegisteredGauge("arb/batchposter/blobfee", nil)
	l1GasPriceGauge               = metrics.NewRegisteredGauge("arb/batchposter/l1gasprice", nil)
	blockGasUsedGauge             = metrics.NewRegisteredGauge("arb/batchposter/blockgas/used", nil)
	blockGasLimitGauge            = metrics.NewRegisteredGauge("arb/batchposter/blockgas/limit", nil)
	blobGasUsedGauge              = metrics.NewRegisteredGauge("arb/batchposter/blobgas/used", nil)
	blobGasLimitGauge             = metrics.NewRegisteredGauge("arb/batchposter/blobgas/limit", nil)
	suggestedTipCapGauge          = metrics.NewRegisteredGauge("arb/batchposter/suggestedtipcap", nil)

	batchPosterEstimatedBatchBacklogGauge = metrics.NewRegisteredGauge("arb/batchposter/estimated_batch_backlog", nil)

	batchPosterDALastSuccessfulActionGauge = metrics.NewRegisteredGauge("arb/batchPoster/action/da_last_success", nil)
	batchPosterDASuccessCounter            = metrics.NewRegisteredCounter("arb/batchPoster/action/da_success", nil)
	batchPosterDAFailureCounter            = metrics.NewRegisteredCounter("arb/batchPoster/action/da_failure", nil)

	batchPosterFailureCounter = metrics.NewRegisteredCounter("arb/batchPoster/action/failure", nil)

	usableBytesInBlob    = big.NewInt(int64(len(kzg4844.Blob{}) * 31 / 32))
	blobTxBlobGasPerBlob = big.NewInt(params.BlobTxBlobGasPerBlob)
)

const (
	batchPosterSimpleRedisLockKey = "node.batch-poster.redis-lock.simple-lock-key"

	sequencerBatchPostMethodName                    = "addSequencerL2BatchFromOrigin0"
	sequencerBatchPostWithBlobsMethodName           = "addSequencerL2BatchFromBlobs"
	sequencerBatchPostDelayProofMethodName          = "addSequencerL2BatchFromOriginDelayProof"
	sequencerBatchPostWithBlobsDelayProofMethodName = "addSequencerL2BatchFromBlobsDelayProof"
)

type batchPosterPosition struct {
	MessageCount        arbutil.MessageIndex
	DelayedMessageCount uint64
	NextSeqNum          uint64
}

type BatchPoster struct {
	stopwaiter.StopWaiter
	l1Reader           *headerreader.HeaderReader
	inbox              *InboxTracker
	streamer           *TransactionStreamer
	arbOSVersionGetter execution.ExecutionBatchPoster
	config             BatchPosterConfigFetcher
	seqInbox           *bridgegen.SequencerInbox
	syncMonitor        *SyncMonitor
	seqInboxABI        *abi.ABI
	seqInboxAddr       common.Address
	bridgeAddr         common.Address
	gasRefunderAddr    common.Address
	building           *buildingBatch
	dapReaders         []daprovider.Reader
	dapWriters         []daprovider.Writer
	dataPoster         *dataposter.DataPoster
	redisLock          *redislock.Simple
	messagesPerBatch   *arbmath.MovingAverage[uint64]
	non4844BatchCount  int // Count of consecutive non-4844 batches posted
	// This is an atomic variable that should only be accessed atomically.
	// An estimate of the number of batches we want to post but haven't yet.
	// This doesn't include batches which we don't want to post yet due to the L1 bounds.
	backlog         atomic.Uint64
	lastHitL1Bounds time.Time // The last time we wanted to post a message but hit the L1 bounds

	batchReverted        atomic.Bool // indicates whether data poster batch was reverted
	nextRevertCheckBlock int64       // the last parent block scanned for reverting batches
	postedFirstBatch     bool        // indicates if batch poster has posted the first batch

	accessList   func(SequencerInboxAccs, AfterDelayedMessagesRead uint64) types.AccessList
	parentChain  *parent.ParentChain
	checkEip7623 bool
	useEip7623   bool
}

type l1BlockBound int

// This enum starts at 1 to avoid the empty initialization of 0 being valid
const (
	// Default is Safe if the L1 reader has finality data enabled, otherwise Latest
	l1BlockBoundDefault l1BlockBound = iota + 1
	l1BlockBoundSafe
	l1BlockBoundFinalized
	l1BlockBoundLatest
	l1BlockBoundIgnore
)

type BatchPosterDangerousConfig struct {
	AllowPostingFirstBatchWhenSequencerMessageCountMismatch bool   `koanf:"allow-posting-first-batch-when-sequencer-message-count-mismatch"`
	FixedGasLimit                                           uint64 `koanf:"fixed-gas-limit"`
}

type BatchPosterConfig struct {
	Enable                             bool `koanf:"enable"`
	DisableDapFallbackStoreDataOnChain bool `koanf:"disable-dap-fallback-store-data-on-chain" reload:"hot"`
	// Max batch size.
	MaxSize int `koanf:"max-size" reload:"hot"`
	// Maximum 4844 blob enabled batch size.
	Max4844BatchSize int `koanf:"max-4844-batch-size" reload:"hot"`
	// Max batch post delay.
	MaxDelay time.Duration `koanf:"max-delay" reload:"hot"`
	// Wait for max BatchPost delay.
	WaitForMaxDelay bool `koanf:"wait-for-max-delay" reload:"hot"`
	// Batch post polling interval.
	PollInterval time.Duration `koanf:"poll-interval" reload:"hot"`
	// Batch posting error delay.
	ErrorDelay                     time.Duration               `koanf:"error-delay" reload:"hot"`
	CompressionLevel               int                         `koanf:"compression-level" reload:"hot"`
	DASRetentionPeriod             time.Duration               `koanf:"das-retention-period" reload:"hot"`
	GasRefunderAddress             string                      `koanf:"gas-refunder-address" reload:"hot"`
	DataPoster                     dataposter.DataPosterConfig `koanf:"data-poster" reload:"hot"`
	RedisUrl                       string                      `koanf:"redis-url"`
	RedisLock                      redislock.SimpleCfg         `koanf:"redis-lock" reload:"hot"`
	ExtraBatchGas                  uint64                      `koanf:"extra-batch-gas" reload:"hot"`
	Post4844Blobs                  bool                        `koanf:"post-4844-blobs" reload:"hot"`
	IgnoreBlobPrice                bool                        `koanf:"ignore-blob-price" reload:"hot"`
	ParentChainWallet              genericconf.WalletConfig    `koanf:"parent-chain-wallet"`
	L1BlockBound                   string                      `koanf:"l1-block-bound" reload:"hot"`
	L1BlockBoundBypass             time.Duration               `koanf:"l1-block-bound-bypass" reload:"hot"`
	UseAccessLists                 bool                        `koanf:"use-access-lists" reload:"hot"`
	GasEstimateBaseFeeMultipleBips arbmath.UBips               `koanf:"gas-estimate-base-fee-multiple-bips"`
	Dangerous                      BatchPosterDangerousConfig  `koanf:"dangerous"`
	ReorgResistanceMargin          time.Duration               `koanf:"reorg-resistance-margin" reload:"hot"`
	CheckBatchCorrectness          bool                        `koanf:"check-batch-correctness"`
	MaxEmptyBatchDelay             time.Duration               `koanf:"max-empty-batch-delay"`
	DelayBufferThresholdMargin     uint64                      `koanf:"delay-buffer-threshold-margin"`
	DelayBufferAlwaysUpdatable     bool                        `koanf:"delay-buffer-always-updatable"`
	ParentChainEip7623             string                      `koanf:"parent-chain-eip7623"`

	gasRefunder  common.Address
	l1BlockBound l1BlockBound
}

func (c *BatchPosterConfig) Validate() error {
	if len(c.GasRefunderAddress) > 0 && !common.IsHexAddress(c.GasRefunderAddress) {
		return fmt.Errorf("invalid gas refunder address \"%v\"", c.GasRefunderAddress)
	}
	c.gasRefunder = common.HexToAddress(c.GasRefunderAddress)
	if c.MaxSize <= 40 {
		return errors.New("MaxBatchSize too small")
	}
	if c.L1BlockBound == "" {
		c.l1BlockBound = l1BlockBoundDefault
	} else if c.L1BlockBound == "safe" {
		c.l1BlockBound = l1BlockBoundSafe
	} else if c.L1BlockBound == "finalized" {
		c.l1BlockBound = l1BlockBoundFinalized
	} else if c.L1BlockBound == "latest" {
		c.l1BlockBound = l1BlockBoundLatest
	} else if c.L1BlockBound == "ignore" {
		c.l1BlockBound = l1BlockBoundIgnore
	} else {
		return fmt.Errorf("invalid L1 block bound tag \"%v\" (see --help for options)", c.L1BlockBound)
	}
	return nil
}

type BatchPosterConfigFetcher func() *BatchPosterConfig

func DangerousBatchPosterConfigAddOptions(prefix string, f *pflag.FlagSet) {
	f.Bool(prefix+".allow-posting-first-batch-when-sequencer-message-count-mismatch", DefaultBatchPosterConfig.Dangerous.AllowPostingFirstBatchWhenSequencerMessageCountMismatch, "allow posting the first batch even if sequence number doesn't match chain (useful after force-inclusion)")
	f.Uint64(prefix+".fixed-gas-limit", DefaultBatchPosterConfig.Dangerous.FixedGasLimit, "use this gas limit for batch posting instead of estimating it")
}

func BatchPosterConfigAddOptions(prefix string, f *pflag.FlagSet) {
	f.Bool(prefix+".enable", DefaultBatchPosterConfig.Enable, "enable posting batches to l1")
	f.Bool(prefix+".disable-dap-fallback-store-data-on-chain", DefaultBatchPosterConfig.DisableDapFallbackStoreDataOnChain, "If unable to batch to DA provider, disable fallback storing data on chain")
	f.Int(prefix+".max-size", DefaultBatchPosterConfig.MaxSize, "maximum estimated compressed batch size")
	f.Int(prefix+".max-4844-batch-size", DefaultBatchPosterConfig.Max4844BatchSize, "maximum estimated compressed 4844 blob enabled batch size")
	f.Duration(prefix+".max-delay", DefaultBatchPosterConfig.MaxDelay, "maximum batch posting delay")
	f.Bool(prefix+".wait-for-max-delay", DefaultBatchPosterConfig.WaitForMaxDelay, "wait for the max batch delay, even if the batch is full")
	f.Duration(prefix+".poll-interval", DefaultBatchPosterConfig.PollInterval, "how long to wait after no batches are ready to be posted before checking again")
	f.Duration(prefix+".error-delay", DefaultBatchPosterConfig.ErrorDelay, "how long to delay after error posting batch")
	f.Int(prefix+".compression-level", DefaultBatchPosterConfig.CompressionLevel, "batch compression level")
	f.Duration(prefix+".das-retention-period", DefaultBatchPosterConfig.DASRetentionPeriod, "In AnyTrust mode, the period which DASes are requested to retain the stored batches.")
	f.String(prefix+".gas-refunder-address", DefaultBatchPosterConfig.GasRefunderAddress, "The gas refunder contract address (optional)")
	f.Uint64(prefix+".extra-batch-gas", DefaultBatchPosterConfig.ExtraBatchGas, "use this much more gas than estimation says is necessary to post batches")
	f.Bool(prefix+".post-4844-blobs", DefaultBatchPosterConfig.Post4844Blobs, "if the parent chain supports 4844 blobs and they're well priced, post EIP-4844 blobs")
	f.Bool(prefix+".ignore-blob-price", DefaultBatchPosterConfig.IgnoreBlobPrice, "if the parent chain supports 4844 blobs and ignore-blob-price is true, post 4844 blobs even if it's not price efficient")
	f.String(prefix+".redis-url", DefaultBatchPosterConfig.RedisUrl, "if non-empty, the Redis URL to store queued transactions in")
	f.String(prefix+".l1-block-bound", DefaultBatchPosterConfig.L1BlockBound, "only post messages to batches when they're within the max future block/timestamp as of this L1 block tag (\"safe\", \"finalized\", \"latest\", or \"ignore\" to ignore this check)")
	f.Duration(prefix+".l1-block-bound-bypass", DefaultBatchPosterConfig.L1BlockBoundBypass, "post batches even if not within the layer 1 future bounds if we're within this margin of the max delay")
	f.Bool(prefix+".use-access-lists", DefaultBatchPosterConfig.UseAccessLists, "post batches with access lists to reduce gas usage (disabled for L3s)")
	f.Uint64(prefix+".gas-estimate-base-fee-multiple-bips", uint64(DefaultBatchPosterConfig.GasEstimateBaseFeeMultipleBips), "for gas estimation, use this multiple of the basefee (measured in basis points) as the max fee per gas")
	f.Duration(prefix+".reorg-resistance-margin", DefaultBatchPosterConfig.ReorgResistanceMargin, "do not post batch if its within this duration from layer 1 minimum bounds. Requires l1-block-bound option not be set to \"ignore\"")
	f.Bool(prefix+".check-batch-correctness", DefaultBatchPosterConfig.CheckBatchCorrectness, "setting this to true will run the batch against an inbox multiplexer and verifies that it produces the correct set of messages")
	f.Duration(prefix+".max-empty-batch-delay", DefaultBatchPosterConfig.MaxEmptyBatchDelay, "maximum empty batch posting delay, batch poster will only be able to post an empty batch if this time period building a batch has passed")
	f.Uint64(prefix+".delay-buffer-threshold-margin", DefaultBatchPosterConfig.DelayBufferThresholdMargin, "the number of blocks to post the batch before reaching the delay buffer threshold")
	f.String(prefix+".parent-chain-eip7623", DefaultBatchPosterConfig.ParentChainEip7623, "if parent chain uses EIP7623 (\"yes\", \"no\", \"auto\")")
	f.Bool(prefix+".delay-buffer-always-updatable", DefaultBatchPosterConfig.DelayBufferAlwaysUpdatable, "always treat delay buffer as updatable")
	redislock.AddConfigOptions(prefix+".redis-lock", f)
	dataposter.DataPosterConfigAddOptions(prefix+".data-poster", f, dataposter.DefaultDataPosterConfig)
	genericconf.WalletConfigAddOptions(prefix+".parent-chain-wallet", f, DefaultBatchPosterConfig.ParentChainWallet.Pathname)
	DangerousBatchPosterConfigAddOptions(prefix+".dangerous", f)
}

var DefaultBatchPosterConfig = BatchPosterConfig{
	Enable:                             false,
	DisableDapFallbackStoreDataOnChain: false,
	// This default is overridden for L3 chains in applyChainParameters in cmd/nitro/nitro.go
	MaxSize: 100000,
	// The Max4844BatchSize should be calculated from the values from L1 chain configs
	// using the eip4844 utility package from go-ethereum.
	// The default value of 0 causes the batch poster to use the value from go-ethereum.
	Max4844BatchSize:               0,
	PollInterval:                   time.Second * 10,
	ErrorDelay:                     time.Second * 10,
	MaxDelay:                       time.Hour,
	WaitForMaxDelay:                false,
	CompressionLevel:               brotli.BestCompression,
	DASRetentionPeriod:             daprovider.DefaultDASRetentionPeriod,
	GasRefunderAddress:             "",
	ExtraBatchGas:                  50_000,
	Post4844Blobs:                  false,
	IgnoreBlobPrice:                false,
	DataPoster:                     dataposter.DefaultDataPosterConfig,
	ParentChainWallet:              DefaultBatchPosterL1WalletConfig,
	L1BlockBound:                   "",
	L1BlockBoundBypass:             time.Hour,
	UseAccessLists:                 true,
	RedisLock:                      redislock.DefaultCfg,
	GasEstimateBaseFeeMultipleBips: arbmath.OneInUBips * 3 / 2,
	ReorgResistanceMargin:          10 * time.Minute,
	CheckBatchCorrectness:          true,
	MaxEmptyBatchDelay:             3 * 24 * time.Hour,
	DelayBufferThresholdMargin:     25, // 5 minutes considering 12-second blocks
	DelayBufferAlwaysUpdatable:     true,
	ParentChainEip7623:             "auto",
}

var DefaultBatchPosterL1WalletConfig = genericconf.WalletConfig{
	Pathname:      "batch-poster-wallet",
	Password:      genericconf.WalletConfigDefault.Password,
	PrivateKey:    genericconf.WalletConfigDefault.PrivateKey,
	Account:       genericconf.WalletConfigDefault.Account,
	OnlyCreateKey: genericconf.WalletConfigDefault.OnlyCreateKey,
}

var TestBatchPosterConfig = BatchPosterConfig{
	Enable:                         true,
	MaxSize:                        100000,
	Max4844BatchSize:               DefaultBatchPosterConfig.Max4844BatchSize,
	PollInterval:                   time.Millisecond * 10,
	ErrorDelay:                     time.Millisecond * 10,
	MaxDelay:                       0,
	WaitForMaxDelay:                false,
	CompressionLevel:               2,
	DASRetentionPeriod:             daprovider.DefaultDASRetentionPeriod,
	GasRefunderAddress:             "",
	ExtraBatchGas:                  10_000,
	Post4844Blobs:                  false,
	IgnoreBlobPrice:                false,
	DataPoster:                     dataposter.TestDataPosterConfig,
	ParentChainWallet:              DefaultBatchPosterL1WalletConfig,
	L1BlockBound:                   "",
	L1BlockBoundBypass:             time.Hour,
	UseAccessLists:                 true,
	GasEstimateBaseFeeMultipleBips: arbmath.OneInUBips * 3 / 2,
	CheckBatchCorrectness:          true,
	DelayBufferThresholdMargin:     0,
	DelayBufferAlwaysUpdatable:     true,
	ParentChainEip7623:             "auto",
}

type BatchPosterOpts struct {
	DataPosterDB  ethdb.Database
	L1Reader      *headerreader.HeaderReader
	Inbox         *InboxTracker
	Streamer      *TransactionStreamer
	VersionGetter execution.ExecutionBatchPoster
	SyncMonitor   *SyncMonitor
	Config        BatchPosterConfigFetcher
	DeployInfo    *chaininfo.RollupAddresses
	TransactOpts  *bind.TransactOpts
	DAPWriters    []daprovider.Writer
	ParentChainID *big.Int
	DAPReaders    []daprovider.Reader
}

func NewBatchPoster(ctx context.Context, opts *BatchPosterOpts) (*BatchPoster, error) {
	seqInbox, err := bridgegen.NewSequencerInbox(opts.DeployInfo.SequencerInbox, opts.L1Reader.Client())
	if err != nil {
		return nil, err
	}

	if err = opts.Config().Validate(); err != nil {
		return nil, err
	}
	var checkEip7623 bool
	var useEip7623 bool
	switch opts.Config().ParentChainEip7623 {
	case "no":
		checkEip7623 = false
		useEip7623 = false
	case "yes":
		checkEip7623 = false
		useEip7623 = true
	case "auto":
		checkEip7623 = true
		useEip7623 = false
	}
	seqInboxABI, err := bridgegen.SequencerInboxMetaData.GetAbi()
	if err != nil {
		return nil, err
	}
	redisClient, err := redisutil.RedisClientFromURL(opts.Config().RedisUrl)
	if err != nil {
		return nil, err
	}
	redisLockConfigFetcher := func() *redislock.SimpleCfg {
		simpleRedisLockConfig := opts.Config().RedisLock
		simpleRedisLockConfig.Key = batchPosterSimpleRedisLockKey
		return &simpleRedisLockConfig
	}
	redisLock, err := redislock.NewSimple(redisClient, redisLockConfigFetcher, func() bool { return opts.SyncMonitor.Synced() })
	if err != nil {
		return nil, err
	}
	b := &BatchPoster{
		l1Reader:           opts.L1Reader,
		inbox:              opts.Inbox,
		streamer:           opts.Streamer,
		arbOSVersionGetter: opts.VersionGetter,
		syncMonitor:        opts.SyncMonitor,
		config:             opts.Config,
		seqInbox:           seqInbox,
		seqInboxABI:        seqInboxABI,
		seqInboxAddr:       opts.DeployInfo.SequencerInbox,
		gasRefunderAddr:    opts.Config().gasRefunder,
		bridgeAddr:         opts.DeployInfo.Bridge,
		dapWriters:         opts.DAPWriters,
		redisLock:          redisLock,
		dapReaders:         opts.DAPReaders,
		parentChain:        &parent.ParentChain{ChainID: opts.ParentChainID, L1Reader: opts.L1Reader},
		checkEip7623:       checkEip7623,
		useEip7623:         useEip7623,
	}
	b.messagesPerBatch, err = arbmath.NewMovingAverage[uint64](20)
	if err != nil {
		return nil, err
	}
	dataPosterConfigFetcher := func() *dataposter.DataPosterConfig {
		dpCfg := opts.Config().DataPoster
		dpCfg.Post4844Blobs = opts.Config().Post4844Blobs
		return &dpCfg
	}
	b.dataPoster, err = dataposter.NewDataPoster(ctx,
		&dataposter.DataPosterOpts{
			Database:          opts.DataPosterDB,
			HeaderReader:      opts.L1Reader,
			Auth:              opts.TransactOpts,
			RedisClient:       redisClient,
			Config:            dataPosterConfigFetcher,
			MetadataRetriever: b.getBatchPosterPosition,
			ExtraBacklog:      b.GetBacklogEstimate,
			RedisKey:          "data-poster.queue",
			ParentChainID:     opts.ParentChainID,
		})
	if err != nil {
		return nil, err
	}
	// Dataposter sender may be external signer address, so we should initialize
	// access list after initializing dataposter.
	b.accessList = func(SequencerInboxAccs, AfterDelayedMessagesRead uint64) types.AccessList {
		if !b.config().UseAccessLists || opts.L1Reader.IsParentChainArbitrum() {
			// Access lists cost gas instead of saving gas when posting to L2s,
			// because data is expensive in comparison to computation.
			return nil
		}
		return AccessList(&AccessListOpts{
			SequencerInboxAddr:       opts.DeployInfo.SequencerInbox,
			DataPosterAddr:           b.dataPoster.Sender(),
			BridgeAddr:               opts.DeployInfo.Bridge,
			GasRefunderAddr:          opts.Config().gasRefunder,
			SequencerInboxAccs:       SequencerInboxAccs,
			AfterDelayedMessagesRead: AfterDelayedMessagesRead,
		})
	}
	return b, nil
}

type simulatedBlobReader struct {
	blobs []kzg4844.Blob
}

func (b *simulatedBlobReader) GetBlobs(ctx context.Context, batchBlockHash common.Hash, versionedHashes []common.Hash) ([]kzg4844.Blob, error) {
	return b.blobs, nil
}

func (b *simulatedBlobReader) Initialize(ctx context.Context) error { return nil }

type simulatedMuxBackend struct {
	batchSeqNum           uint64
	positionWithinMessage uint64
	seqMsg                []byte
	allMsgs               map[arbutil.MessageIndex]*arbostypes.MessageWithMetadata
	delayedInboxStart     uint64
	delayedInbox          []*arbostypes.MessageWithMetadata
}

func (b *simulatedMuxBackend) PeekSequencerInbox() ([]byte, common.Hash, error) {
	return b.seqMsg, common.Hash{}, nil
}

func (b *simulatedMuxBackend) GetSequencerInboxPosition() uint64   { return b.batchSeqNum }
func (b *simulatedMuxBackend) AdvanceSequencerInbox()              {}
func (b *simulatedMuxBackend) GetPositionWithinMessage() uint64    { return b.positionWithinMessage }
func (b *simulatedMuxBackend) SetPositionWithinMessage(pos uint64) { b.positionWithinMessage = pos }

func (b *simulatedMuxBackend) ReadDelayedInbox(seqNum uint64) (*arbostypes.L1IncomingMessage, error) {
	pos := arbmath.SaturatingUSub(seqNum, b.delayedInboxStart)
	if pos < uint64(len(b.delayedInbox)) {
		return b.delayedInbox[pos].Message, nil
	}
	return nil, fmt.Errorf("error serving ReadDelayedInbox, all delayed messages were read. Requested delayed message position:%d, Total delayed messages: %d", pos, len(b.delayedInbox))
}

type AccessListOpts struct {
	SequencerInboxAddr       common.Address
	BridgeAddr               common.Address
	DataPosterAddr           common.Address
	GasRefunderAddr          common.Address
	SequencerInboxAccs       uint64
	AfterDelayedMessagesRead uint64
}

// AccessList returns access list (contracts, storage slots) for batchposter.
func AccessList(opts *AccessListOpts) types.AccessList {
	l := types.AccessList{
		types.AccessTuple{
			Address: opts.SequencerInboxAddr,
			StorageKeys: []common.Hash{
				common.HexToHash("0x0000000000000000000000000000000000000000000000000000000000000000"), // totalDelayedMessagesRead
				common.HexToHash("0x0000000000000000000000000000000000000000000000000000000000000001"), // bridge
				common.HexToHash("0x000000000000000000000000000000000000000000000000000000000000000a"), // maxTimeVariation
				// ADMIN_SLOT from OpenZeppelin, keccak-256 hash of
				// "eip1967.proxy.admin" subtracted by 1.
				common.HexToHash("0xb53127684a568b3173ae13b9f8a6016e243e63b6e8ee1178d6a717850b5d6103"),
				// IMPLEMENTATION_SLOT from OpenZeppelin,  keccak-256 hash
				// of "eip1967.proxy.implementation" subtracted by 1.
				common.HexToHash("0x360894a13ba1a3210667c828492db98dca3e2076cc3735a920a3ca505d382bbc"),
				// isBatchPoster[batchPosterAddr]; for mainnnet it's: "0xa10aa54071443520884ed767b0684edf43acec528b7da83ab38ce60126562660".
				common.Hash(arbutil.PaddedKeccak256(opts.DataPosterAddr.Bytes(), []byte{3})),
			},
		},
		types.AccessTuple{
			Address: opts.BridgeAddr,
			StorageKeys: []common.Hash{
				common.HexToHash("0x0000000000000000000000000000000000000000000000000000000000000006"), // delayedInboxAccs.length
				common.HexToHash("0x0000000000000000000000000000000000000000000000000000000000000007"), // sequencerInboxAccs.length
				common.HexToHash("0x0000000000000000000000000000000000000000000000000000000000000009"), // sequencerInbox
				common.HexToHash("0x000000000000000000000000000000000000000000000000000000000000000a"), // sequencerReportedSubMessageCount
				// ADMIN_SLOT from OpenZeppelin, keccak-256 hash of
				// "eip1967.proxy.admin" subtracted by 1.
				common.HexToHash("0xb53127684a568b3173ae13b9f8a6016e243e63b6e8ee1178d6a717850b5d6103"),
				// IMPLEMENTATION_SLOT from OpenZeppelin,  keccak-256 hash
				// of "eip1967.proxy.implementation" subtracted by 1.
				common.HexToHash("0x360894a13ba1a3210667c828492db98dca3e2076cc3735a920a3ca505d382bbc"),
				// These below may change when transaction is actually executed:
				// - delayedInboxAccs[delayedInboxAccs.length - 1]
				// - delayedInboxAccs.push(...);
			},
		},
	}

	for _, v := range []struct{ slotIdx, val uint64 }{
		{7, opts.SequencerInboxAccs - 1},       // - sequencerInboxAccs[sequencerInboxAccs.length - 1]; (keccak256(7, sequencerInboxAccs.length - 1))
		{7, opts.SequencerInboxAccs},           // - sequencerInboxAccs.push(...); (keccak256(7, sequencerInboxAccs.length))
		{6, opts.AfterDelayedMessagesRead - 1}, // - delayedInboxAccs[afterDelayedMessagesRead - 1]; (keccak256(6, afterDelayedMessagesRead - 1))
	} {
		sb := arbutil.SumBytes(arbutil.PaddedKeccak256([]byte{byte(v.slotIdx)}), new(big.Int).SetUint64(v.val).Bytes())
		l[1].StorageKeys = append(l[1].StorageKeys, common.Hash(sb))
	}

	if (opts.GasRefunderAddr != common.Address{}) {
		l = append(l, types.AccessTuple{
			Address: opts.GasRefunderAddr,
			StorageKeys: []common.Hash{
				common.HexToHash("0x0000000000000000000000000000000000000000000000000000000000000004"), // CommonParameters.{maxRefundeeBalance, extraGasMargin, calldataCost, maxGasTip}
				common.HexToHash("0x0000000000000000000000000000000000000000000000000000000000000005"), // CommonParameters.{maxGasCost, maxSingleGasUsage}
				// allowedContracts[msg.sender]; for mainnet it's: "0x7686888b19bb7b75e46bb1aa328b65150743f4899443d722f0adf8e252ccda41".
				common.Hash(arbutil.PaddedKeccak256(opts.SequencerInboxAddr.Bytes(), []byte{1})),
				// allowedRefundees[refundee]; for mainnet it's: "0xe85fd79f89ff278fc57d40aecb7947873df9f0beac531c8f71a98f630e1eab62".
				common.Hash(arbutil.PaddedKeccak256(opts.DataPosterAddr.Bytes(), []byte{2})),
			},
		})
	}
	return l
}

type txInfo struct {
	Hash      common.Hash       `json:"hash"`
	Nonce     hexutil.Uint64    `json:"nonce"`
	From      common.Address    `json:"from"`
	To        *common.Address   `json:"to"`
	Gas       hexutil.Uint64    `json:"gas"`
	GasPrice  *hexutil.Big      `json:"gasPrice"`
	GasFeeCap *hexutil.Big      `json:"maxFeePerGas,omitempty"`
	GasTipCap *hexutil.Big      `json:"maxPriorityFeePerGas,omitempty"`
	Input     hexutil.Bytes     `json:"input"`
	Value     *hexutil.Big      `json:"value"`
	Accesses  *types.AccessList `json:"accessList,omitempty"`
}

func (b *BatchPoster) ParentChainIsUsingEIP7623(ctx context.Context, latestHeader *types.Header) (bool, error) {
	// Before EIP-7623 tx.gasUsed is defined as:
	// tx.gasUsed = (
	//     21000
	//     + STANDARD_TOKEN_COST * tokens_in_calldata
	//     + execution_gas_used
	//     + isContractCreation * (32000 + INITCODE_WORD_COST * words(calldata))
	// )
	//
	// With EIP-7623 tx.gasUsed is defined as:
	// tx.gasUsed = (
	//     21000
	//     +
	//     max(
	//         STANDARD_TOKEN_COST * tokens_in_calldata
	//         + execution_gas_used
	//         + isContractCreation * (32000 + INITCODE_WORD_COST * words(calldata)),
	//         TOTAL_COST_FLOOR_PER_TOKEN * tokens_in_calldata
	//     )
	// )
	//
	// STANDARD_TOKEN_COST = 4
	// TOTAL_COST_FLOOR_PER_TOKEN = 10
	//
	// To infer whether the parent chain is using EIP-7623 we estimate gas usage of two parent chain native token transfer transactions,
	// that then have equal execution_gas_used.
	// Also, in both transactions isContractCreation is zero, and tokens_in_calldata is big enough so
	// (TOTAL_COST_FLOOR_PER_TOKEN * tokens_in_calldata > STANDARD_TOKEN_COST * tokens_in_calldata + execution_gas_used).
	// Also, the used calldatas only have non-zero bytes, so tokens_in_calldata is defined as length(calldata) * 4.
	//
	// The difference between the transactions is:
	// length(calldata_tx_2) == length(calldata_tx_1) + 1
	//
	// So, if parent chain is not running EIP-7623:
	// tx_2.gasUsed - tx_1.gasUsed =
	// STANDARD_TOKEN_COST * 4 * (length(calldata_tx_2) - length(calldata_tx_1)) =
	// 16
	//
	// And if the parent chain is running EIP-7623:
	// tx_2.gasUsed - tx_1.gasUsed =
	// TOTAL_COST_FLOOR_PER_TOKEN * 4 * (length(calldata_tx_2) - length(calldata_tx_1)) =
	// 40

	if !b.checkEip7623 {
		return b.useEip7623, nil
	}
	rpcClient := b.l1Reader.Client()
	config := b.config()
	to := b.dataPoster.Sender()

	data := []byte{}
	for i := 0; i < 100_000; i++ {
		data = append(data, 1)
	}

	// Rather than checking the latest block, we're going to check a recent
	// block (5 blocks back) to avoid reorgs.
	targetBlockNumber := latestHeader.Number.Sub(latestHeader.Number, big.NewInt(5))
	targetHeader, err := rpcClient.HeaderByNumber(ctx, targetBlockNumber)
	if err != nil {
		return false, err
	}
	maxFeePerGas := arbmath.BigMulByUBips(targetHeader.BaseFee, config.GasEstimateBaseFeeMultipleBips)
	blockHex := hexutil.Uint64(targetBlockNumber.Uint64()).String()

	gasParams := estimateGasParams{
		From:         b.dataPoster.Sender(),
		To:           &to,
		Data:         data,
		MaxFeePerGas: (*hexutil.Big)(maxFeePerGas),
	}

	gas1, err := estimateGas(rpcClient.Client(), ctx, gasParams, blockHex)
	if err != nil {
		log.Warn("Failed to estimate gas for EIP-7623 check 1", "err", err)
		return false, err
	}

	gasParams.Data = append(gasParams.Data, 1)
	gas2, err := estimateGas(rpcClient.Client(), ctx, gasParams, blockHex)
	if err != nil {
		log.Warn("Failed to estimate gas for EIP-7623 check 2", "err", err)
		return false, err
	}

	// Takes into consideration that eth_estimateGas is an approximation.
	// As an example, go-ethereum can only return an estimate that is equal
	// or bigger than the true estimate, and currently defines the allowed error ratio as 0.015
	var parentChainIsUsingEIP7623 bool
	diffIsClose := func(gas1, gas2, lowerTargetDiff, upperTargetDiff uint64) bool {
		diff := gas2 - gas1
		return diff >= lowerTargetDiff && diff <= upperTargetDiff
	}
	if diffIsClose(gas1, gas2, 14, 18) {
		// targetDiff is 16
		parentChainIsUsingEIP7623 = false
	} else if diffIsClose(gas1, gas2, 36, 44) {
		// targetDiff is 40
		parentChainIsUsingEIP7623 = true
	} else {
		return false, fmt.Errorf("unexpected gas difference, gas1: %d, gas2: %d", gas1, gas2)
	}
	b.useEip7623 = parentChainIsUsingEIP7623
	if parentChainIsUsingEIP7623 {
		// Once the parent chain is using EIP-7623, we don't need to check it again.
		b.checkEip7623 = false
	}
	return parentChainIsUsingEIP7623, nil
}

// getTxsInfoByBlock fetches all the transactions inside block of id 'number' using json rpc
// and returns an array of txInfo which has fields that are necessary in checking for batch reverts
func (b *BatchPoster) getTxsInfoByBlock(ctx context.Context, number int64) ([]txInfo, error) {
	blockNrStr := rpc.BlockNumber(number).String()
	rawRpcClient := b.l1Reader.Client().Client()
	var blk struct {
		Transactions []txInfo `json:"transactions"`
	}
	err := rawRpcClient.CallContext(ctx, &blk, "eth_getBlockByNumber", blockNrStr, true)
	if err != nil {
		return nil, fmt.Errorf("error fetching block %d : %w", number, err)
	}
	return blk.Transactions, nil
}

// checkReverts checks blocks with number in range [from, to] whether they
// contain reverted batch_poster transaction.
// It returns true if it finds batch posting needs to halt, which is true if a batch reverts
// unless the data poster is configured with noop storage which can tolerate reverts.
func (b *BatchPoster) checkReverts(ctx context.Context, to int64) (bool, error) {
	if b.nextRevertCheckBlock > to {
		return false, fmt.Errorf("wrong range, from: %d > to: %d", b.nextRevertCheckBlock, to)
	}
	for ; b.nextRevertCheckBlock <= to; b.nextRevertCheckBlock++ {
		txs, err := b.getTxsInfoByBlock(ctx, b.nextRevertCheckBlock)
		if err != nil {
			return false, fmt.Errorf("error getting transactions data of block %d: %w", b.nextRevertCheckBlock, err)
		}
		for _, tx := range txs {
			if tx.From == b.dataPoster.Sender() {
				r, err := b.l1Reader.Client().TransactionReceipt(ctx, tx.Hash)
				if err != nil {
					return false, fmt.Errorf("getting a receipt for transaction: %v, %w", tx.Hash, err)
				}
				if r.Status == types.ReceiptStatusFailed {
					shouldHalt := !b.dataPoster.UsingNoOpStorage()
					logLevel := log.Warn
					if shouldHalt {
						logLevel = log.Error
					}
					al := types.AccessList{}
					if tx.Accesses != nil {
						al = *tx.Accesses
					}
					txErr := arbutil.DetailTxErrorUsingCallMsg(ctx, b.l1Reader.Client(), tx.Hash, r, ethereum.CallMsg{
						From:       tx.From,
						To:         tx.To,
						Gas:        uint64(tx.Gas),
						GasPrice:   tx.GasPrice.ToInt(),
						GasFeeCap:  tx.GasFeeCap.ToInt(),
						GasTipCap:  tx.GasTipCap.ToInt(),
						Value:      tx.Value.ToInt(),
						Data:       tx.Input,
						AccessList: al,
					})
					logLevel("Transaction from batch poster reverted", "nonce", tx.Nonce, "txHash", tx.Hash, "blockNumber", r.BlockNumber, "blockHash", r.BlockHash, "txErr", txErr)
					return shouldHalt, nil
				}
			}
		}
	}
	return false, nil
}

func (b *BatchPoster) pollForL1PriceData(ctx context.Context) {
	headerCh, unsubscribe := b.l1Reader.Subscribe(false)
	defer unsubscribe()

	if b.config().Post4844Blobs {
		results, err := b.parentChain.MaxBlobGasPerBlock(ctx, nil)
		if err != nil {
			log.Error("Error getting max blob gas per block", "err", err)
		}
		// #nosec G115
		blobGasLimitGauge.Update(int64(results))
	}

	for {
		select {
		case h, ok := <-headerCh:
			if !ok {
				log.Info("L1 headers channel checking for l1 price data has been closed")
				return
			}
			baseFeeGauge.Update(h.BaseFee.Int64())
			l1GasPrice := h.BaseFee.Uint64()
			if b.config().Post4844Blobs && h.BlobGasUsed != nil {
				if h.ExcessBlobGas != nil {
					blobFeePerByte, err := b.parentChain.BlobFeePerByte(ctx, h)
					if err != nil {
						log.Error("Error getting blob fee per byte", "err", err)
						continue
					}
					blobFeePerByte.Mul(blobFeePerByte, blobTxBlobGasPerBlob)
					blobFeePerByte.Div(blobFeePerByte, usableBytesInBlob)
					blobFeeGauge.Update(blobFeePerByte.Int64())
					if l1GasPrice > blobFeePerByte.Uint64()/16 {
						l1GasPrice = blobFeePerByte.Uint64() / 16
					}
				}
				// #nosec G115
				blobGasUsedGauge.Update(int64(*h.BlobGasUsed))
			}
			// #nosec G115
			blockGasUsedGauge.Update(int64(h.GasUsed))
			// #nosec G115
			blockGasLimitGauge.Update(int64(h.GasLimit))
			suggestedTipCap, err := b.l1Reader.Client().SuggestGasTipCap(ctx)
			if err != nil {
				log.Warn("unable to fetch suggestedTipCap from l1 client to update arb/batchposter/suggestedtipcap metric", "err", err)
			} else {
				suggestedTipCapGauge.Update(suggestedTipCap.Int64())
			}
			// #nosec G115
			l1GasPriceGauge.Update(int64(l1GasPrice))
		case <-ctx.Done():
			return
		}
	}
}

// pollForReverts runs a gouroutine that listens to l1 block headers, checks
// if any transaction made by batch poster was reverted.
func (b *BatchPoster) pollForReverts(ctx context.Context) {
	headerCh, unsubscribe := b.l1Reader.Subscribe(false)
	defer unsubscribe()

	for {
		// Poll until:
		// - L1 headers reader channel is closed, or
		// - polling is through context, or
		// - we see a transaction in the block from dataposter that was reverted.
		select {
		case h, ok := <-headerCh:
			if !ok {
				log.Info("L1 headers channel checking for batch poster reverts has been closed")
				return
			}
			blockNum := h.Number.Int64()
			// If this is the first block header, set last seen as number-1.
			// We may see same block number again if there is L1 reorg, in that
			// case we check the block again.
			if b.nextRevertCheckBlock == 0 || b.nextRevertCheckBlock > blockNum {
				b.nextRevertCheckBlock = blockNum
			}
			if blockNum-b.nextRevertCheckBlock > 100 {
				log.Warn("Large gap between last seen and current block number, skipping check for reverts", "last", b.nextRevertCheckBlock, "current", blockNum)
				b.nextRevertCheckBlock = blockNum
				continue
			}

			reverted, err := b.checkReverts(ctx, blockNum)
			if err != nil {
				logLevel := log.Warn
				if strings.Contains(err.Error(), "not found") {
					// Just parent chain node inconsistency
					// One node sent us a block, but another didn't have it
					// We'll try to check this block again next loop
					logLevel = log.Debug
				}
				logLevel("Error checking batch reverts", "err", err)
				continue
			}
			if reverted {
				b.batchReverted.Store(true)
				return
			}
		case <-ctx.Done():
			return
		}
	}
}

func (b *BatchPoster) getBatchPosterPosition(ctx context.Context, blockNum *big.Int) ([]byte, error) {
	bigInboxBatchCount, err := b.seqInbox.BatchCount(&bind.CallOpts{Context: ctx, BlockNumber: blockNum})
	if err != nil {
		return nil, fmt.Errorf("error getting latest batch count: %w", err)
	}
	inboxBatchCount := bigInboxBatchCount.Uint64()
	var prevBatchMeta BatchMetadata
	if inboxBatchCount > 0 {
		var err error
		prevBatchMeta, err = b.inbox.GetBatchMetadata(inboxBatchCount - 1)
		if err != nil {
			return nil, fmt.Errorf("error getting latest batch metadata: %w", err)
		}
	}
	return rlp.EncodeToBytes(batchPosterPosition{
		MessageCount:        prevBatchMeta.MessageCount,
		DelayedMessageCount: prevBatchMeta.DelayedMessageCount,
		NextSeqNum:          inboxBatchCount,
	})
}

var errBatchAlreadyClosed = errors.New("batch segments already closed")

type batchSegments struct {
	compressedBuffer      *bytes.Buffer
	compressedWriter      *brotli.Writer
	rawSegments           [][]byte
	timestamp             uint64
	blockNum              uint64
	delayedMsg            uint64
	sizeLimit             int
	recompressionLevel    int
	newUncompressedSize   int
	totalUncompressedSize int
	lastCompressedSize    int
	trailingHeaders       int // how many trailing segments are headers
	isDone                bool
}

type buildingBatch struct {
	segments           *batchSegments
	startMsgCount      arbutil.MessageIndex
	msgCount           arbutil.MessageIndex
	haveUsefulMessage  bool
	use4844            bool
	muxBackend         *simulatedMuxBackend
	firstDelayedMsg    *arbostypes.MessageWithMetadata
	firstNonDelayedMsg *arbostypes.MessageWithMetadata
	firstUsefulMsg     *arbostypes.MessageWithMetadata
}

func (b *BatchPoster) newBatchSegments(ctx context.Context, firstDelayed uint64, use4844 bool) (*batchSegments, error) {
	maxSize := b.config().MaxSize
	if use4844 {
		if b.config().Max4844BatchSize != 0 {
			maxSize = b.config().Max4844BatchSize
		} else {
			maxBlobGasPerBlock, err := b.parentChain.MaxBlobGasPerBlock(ctx, nil)
			if err != nil {
				return nil, err
			}
			// Try to fill 3 blobs per batch
			// #nosec G115
			maxSize = blobs.BlobEncodableData*(int(maxBlobGasPerBlock)/params.BlobTxBlobGasPerBlob)/2 - 2000
		}
	} else {
		if maxSize <= 40 {
			panic("Maximum batch size too small")
		}
		maxSize -= 40
	}
	compressedBuffer := bytes.NewBuffer(make([]byte, 0, maxSize*2))
	compressionLevel := b.config().CompressionLevel
	recompressionLevel := b.config().CompressionLevel
	if b.GetBacklogEstimate() > 20 {
		compressionLevel = arbmath.MinInt(compressionLevel, brotli.DefaultCompression)
	}
	if b.GetBacklogEstimate() > 40 {
		recompressionLevel = arbmath.MinInt(recompressionLevel, brotli.DefaultCompression)
	}
	if b.GetBacklogEstimate() > 60 {
		compressionLevel = arbmath.MinInt(compressionLevel, 4)
	}
	if recompressionLevel < compressionLevel {
		// This should never be possible
		log.Warn(
			"somehow the recompression level was lower than the compression level",
			"recompressionLevel", recompressionLevel,
			"compressionLevel", compressionLevel,
		)
		recompressionLevel = compressionLevel
	}
	return &batchSegments{
		compressedBuffer:   compressedBuffer,
		compressedWriter:   brotli.NewWriterLevel(compressedBuffer, compressionLevel),
		sizeLimit:          maxSize,
		recompressionLevel: recompressionLevel,
		rawSegments:        make([][]byte, 0, 128),
		delayedMsg:         firstDelayed,
	}, nil
}

func (s *batchSegments) recompressAll() error {
	s.compressedBuffer = bytes.NewBuffer(make([]byte, 0, s.sizeLimit*2))
	s.compressedWriter = brotli.NewWriterLevel(s.compressedBuffer, s.recompressionLevel)
	s.newUncompressedSize = 0
	s.totalUncompressedSize = 0
	for _, segment := range s.rawSegments {
		err := s.addSegmentToCompressed(segment)
		if err != nil {
			return err
		}
	}
	if s.totalUncompressedSize > arbstate.MaxDecompressedLen {
		return fmt.Errorf("batch size %v exceeds maximum decompressed length %v", s.totalUncompressedSize, arbstate.MaxDecompressedLen)
	}
	if len(s.rawSegments) >= arbstate.MaxSegmentsPerSequencerMessage {
		return fmt.Errorf("number of raw segments %v excees maximum number %v", len(s.rawSegments), arbstate.MaxSegmentsPerSequencerMessage)
	}
	return nil
}

func (s *batchSegments) testForOverflow(isHeader bool) (bool, error) {
	// we've reached the max decompressed size
	if s.totalUncompressedSize > arbstate.MaxDecompressedLen {
		log.Info("Batch full: max decompressed length exceeded",
			"current", s.totalUncompressedSize,
			"max", arbstate.MaxDecompressedLen,
			"isHeader", isHeader)
		return true, nil
	}
	// we've reached the max number of segments
	if len(s.rawSegments) >= arbstate.MaxSegmentsPerSequencerMessage {
		log.Info("Batch overflow: max segments exceeded",
			"segments", len(s.rawSegments),
			"max", arbstate.MaxSegmentsPerSequencerMessage,
			"isHeader", isHeader)
		return true, nil
	}
	// there is room, no need to flush
	if (s.lastCompressedSize + s.newUncompressedSize) < s.sizeLimit {
		return false, nil
	}
	// don't want to flush for headers or the first message
	if isHeader || len(s.rawSegments) == s.trailingHeaders {
		return false, nil
	}
	err := s.compressedWriter.Flush()
	if err != nil {
		return true, err
	}
	s.lastCompressedSize = s.compressedBuffer.Len()
	s.newUncompressedSize = 0
	if s.lastCompressedSize >= s.sizeLimit {
		log.Info("Batch overflow: compressed size limit exceeded",
			"compressedSize", s.lastCompressedSize,
			"limit", s.sizeLimit,
			"isHeader", isHeader)
		return true, nil
	}
	return false, nil
}

func (s *batchSegments) close() error {
	s.rawSegments = s.rawSegments[:len(s.rawSegments)-s.trailingHeaders]
	s.trailingHeaders = 0
	err := s.recompressAll()
	if err != nil {
		return err
	}
	s.isDone = true
	return nil
}

func (s *batchSegments) addSegmentToCompressed(segment []byte) error {
	encoded, err := rlp.EncodeToBytes(segment)
	if err != nil {
		return err
	}
	lenWritten, err := s.compressedWriter.Write(encoded)
	s.newUncompressedSize += lenWritten
	s.totalUncompressedSize += lenWritten
	return err
}

// returns false if segment was too large, error in case of real error
func (s *batchSegments) addSegment(segment []byte, isHeader bool) (bool, error) {
	if s.isDone {
		return false, errBatchAlreadyClosed
	}
	err := s.addSegmentToCompressed(segment)
	if err != nil {
		return false, err
	}
	// Force include headers because we don't want to re-compress and we can just trim them later if necessary
	overflow, err := s.testForOverflow(isHeader)
	if err != nil {
		return false, err
	}
	if overflow {
		return false, s.close()
	}
	s.rawSegments = append(s.rawSegments, segment)
	if isHeader {
		s.trailingHeaders++
	} else {
		s.trailingHeaders = 0
	}
	return true, nil
}

func (s *batchSegments) addL2Msg(l2msg []byte) (bool, error) {
	segment := make([]byte, 1, len(l2msg)+1)
	segment[0] = arbstate.BatchSegmentKindL2Message
	segment = append(segment, l2msg...)
	return s.addSegment(segment, false)
}

func (s *batchSegments) prepareIntSegment(val uint64, segmentHeader byte) ([]byte, error) {
	segment := make([]byte, 1, 16)
	segment[0] = segmentHeader
	enc, err := rlp.EncodeToBytes(val)
	if err != nil {
		return nil, err
	}
	return append(segment, enc...), nil
}

func (s *batchSegments) maybeAddDiffSegment(base *uint64, newVal uint64, segmentHeader byte) (bool, error) {
	if newVal == *base {
		return true, nil
	}
	diff := newVal - *base
	seg, err := s.prepareIntSegment(diff, segmentHeader)
	if err != nil {
		return false, err
	}
	success, err := s.addSegment(seg, true)
	if success {
		*base = newVal
	}
	return success, err
}

func (s *batchSegments) addDelayedMessage() (bool, error) {
	segment := []byte{arbstate.BatchSegmentKindDelayedMessages}
	success, err := s.addSegment(segment, false)
	if (err == nil) && success {
		s.delayedMsg += 1
	}
	return success, err
}

func (s *batchSegments) AddMessage(msg *arbostypes.MessageWithMetadata) (bool, error) {
	if s.isDone {
		return false, errBatchAlreadyClosed
	}
	if msg.DelayedMessagesRead > s.delayedMsg {
		if msg.DelayedMessagesRead != s.delayedMsg+1 {
			return false, fmt.Errorf("attempted to add delayed msg %d after %d", msg.DelayedMessagesRead, s.delayedMsg)
		}
		return s.addDelayedMessage()
	}
	success, err := s.maybeAddDiffSegment(&s.timestamp, msg.Message.Header.Timestamp, arbstate.BatchSegmentKindAdvanceTimestamp)
	if !success {
		return false, err
	}
	success, err = s.maybeAddDiffSegment(&s.blockNum, msg.Message.Header.BlockNumber, arbstate.BatchSegmentKindAdvanceL1BlockNumber)
	if !success {
		return false, err
	}
	return s.addL2Msg(msg.Message.L2msg)
}

func (s *batchSegments) IsDone() bool {
	return s.isDone
}

// Returns nil (as opposed to []byte{}) if there's no segments to put in the batch
func (s *batchSegments) CloseAndGetBytes() ([]byte, error) {
	if !s.isDone {
		err := s.close()
		if err != nil {
			return nil, err
		}
	}
	if len(s.rawSegments) == 0 {
		return nil, nil
	}
	err := s.compressedWriter.Close()
	if err != nil {
		return nil, err
	}
	compressedBytes := s.compressedBuffer.Bytes()
	fullMsg := make([]byte, 1, len(compressedBytes)+1)
	fullMsg[0] = daprovider.BrotliMessageHeaderByte
	fullMsg = append(fullMsg, compressedBytes...)
	return fullMsg, nil
}

func (b *BatchPoster) encodeAddBatch(
	seqNum *big.Int,
	prevMsgNum arbutil.MessageIndex,
	newMsgNum arbutil.MessageIndex,
	l2MessageData []byte,
	delayedMsg uint64,
	use4844 bool,
	delayProof *bridgegen.DelayProof,
) ([]byte, []kzg4844.Blob, error) {
	var methodName string
	if use4844 {
		if delayProof != nil {
			methodName = sequencerBatchPostWithBlobsDelayProofMethodName
		} else {
			methodName = sequencerBatchPostWithBlobsMethodName
		}
	} else if delayProof != nil {
		methodName = sequencerBatchPostDelayProofMethodName
	} else {
		methodName = sequencerBatchPostMethodName
	}
	method, ok := b.seqInboxABI.Methods[methodName]
	if !ok {
		return nil, nil, errors.New("failed to find add batch method")
	}
	var args []any
	var kzgBlobs []kzg4844.Blob
	var err error
	args = append(args, seqNum)
	if use4844 {
		kzgBlobs, err = blobs.EncodeBlobs(l2MessageData)
		if err != nil {
			return nil, nil, fmt.Errorf("failed to encode blobs: %w", err)
		}
	} else {
		// EIP4844 transactions to the sequencer inbox will not use transaction calldata for L2 info.
		args = append(args, l2MessageData)
	}
	args = append(args, new(big.Int).SetUint64(delayedMsg))
	args = append(args, b.config().gasRefunder)
	args = append(args, new(big.Int).SetUint64(uint64(prevMsgNum)))
	args = append(args, new(big.Int).SetUint64(uint64(newMsgNum)))
	if delayProof != nil {
		args = append(args, delayProof)
	}
	calldata, err := method.Inputs.Pack(args...)
	if err != nil {
		return nil, nil, err
	}
	fullCalldata := append([]byte{}, method.ID...)
	fullCalldata = append(fullCalldata, calldata...)
	return fullCalldata, kzgBlobs, nil
}

var ErrNormalGasEstimationFailed = errors.New("normal gas estimation failed")

type estimateGasParams struct {
	From         common.Address   `json:"from"`
	To           *common.Address  `json:"to"`
	Data         hexutil.Bytes    `json:"data"`
	MaxFeePerGas *hexutil.Big     `json:"maxFeePerGas"`
	AccessList   types.AccessList `json:"accessList"`
	BlobHashes   []common.Hash    `json:"blobVersionedHashes,omitempty"`
}

type OverrideAccount struct {
	StateDiff map[common.Hash]common.Hash `json:"stateDiff"`
}

type StateOverride map[common.Address]OverrideAccount

<<<<<<< HEAD
func estimateGas(client rpc.ClientInterface, ctx context.Context, params estimateGasParams, blockHex string) (uint64, error) {
=======
func estimateGas(client rpc.ClientInterface, ctx context.Context, params estimateGasParams) (uint64, error) {
>>>>>>> acb6fba1
	var gas hexutil.Uint64
	err := client.CallContext(ctx, &gas, "eth_estimateGas", params, blockHex)
	// If eth_estimateGas fails due to a revert, we try again with eth_call to get a detailed error.
	if err != nil && headerreader.IsExecutionReverted(err) {
		err = client.CallContext(ctx, nil, "eth_call", params, blockHex)
	}
	return uint64(gas), err
}

func (b *BatchPoster) estimateGasSimple(
	ctx context.Context,
	realData []byte,
	realBlobs []kzg4844.Blob,
	realAccessList types.AccessList,
) (uint64, error) {

	config := b.config()
	rpcClient := b.l1Reader.Client()
	rawRpcClient := rpcClient.Client()
	latestHeader, err := rpcClient.HeaderByNumber(ctx, nil)
	if err != nil {
		return 0, err
	}
	maxFeePerGas := arbmath.BigMulByUBips(latestHeader.BaseFee, config.GasEstimateBaseFeeMultipleBips)
	_, realBlobHashes, err := blobs.ComputeCommitmentsAndHashes(realBlobs)
	if err != nil {
		return 0, fmt.Errorf("failed to compute real blob commitments: %w", err)
<<<<<<< HEAD
	}
	// If we're at the latest nonce, we can skip the special future tx estimate stuff
	gas, err := estimateGas(rawRpcClient, ctx, estimateGasParams{
		From:         b.dataPoster.Sender(),
		To:           &b.seqInboxAddr,
		Data:         realData,
		MaxFeePerGas: (*hexutil.Big)(maxFeePerGas),
		BlobHashes:   realBlobHashes,
		AccessList:   realAccessList,
	}, "latest")
	if err != nil {
		return 0, fmt.Errorf("%w: %w", ErrNormalGasEstimationFailed, err)
	}
=======
	}
	// If we're at the latest nonce, we can skip the special future tx estimate stuff
	gas, err := estimateGas(rawRpcClient, ctx, estimateGasParams{
		From:         b.dataPoster.Sender(),
		To:           &b.seqInboxAddr,
		Data:         realData,
		MaxFeePerGas: (*hexutil.Big)(maxFeePerGas),
		BlobHashes:   realBlobHashes,
		AccessList:   realAccessList,
	})
	if err != nil {
		return 0, fmt.Errorf("%w: %w", ErrNormalGasEstimationFailed, err)
	}
>>>>>>> acb6fba1
	return gas + config.ExtraBatchGas, nil
}

// This estimates gas for a batch with future nonce
// a prev. batch is already pending in the parent chain's mempool
func (b *BatchPoster) estimateGasForFutureTx(
	ctx context.Context,
	sequencerMessage []byte,
	delayedMessagesBefore uint64,
	delayedMessagesAfter uint64,
	realAccessList types.AccessList,
	usingBlobs bool,
	delayProof *bridgegen.DelayProof,
) (uint64, error) {
	config := b.config()
	rpcClient := b.l1Reader.Client()
	rawRpcClient := rpcClient.Client()
	latestHeader, err := rpcClient.HeaderByNumber(ctx, nil)
	if err != nil {
		return 0, err
	}
	maxFeePerGas := arbmath.BigMulByUBips(latestHeader.BaseFee, config.GasEstimateBaseFeeMultipleBips)

	// Here we set seqNum to MaxUint256, and prevMsgNum to 0, because it disables the smart contracts' consistency checks.
	// However, we set nextMsgNum to 1 because it is necessary for a correct estimation for the final to be non-zero.
	// Because we're likely estimating against older state, this might not be the actual next message,
	// but the gas used should be the same.
	data, kzgBlobs, err := b.encodeAddBatch(abi.MaxUint256, 0, 1, sequencerMessage, delayedMessagesAfter, usingBlobs, delayProof)
	if err != nil {
		return 0, err
	}
	_, blobHashes, err := blobs.ComputeCommitmentsAndHashes(kzgBlobs)
	if err != nil {
		return 0, fmt.Errorf("failed to compute blob commitments: %w", err)
	}
	gasParams := estimateGasParams{
		From:         b.dataPoster.Sender(),
		To:           &b.seqInboxAddr,
		Data:         data,
		MaxFeePerGas: (*hexutil.Big)(maxFeePerGas),
		BlobHashes:   blobHashes,
		// This isn't perfect because we're probably estimating the batch at a different sequence number,
		// but it should overestimate rather than underestimate which is fine.
		AccessList: realAccessList,
	}
	// slot 0 in the SequencerInbox smart contract holds totalDelayedMessagesRead -
	// This is the number of delayed messages that sequencer knows were processed
	// SequencerInbox checks this value to make sure delayed inbox isn't going backward,
	// And it makes it know if a delayProof is needed
	// Both are required for successful batch posting
	stateOverride := StateOverride{
		b.seqInboxAddr: {
			StateDiff: map[common.Hash]common.Hash{
				// slot 0
				{}: common.Hash(arbmath.Uint64ToU256Bytes(delayedMessagesBefore)),
			},
		},
	}
	var gas hexutil.Uint64
	err = rawRpcClient.CallContext(ctx, &gas, "eth_estimateGas", gasParams, rpc.PendingBlockNumber, stateOverride)
	if err != nil {
		sequencerMessageHeader := sequencerMessage
		if len(sequencerMessageHeader) > 33 {
			sequencerMessageHeader = sequencerMessageHeader[:33]
		}
		// If eth_estimateGas fails due to a revert, we try again with eth_call to get a detailed error.
		if headerreader.IsExecutionReverted(err) {
			err = rawRpcClient.CallContext(ctx, nil, "eth_call", gasParams, rpc.PendingBlockNumber, stateOverride)
		}
		log.Warn(
			"error estimating gas for batch",
			"err", err,
			"delayedMessagesBefore", delayedMessagesBefore,
			"delayedMessagesAfter", delayedMessagesAfter,
			"sequencerMessageHeader", hex.EncodeToString(sequencerMessageHeader),
			"sequencerMessageLen", len(sequencerMessage),
		)
		return 0, fmt.Errorf("error estimating gas for batch: %w", err)
	}
	return uint64(gas) + config.ExtraBatchGas, nil
}

const ethPosBlockTime = 12 * time.Second

var errAttemptLockFailed = errors.New("failed to acquire lock; either another batch poster posted a batch or this node fell behind")

func (b *BatchPoster) MaybePostSequencerBatch(ctx context.Context) (bool, error) {
	if b.batchReverted.Load() {
		return false, fmt.Errorf("batch was reverted, not posting any more batches")
	}
	nonce, batchPositionBytes, err := b.dataPoster.GetNextNonceAndMeta(ctx)
	if err != nil {
		return false, err
	}
	var batchPosition batchPosterPosition
	if err := rlp.DecodeBytes(batchPositionBytes, &batchPosition); err != nil {
		return false, fmt.Errorf("decoding batch position: %w", err)
	}

	dbBatchCount, err := b.inbox.GetBatchCount()
	if err != nil {
		return false, err
	}
	if dbBatchCount > batchPosition.NextSeqNum {
		return false, fmt.Errorf("attempting to post batch %v, but the local inbox tracker database already has %v batches", batchPosition.NextSeqNum, dbBatchCount)
	}
	if b.building == nil || b.building.startMsgCount != batchPosition.MessageCount {
		latestHeader, err := b.l1Reader.LastHeader(ctx)
		if err != nil {
			return false, err
		}
		var use4844 bool
		config := b.config()
<<<<<<< HEAD
		if config.Post4844Blobs && b.dapWriter == nil && latestHeader.ExcessBlobGas != nil && latestHeader.BlobGasUsed != nil {
			arbOSVersion, err := b.arbOSVersionGetter.ArbOSVersionForMessageIndex(arbutil.MessageIndex(arbmath.SaturatingUSub(uint64(batchPosition.MessageCount), 1)))
=======
		if config.Post4844Blobs && len(b.dapWriters) == 0 && latestHeader.ExcessBlobGas != nil && latestHeader.BlobGasUsed != nil {
			arbOSVersion, err := b.arbOSVersionGetter.ArbOSVersionForMessageNumber(arbutil.MessageIndex(arbmath.SaturatingUSub(uint64(batchPosition.MessageCount), 1)))
>>>>>>> acb6fba1
			if err != nil {
				return false, err
			}
			if arbOSVersion >= params.ArbosVersion_20 {
				if config.IgnoreBlobPrice {
					use4844 = true
				} else {
					backlog := b.backlog.Load()
					// Logic to prevent switching from non-4844 batches to 4844 batches too often,
					// so that blocks can be filled efficiently. The geth txpool rejects txs for
					// accounts that already have the other type of txs in the pool with
					// "address already reserved". This logic makes sure that, if there is a backlog,
					// that enough non-4844 batches have been posted to fill a block before switching.
					if backlog == 0 ||
						b.non4844BatchCount == 0 ||
						b.non4844BatchCount > 16 {
						blobFeePerByte, err := b.parentChain.BlobFeePerByte(ctx, latestHeader)
						if err != nil {
							return false, err
						}
						blobFeePerByte.Mul(blobFeePerByte, blobTxBlobGasPerBlob)
						blobFeePerByte.Div(blobFeePerByte, usableBytesInBlob)

						// STANDARD_TOKEN_COST = 4
						// TOTAL_COST_FLOOR_PER_TOKEN = 10
						//
						// The following analysis is applied for transactions unrelated to contract creation.
						//
						// Before EIP-7623, gas used related to calldata is defined as
						// STANDARD_TOKEN_COST * (zero_bytes_in_calldata + nonzero_bytes_in_calldata * 4).
						// Considering the worst case scenario regarding gas used per calldata byte,
						// in which calldata only has non-zero bytes, each calldata byte will consume STANDARD_TOKEN * 4, which is 16 gas.
						//
						// With EIP-7623, considering the worst case scenario regarding gas used per calldata byte,
						// in which calldata is also composed only of non-zero bytes,
						// and that (TOTAL_COST_FLOOR_PER_TOKEN * tokens_in_calldata > STANDARD_TOKEN_COST * tokens_in_calldata + execution_gas_used),
						// each calldata byte will consume TOTAL_COST_FLOOR_PER_TOKEN * 4, which is 40 gas.
						calldataFeePerByteMultiplier := uint64(16)
						parentChainIsUsingEIP7623, err := b.ParentChainIsUsingEIP7623(ctx, latestHeader)
						if err != nil {
							log.Error("ParentChainIsUsingEIP7623 failed", "err", err)
						} else if parentChainIsUsingEIP7623 {
							calldataFeePerByteMultiplier = uint64(40)
						}

						calldataFeePerByte := arbmath.BigMulByUint(latestHeader.BaseFee, calldataFeePerByteMultiplier)
						use4844 = arbmath.BigLessThan(blobFeePerByte, calldataFeePerByte)
					}
				}
			}
		}

		segments, err := b.newBatchSegments(ctx, batchPosition.DelayedMessageCount, use4844)
		if err != nil {
			return false, err
		}
		b.building = &buildingBatch{
			segments:      segments,
			msgCount:      batchPosition.MessageCount,
			startMsgCount: batchPosition.MessageCount,
			use4844:       use4844,
		}
		if b.config().CheckBatchCorrectness {
			b.building.muxBackend = &simulatedMuxBackend{
				batchSeqNum: batchPosition.NextSeqNum,
				allMsgs:     make(map[arbutil.MessageIndex]*arbostypes.MessageWithMetadata),
			}
		}
	}
	msgCount, err := b.streamer.GetMessageCount()
	if err != nil {
		return false, err
	}
	if msgCount <= batchPosition.MessageCount {
		// There's nothing after the newest batch, therefore batch posting was not required
		return false, nil
	}

	config := b.config()
	forcePostBatch := config.MaxDelay <= 0

	var l1BoundMaxBlockNumber uint64 = math.MaxUint64
	var l1BoundMaxTimestamp uint64 = math.MaxUint64
	var l1BoundMinBlockNumber uint64
	var l1BoundMinTimestamp uint64
	var l1BoundMinBlockNumberWithBypass uint64
	var l1BoundMinTimestampWithBypass uint64
	hasL1Bound := config.l1BlockBound != l1BlockBoundIgnore
	if hasL1Bound {
		var l1Bound *types.Header
		var err error
		if config.l1BlockBound == l1BlockBoundLatest {
			l1Bound, err = b.l1Reader.LastHeader(ctx)
		} else if config.l1BlockBound == l1BlockBoundSafe || config.l1BlockBound == l1BlockBoundDefault {
			l1Bound, err = b.l1Reader.LatestSafeBlockHeader(ctx)
			if errors.Is(err, headerreader.ErrBlockNumberNotSupported) && config.l1BlockBound == l1BlockBoundDefault {
				// If getting the latest safe block is unsupported, and the L1BlockBound configuration is the default,
				// fall back to using the latest block instead of the safe block.
				l1Bound, err = b.l1Reader.LastHeader(ctx)
			}
		} else {
			if config.l1BlockBound != l1BlockBoundFinalized {
				log.Error(
					"unknown L1 block bound config value; falling back on using finalized",
					"l1BlockBoundString", config.L1BlockBound,
					"l1BlockBoundEnum", config.l1BlockBound,
				)
			}
			l1Bound, err = b.l1Reader.LatestFinalizedBlockHeader(ctx)
		}
		if err != nil {
			return false, fmt.Errorf("error getting L1 bound block: %w", err)
		}

		maxTimeVariationDelayBlocks, maxTimeVariationFutureBlocks, maxTimeVariationDelaySeconds, maxTimeVariationFutureSeconds, err := b.seqInbox.MaxTimeVariation(&bind.CallOpts{
			Context:     ctx,
			BlockNumber: l1Bound.Number,
		})
		if err != nil {
			// This might happen if the latest finalized block is old enough that our L1 node no longer has its state
			log.Warn("error getting max time variation on L1 bound block; falling back on latest block", "err", err)
			maxTimeVariationDelayBlocks, maxTimeVariationFutureBlocks, maxTimeVariationDelaySeconds, maxTimeVariationFutureSeconds, err = b.seqInbox.MaxTimeVariation(&bind.CallOpts{Context: ctx})
			if err != nil {
				return false, fmt.Errorf("error getting max time variation: %w", err)
			}
		}

		l1BoundBlockNumber := arbutil.ParentHeaderToL1BlockNumber(l1Bound)
		l1BoundMaxBlockNumber = arbmath.SaturatingUAdd(l1BoundBlockNumber, arbmath.BigToUintSaturating(maxTimeVariationFutureBlocks))
		l1BoundMaxTimestamp = arbmath.SaturatingUAdd(l1Bound.Time, arbmath.BigToUintSaturating(maxTimeVariationFutureSeconds))

		latestHeader, err := b.l1Reader.LastHeader(ctx)
		if err != nil {
			return false, err
		}
		latestBlockNumber := arbutil.ParentHeaderToL1BlockNumber(latestHeader)
		l1BoundMinBlockNumber = arbmath.SaturatingUSub(latestBlockNumber, arbmath.BigToUintSaturating(maxTimeVariationDelayBlocks))
		l1BoundMinTimestamp = arbmath.SaturatingUSub(latestHeader.Time, arbmath.BigToUintSaturating(maxTimeVariationDelaySeconds))

		if config.L1BlockBoundBypass > 0 {
			// #nosec G115
			blockNumberWithPadding := arbmath.SaturatingUAdd(latestBlockNumber, uint64(config.L1BlockBoundBypass/ethPosBlockTime))
			// #nosec G115
			timestampWithPadding := arbmath.SaturatingUAdd(latestHeader.Time, uint64(config.L1BlockBoundBypass/time.Second))
			l1BoundMinBlockNumberWithBypass = arbmath.SaturatingUSub(blockNumberWithPadding, arbmath.BigToUintSaturating(maxTimeVariationDelayBlocks))
			l1BoundMinTimestampWithBypass = arbmath.SaturatingUSub(timestampWithPadding, arbmath.BigToUintSaturating(maxTimeVariationDelaySeconds))
		}
	}

	for b.building.msgCount < msgCount {
		msg, err := b.streamer.GetMessage(b.building.msgCount)
		if err != nil {
			log.Error("error getting message from streamer", "error", err)
			break
		}
		if msg.Message.Header.BlockNumber < l1BoundMinBlockNumberWithBypass || msg.Message.Header.Timestamp < l1BoundMinTimestampWithBypass {
			log.Error(
				"disabling L1 bound as batch posting message is close to the maximum delay",
				"blockNumber", msg.Message.Header.BlockNumber,
				"l1BoundMinBlockNumberWithBypass", l1BoundMinBlockNumberWithBypass,
				"timestamp", msg.Message.Header.Timestamp,
				"l1BoundMinTimestampWithBypass", l1BoundMinTimestampWithBypass,
				"l1BlockBoundBypass", config.L1BlockBoundBypass,
			)
			l1BoundMaxBlockNumber = math.MaxUint64
			l1BoundMaxTimestamp = math.MaxUint64
		}
		if msg.Message.Header.BlockNumber > l1BoundMaxBlockNumber || msg.Message.Header.Timestamp > l1BoundMaxTimestamp {
			b.lastHitL1Bounds = time.Now()
			log.Info(
				"not posting more messages because block number or timestamp exceed L1 bounds",
				"blockNumber", msg.Message.Header.BlockNumber,
				"l1BoundMaxBlockNumber", l1BoundMaxBlockNumber,
				"timestamp", msg.Message.Header.Timestamp,
				"l1BoundMaxTimestamp", l1BoundMaxTimestamp,
			)
			break
		}
		isDelayed := msg.DelayedMessagesRead > b.building.segments.delayedMsg
		success, err := b.building.segments.AddMessage(msg)
		if err != nil {
			// Clear our cache
			b.building = nil
			return false, fmt.Errorf("error adding message to batch: %w", err)
		}
		if !success {
			// this batch is full
			if !config.WaitForMaxDelay {
				forcePostBatch = true
			}
			b.building.haveUsefulMessage = true
			if b.building.firstUsefulMsg == nil {
				b.building.firstUsefulMsg = msg
			}
			break
		}
		if config.CheckBatchCorrectness {
			b.building.muxBackend.allMsgs[b.building.msgCount] = msg
			if isDelayed {
				b.building.muxBackend.delayedInbox = append(b.building.muxBackend.delayedInbox, msg)
			}
		}
		// #nosec G115
		timeSinceMsg := time.Since(time.Unix(int64(msg.Message.Header.Timestamp), 0))
		if (msg.Message.Header.Kind != arbostypes.L1MessageType_BatchPostingReport) || (timeSinceMsg >= config.MaxEmptyBatchDelay) {
			b.building.haveUsefulMessage = true
			if b.building.firstUsefulMsg == nil {
				b.building.firstUsefulMsg = msg
			}
		}
		if isDelayed {
			if b.building.firstDelayedMsg == nil {
				b.building.firstDelayedMsg = msg
			}
		} else if b.building.firstNonDelayedMsg == nil {
			b.building.firstNonDelayedMsg = msg
		}
		b.building.msgCount++
	}

	firstUsefulMsgTime := time.Now()
	if b.building.firstUsefulMsg != nil {
		// #nosec G115
		firstUsefulMsgTime = time.Unix(int64(b.building.firstUsefulMsg.Message.Header.Timestamp), 0)
		if time.Since(firstUsefulMsgTime) >= config.MaxDelay {
			forcePostBatch = true
		}
	}

	delayBuffer, err := GetDelayBufferConfig(ctx, b.seqInbox)
	if err != nil {
		return false, err
	}
	if delayBuffer.Enabled && b.building.firstDelayedMsg != nil {
		latestHeader, err := b.l1Reader.LastHeader(ctx)
		if err != nil {
			return false, err
		}
		latestBlock := latestHeader.Number.Uint64()
		firstDelayedMsgBlock := b.building.firstDelayedMsg.Message.Header.BlockNumber
		threasholdLimit := firstDelayedMsgBlock + delayBuffer.Threshold - b.config().DelayBufferThresholdMargin
		if latestBlock >= threasholdLimit {
			log.Info("force post batch because of the delay buffer",
				"firstDelayedMsgBlock", firstDelayedMsgBlock,
				"threshold", delayBuffer.Threshold,
				"latestBlock", latestBlock)
			forcePostBatch = true
		}
	}

	if b.building.firstNonDelayedMsg != nil && hasL1Bound && config.ReorgResistanceMargin > 0 {
		firstMsgBlockNumber := b.building.firstNonDelayedMsg.Message.Header.BlockNumber
		firstMsgTimeStamp := b.building.firstNonDelayedMsg.Message.Header.Timestamp
		// #nosec G115
		batchNearL1BoundMinBlockNumber := firstMsgBlockNumber <= arbmath.SaturatingUAdd(l1BoundMinBlockNumber, uint64(config.ReorgResistanceMargin/ethPosBlockTime))
		// #nosec G115
		batchNearL1BoundMinTimestamp := firstMsgTimeStamp <= arbmath.SaturatingUAdd(l1BoundMinTimestamp, uint64(config.ReorgResistanceMargin/time.Second))
		if batchNearL1BoundMinTimestamp || batchNearL1BoundMinBlockNumber {
			log.Error(
				"Disabling batch posting due to batch being within reorg resistance margin from layer 1 minimum block or timestamp bounds",
				"reorgResistanceMargin", config.ReorgResistanceMargin,
				"firstMsgTimeStamp", firstMsgTimeStamp,
				"l1BoundMinTimestamp", l1BoundMinTimestamp,
				"firstMsgBlockNumber", firstMsgBlockNumber,
				"l1BoundMinBlockNumber", l1BoundMinBlockNumber,
			)
			return false, errors.New("batch is within reorg resistance margin from layer 1 minimum block or timestamp bounds")
		}
	}

	if !forcePostBatch || !b.building.haveUsefulMessage {
		// the batch isn't full yet and we've posted a batch recently
		// don't post anything for now
		return false, nil
	}

	sequencerMsg, err := b.building.segments.CloseAndGetBytes()
	if err != nil {
		return false, err
	}
	if sequencerMsg == nil {
		log.Debug("BatchPoster: batch nil", "sequence nr.", batchPosition.NextSeqNum, "from", batchPosition.MessageCount, "prev delayed", batchPosition.DelayedMessageCount)
		b.building = nil // a closed batchSegments can't be reused
		return false, nil
	}

	if len(b.dapWriters) > 0 {
		if !b.redisLock.AttemptLock(ctx) {
			return false, errAttemptLockFailed
		}

		gotNonce, gotMeta, err := b.dataPoster.GetNextNonceAndMeta(ctx)
		if err != nil {
			batchPosterDAFailureCounter.Inc(1)
			return false, err
		}
		if nonce != gotNonce || !bytes.Equal(batchPositionBytes, gotMeta) {
			batchPosterDAFailureCounter.Inc(1)
			return false, fmt.Errorf("%w: nonce changed from %d to %d while creating batch", storage.ErrStorageRace, nonce, gotNonce)
		}

		// attempt to store data using one of the dapWriters, if it fails and fallbacks are disabled, return a hard error
		seqMsg := sequencerMsg
		for _, writer := range b.dapWriters {
			log.Info("Attempting to store data with dapWriter", "type", writer.Type())
			sequencerMsg, err = writer.Store(ctx, seqMsg, uint64(time.Now().Add(config.DASRetentionPeriod).Unix()), config.DisableDapFallbackStoreDataOnChain)
			if err != nil {
				if config.DisableDapFallbackStoreDataOnChain {
					log.Error("Error while attempting to post batch and on chain fallback is disabled", "error", err)
					return false, err
				}
				log.Error("Error when trying to store data with dapWriter", "type", writer.Type())
				continue
			}
			// if we succesffuly posted a batch with a dapWriter, we move on and ignore the rest
			break
		}

	}

	prevMessageCount := batchPosition.MessageCount
	if b.config().Dangerous.AllowPostingFirstBatchWhenSequencerMessageCountMismatch && !b.postedFirstBatch {
		// AllowPostingFirstBatchWhenSequencerMessageCountMismatch can be used when the
		// message count stored in batch poster's database gets out
		// of sync with the sequencerReportedSubMessageCount stored in the parent chain.
		//
		// An example of when this out of sync issue can happen:
		// 1. Batch poster is running fine, but then it shutdowns for more than 24h.
		// 2. While the batch poster is down, someone sends a transaction to the parent chain
		// smart contract to move a message from the delayed inbox to the main inbox.
		// This will not update sequencerReportedSubMessageCount in the parent chain.
		// 3. When batch poster starts again, the inbox reader will update the
		// message count that is maintained in the batch poster's database to be equal to
		// (sequencerReportedSubMessageCount that is stored in parent chain) +
		// (the amount of delayed messages that were moved from the delayed inbox to the main inbox).
		// At this moment the message count stored on batch poster's database gets out of sync with
		// the sequencerReportedSubMessageCount stored in the parent chain.

		// When the first batch is posted, sequencerReportedSubMessageCount in
		// the parent chain will be updated to be equal to the new message count provided
		// by the batch poster, which will make this out of sync issue disappear.
		// That is why this strategy is only applied for the first batch posted after
		// startup.

		// If prevMessageCount is set to zero, sequencer inbox's smart contract allows
		// to post a batch even if sequencerReportedSubMessageCount is not equal
		// to the provided prevMessageCount
		prevMessageCount = 0
	}

	var delayProof *bridgegen.DelayProof
	latestHeader, err := b.l1Reader.LastHeader(ctx)
	if err != nil {
		return false, err
	}
	delayProofNeeded := delayBuffer.Enabled && b.building.firstDelayedMsg != nil
	delayProofNeeded = delayProofNeeded && (config.DelayBufferAlwaysUpdatable || delayBuffer.isUpdatable(latestHeader.Number.Uint64()))
	if delayProofNeeded {
		delayProof, err = GenDelayProof(ctx, b.building.firstDelayedMsg, b.inbox)
		if err != nil {
			return false, fmt.Errorf("failed to generate delay proof: %w", err)
		}
	}

	data, kzgBlobs, err := b.encodeAddBatch(new(big.Int).SetUint64(batchPosition.NextSeqNum), prevMessageCount, b.building.msgCount, sequencerMsg, b.building.segments.delayedMsg, b.building.use4844, delayProof)
	if err != nil {
		return false, err
	}
	if len(kzgBlobs) > 0 {
		maxBlobGasPerBlock, err := b.parentChain.MaxBlobGasPerBlock(ctx, latestHeader)
		if err != nil {
			return false, err
		}
		// #nosec G115
		if len(kzgBlobs)*params.BlobTxBlobGasPerBlob > int(maxBlobGasPerBlock) {
			// #nosec G115
			return false, fmt.Errorf("produced %v blobs for batch but a block can only hold %v (compressed batch was %v bytes long)", len(kzgBlobs), int(maxBlobGasPerBlock)/params.BlobTxBlobGasPerBlob, len(sequencerMsg))
		}
	}
	accessList := b.accessList(batchPosition.NextSeqNum, b.building.segments.delayedMsg)
	var gasLimit uint64
	if b.config().Dangerous.FixedGasLimit != 0 {
		gasLimit = b.config().Dangerous.FixedGasLimit
	} else {
		useSimpleEstimation := b.dataPoster.MaxMempoolTransactions() == 1
		if !useSimpleEstimation {
			// Check if we can use normal estimation anyways because we're at the latest nonce
			latestNonce, err := b.l1Reader.Client().NonceAt(ctx, b.dataPoster.Sender(), nil)
			if err != nil {
				return false, err
			}
			useSimpleEstimation = latestNonce == nonce
		}

		if useSimpleEstimation {
			gasLimit, err = b.estimateGasSimple(ctx, data, kzgBlobs, accessList)
		} else {
			// When there are previous batches queued up in the dataPoster, we override the delayed message count in the sequencer inbox
			// so it accepts the corresponding delay proof. Otherwise, the gas estimation would revert.
			var delayedMsgBefore uint64
			if b.building.firstDelayedMsg != nil {
				delayedMsgBefore = b.building.firstDelayedMsg.DelayedMessagesRead - 1
			} else if b.building.firstNonDelayedMsg != nil {
				delayedMsgBefore = b.building.firstNonDelayedMsg.DelayedMessagesRead
			}
			gasLimit, err = b.estimateGasForFutureTx(ctx, sequencerMsg, delayedMsgBefore, b.building.segments.delayedMsg, accessList, len(kzgBlobs) > 0, delayProof)
		}
	}
	if err != nil {
		return false, err
	}
	newMeta, err := rlp.EncodeToBytes(batchPosterPosition{
		MessageCount:        b.building.msgCount,
		DelayedMessageCount: b.building.segments.delayedMsg,
		NextSeqNum:          batchPosition.NextSeqNum + 1,
	})
	if err != nil {
		return false, err
	}

	if config.CheckBatchCorrectness {
		dapReaders := b.dapReaders
		if b.building.use4844 {
			dapReaders = append(dapReaders, daprovider.NewReaderForBlobReader(&simulatedBlobReader{kzgBlobs}))
		}
		seqMsg := binary.BigEndian.AppendUint64([]byte{}, l1BoundMinTimestamp)
		seqMsg = binary.BigEndian.AppendUint64(seqMsg, l1BoundMaxTimestamp)
		seqMsg = binary.BigEndian.AppendUint64(seqMsg, l1BoundMinBlockNumber)
		seqMsg = binary.BigEndian.AppendUint64(seqMsg, l1BoundMaxBlockNumber)
		seqMsg = binary.BigEndian.AppendUint64(seqMsg, b.building.segments.delayedMsg)
		seqMsg = append(seqMsg, sequencerMsg...)
		b.building.muxBackend.seqMsg = seqMsg
		b.building.muxBackend.delayedInboxStart = batchPosition.DelayedMessageCount
		b.building.muxBackend.SetPositionWithinMessage(0)
		simMux := arbstate.NewInboxMultiplexer(b.building.muxBackend, batchPosition.DelayedMessageCount, dapReaders, daprovider.KeysetValidate)
		log.Debug("Begin checking the correctness of batch against inbox multiplexer", "startMsgSeqNum", batchPosition.MessageCount, "endMsgSeqNum", b.building.msgCount-1)
		for i := batchPosition.MessageCount; i < b.building.msgCount; i++ {
			msg, err := simMux.Pop(ctx)
			if err != nil {
				return false, fmt.Errorf("error getting message from simulated inbox multiplexer (Pop) when testing correctness of batch: %w", err)
			}
			if msg.DelayedMessagesRead != b.building.muxBackend.allMsgs[i].DelayedMessagesRead {
				b.building = nil
				return false, fmt.Errorf("simulated inbox multiplexer failed to produce correct delayedMessagesRead field for msg with seqNum: %d. Got: %d, Want: %d", i, msg.DelayedMessagesRead, b.building.muxBackend.allMsgs[i].DelayedMessagesRead)
			}
			if !msg.Message.Equals(b.building.muxBackend.allMsgs[i].Message) {
				b.building = nil
				return false, fmt.Errorf("simulated inbox multiplexer failed to produce correct message field for msg with seqNum: %d", i)
			}
		}
		log.Debug("Successfully checked that the batch produces correct messages when ran through inbox multiplexer", "sequenceNumber", batchPosition.NextSeqNum)
	}

	tx, err := b.dataPoster.PostTransaction(ctx,
		firstUsefulMsgTime,
		nonce,
		newMeta,
		b.seqInboxAddr,
		data,
		gasLimit,
		new(big.Int),
		kzgBlobs,
		accessList,
	)
	if err != nil {
		return false, err
	}
	b.postedFirstBatch = true
	log.Info(
		"BatchPoster: batch sent",
		"sequenceNumber", batchPosition.NextSeqNum,
		"from", batchPosition.MessageCount,
		"to", b.building.msgCount,
		"prevDelayed", batchPosition.DelayedMessageCount,
		"currentDelayed", b.building.segments.delayedMsg,
		"totalSegments", len(b.building.segments.rawSegments),
		"numBlobs", len(kzgBlobs),
	)

	recentlyHitL1Bounds := time.Since(b.lastHitL1Bounds) < config.PollInterval*3
	postedMessages := b.building.msgCount - batchPosition.MessageCount
	b.messagesPerBatch.Update(uint64(postedMessages))
	if b.building.use4844 {
		b.non4844BatchCount = 0
	} else {
		b.non4844BatchCount++
	}
	unpostedMessages := msgCount - b.building.msgCount
	messagesPerBatch := b.messagesPerBatch.Average()
	if messagesPerBatch == 0 {
		// This should be impossible because we always post at least one message in a batch.
		// That said, better safe than sorry, as we would panic if this remained at 0.
		log.Warn(
			"messagesPerBatch is somehow zero",
			"postedMessages", postedMessages,
			"buildingFrom", batchPosition.MessageCount,
			"buildingTo", b.building.msgCount,
		)
		messagesPerBatch = 1
	}
	backlog := uint64(unpostedMessages) / messagesPerBatch
	// #nosec G115
	batchPosterEstimatedBatchBacklogGauge.Update(int64(backlog))
	if backlog > 10 {
		logLevel := log.Warn
		if recentlyHitL1Bounds {
			logLevel = log.Info
		} else if backlog > 30 {
			logLevel = log.Error
		}
		logLevel(
			"a large batch posting backlog exists",
			"recentlyHitL1Bounds", recentlyHitL1Bounds,
			"currentPosition", b.building.msgCount,
			"messageCount", msgCount,
			"messagesPerBatch", messagesPerBatch,
			"postedMessages", postedMessages,
			"unpostedMessages", unpostedMessages,
			"batchBacklogEstimate", backlog,
		)
	}
	if recentlyHitL1Bounds {
		// This backlog isn't "real" in that we don't want to post any more messages.
		// Setting the backlog to 0 here ensures that we don't lower compression as a result.
		backlog = 0
	}
	b.backlog.Store(backlog)
	b.building = nil

	// If we aren't queueing up transactions, wait for the receipt before moving on to the next batch.
	if config.DataPoster.UseNoOpStorage {
		receipt, err := b.l1Reader.WaitForTxApproval(ctx, tx)
		if err != nil {
			return false, fmt.Errorf("error waiting for tx receipt: %w", err)
		}
		log.Info("Got successful receipt from batch poster transaction", "txHash", tx.Hash(), "blockNumber", receipt.BlockNumber, "blockHash", receipt.BlockHash)
	}

	return true, nil
}

func (b *BatchPoster) GetBacklogEstimate() uint64 {
	return b.backlog.Load()
}

func (b *BatchPoster) Start(ctxIn context.Context) {
	b.dataPoster.Start(ctxIn)
	b.redisLock.Start(ctxIn)
	b.StopWaiter.Start(ctxIn, b)
	b.LaunchThread(b.pollForReverts)
	b.LaunchThread(b.pollForL1PriceData)
	commonEphemeralErrorHandler := util.NewEphemeralErrorHandler(time.Minute, "", 0)
	exceedMaxMempoolSizeEphemeralErrorHandler := util.NewEphemeralErrorHandler(5*time.Minute, dataposter.ErrExceedsMaxMempoolSize.Error(), time.Minute)
	storageRaceEphemeralErrorHandler := util.NewEphemeralErrorHandler(5*time.Minute, storage.ErrStorageRace.Error(), time.Minute)
	normalGasEstimationFailedEphemeralErrorHandler := util.NewEphemeralErrorHandler(5*time.Minute, ErrNormalGasEstimationFailed.Error(), time.Minute)
	accumulatorNotFoundEphemeralErrorHandler := util.NewEphemeralErrorHandler(5*time.Minute, AccumulatorNotFoundErr.Error(), time.Minute)
	resetAllEphemeralErrs := func() {
		commonEphemeralErrorHandler.Reset()
		exceedMaxMempoolSizeEphemeralErrorHandler.Reset()
		storageRaceEphemeralErrorHandler.Reset()
		normalGasEstimationFailedEphemeralErrorHandler.Reset()
		accumulatorNotFoundEphemeralErrorHandler.Reset()
	}
	b.CallIteratively(func(ctx context.Context) time.Duration {
		var err error
		if common.HexToAddress(b.config().GasRefunderAddress) != (common.Address{}) {
			gasRefunderBalance, err := b.l1Reader.Client().BalanceAt(ctx, common.HexToAddress(b.config().GasRefunderAddress), nil)
			if err != nil {
				log.Warn("error fetching batch poster gas refunder balance", "err", err)
			} else {
				batchPosterGasRefunderBalance.Update(arbmath.BalancePerEther(gasRefunderBalance))
			}
		}
		if b.dataPoster.Sender() != (common.Address{}) {
			walletBalance, err := b.l1Reader.Client().BalanceAt(ctx, b.dataPoster.Sender(), nil)
			if err != nil {
				log.Warn("error fetching batch poster wallet balance", "err", err)
			} else {
				batchPosterWalletBalance.Update(arbmath.BalancePerEther(walletBalance))
			}
		}
		couldLock, err := b.redisLock.CouldAcquireLock(ctx)
		if err != nil {
			log.Warn("Error checking if we could acquire redis lock", "err", err)
			// Might as well try, worst case we fail to lock
			couldLock = true
		}
		if !couldLock {
			log.Debug("Not posting batches right now because another batch poster has the lock or this node is behind")
			b.building = nil
			resetAllEphemeralErrs()
			return b.config().PollInterval
		}
		posted, err := b.MaybePostSequencerBatch(ctx)
		if err == nil {
			resetAllEphemeralErrs()
		}
		if err != nil {
			if ctx.Err() != nil {
				// Shutting down. No need to print the context canceled error.
				return 0
			}
			b.building = nil
			logLevel := log.Error
			// Likely the inbox tracker just isn't caught up.
			// Let's see if this error disappears naturally.
			logLevel = commonEphemeralErrorHandler.LogLevel(err, logLevel)
			// If the error matches one of these, it's only logged at debug for the first minute,
			// then at warn for the next 4 minutes, then at error. If the error isn't one of these,
			// it'll be logged at warn for the first minute, then at error.
			logLevel = exceedMaxMempoolSizeEphemeralErrorHandler.LogLevel(err, logLevel)
			logLevel = storageRaceEphemeralErrorHandler.LogLevel(err, logLevel)
			logLevel = normalGasEstimationFailedEphemeralErrorHandler.LogLevel(err, logLevel)
			logLevel = accumulatorNotFoundEphemeralErrorHandler.LogLevel(err, logLevel)
			logLevel("error posting batch", "err", err)
			batchPosterFailureCounter.Inc(1)
			return b.config().ErrorDelay
		} else if posted {
			return 0
		} else {
			return b.config().PollInterval
		}
	})
}

func (b *BatchPoster) StopAndWait() {
	b.StopWaiter.StopAndWait()
	b.dataPoster.StopAndWait()
	b.redisLock.StopAndWait()
}

type BoolRing struct {
	buffer         []bool
	bufferPosition int
}

func NewBoolRing(size int) *BoolRing {
	return &BoolRing{
		buffer: make([]bool, 0, size),
	}
}

func (b *BoolRing) Update(value bool) {
	period := cap(b.buffer)
	if period == 0 {
		return
	}
	if len(b.buffer) < period {
		b.buffer = append(b.buffer, value)
	} else {
		b.buffer[b.bufferPosition] = value
	}
	b.bufferPosition = (b.bufferPosition + 1) % period
}

func (b *BoolRing) Empty() bool {
	return len(b.buffer) == 0
}

// Peek returns the most recently inserted value.
// Assumes not empty, check Empty() first
func (b *BoolRing) Peek() bool {
	lastPosition := b.bufferPosition - 1
	if lastPosition < 0 {
		// This is the case where we have wrapped around, since Peek() shouldn't
		// be called without checking Empty(), so we can just use capactity.
		lastPosition = cap(b.buffer) - 1
	}
	return b.buffer[lastPosition]
}

// All returns true if the BoolRing is full and all values equal value.
func (b *BoolRing) All(value bool) bool {
	if len(b.buffer) < cap(b.buffer) {
		return false
	}
	for _, v := range b.buffer {
		if v != value {
			return false
		}
	}
	return true
}<|MERGE_RESOLUTION|>--- conflicted
+++ resolved
@@ -1211,11 +1211,7 @@
 
 type StateOverride map[common.Address]OverrideAccount
 
-<<<<<<< HEAD
 func estimateGas(client rpc.ClientInterface, ctx context.Context, params estimateGasParams, blockHex string) (uint64, error) {
-=======
-func estimateGas(client rpc.ClientInterface, ctx context.Context, params estimateGasParams) (uint64, error) {
->>>>>>> acb6fba1
 	var gas hexutil.Uint64
 	err := client.CallContext(ctx, &gas, "eth_estimateGas", params, blockHex)
 	// If eth_estimateGas fails due to a revert, we try again with eth_call to get a detailed error.
@@ -1243,7 +1239,6 @@
 	_, realBlobHashes, err := blobs.ComputeCommitmentsAndHashes(realBlobs)
 	if err != nil {
 		return 0, fmt.Errorf("failed to compute real blob commitments: %w", err)
-<<<<<<< HEAD
 	}
 	// If we're at the latest nonce, we can skip the special future tx estimate stuff
 	gas, err := estimateGas(rawRpcClient, ctx, estimateGasParams{
@@ -1257,21 +1252,6 @@
 	if err != nil {
 		return 0, fmt.Errorf("%w: %w", ErrNormalGasEstimationFailed, err)
 	}
-=======
-	}
-	// If we're at the latest nonce, we can skip the special future tx estimate stuff
-	gas, err := estimateGas(rawRpcClient, ctx, estimateGasParams{
-		From:         b.dataPoster.Sender(),
-		To:           &b.seqInboxAddr,
-		Data:         realData,
-		MaxFeePerGas: (*hexutil.Big)(maxFeePerGas),
-		BlobHashes:   realBlobHashes,
-		AccessList:   realAccessList,
-	})
-	if err != nil {
-		return 0, fmt.Errorf("%w: %w", ErrNormalGasEstimationFailed, err)
-	}
->>>>>>> acb6fba1
 	return gas + config.ExtraBatchGas, nil
 }
 
@@ -1385,13 +1365,8 @@
 		}
 		var use4844 bool
 		config := b.config()
-<<<<<<< HEAD
-		if config.Post4844Blobs && b.dapWriter == nil && latestHeader.ExcessBlobGas != nil && latestHeader.BlobGasUsed != nil {
+		if config.Post4844Blobs && len(b.dapWriters) == 0 && latestHeader.ExcessBlobGas != nil && latestHeader.BlobGasUsed != nil {
 			arbOSVersion, err := b.arbOSVersionGetter.ArbOSVersionForMessageIndex(arbutil.MessageIndex(arbmath.SaturatingUSub(uint64(batchPosition.MessageCount), 1)))
-=======
-		if config.Post4844Blobs && len(b.dapWriters) == 0 && latestHeader.ExcessBlobGas != nil && latestHeader.BlobGasUsed != nil {
-			arbOSVersion, err := b.arbOSVersionGetter.ArbOSVersionForMessageNumber(arbutil.MessageIndex(arbmath.SaturatingUSub(uint64(batchPosition.MessageCount), 1)))
->>>>>>> acb6fba1
 			if err != nil {
 				return false, err
 			}
