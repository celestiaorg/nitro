--- conflicted
+++ resolved
@@ -58,41 +58,22 @@
 
 type BatchPoster struct {
 	stopwaiter.StopWaiter
-<<<<<<< HEAD
-	l1Reader        *headerreader.HeaderReader
-	inbox           *InboxTracker
-	streamer        *TransactionStreamer
-	config          BatchPosterConfigFetcher
-	seqInbox        *bridgegen.SequencerInbox
-	bridge          *bridgegen.Bridge
-	syncMonitor     *SyncMonitor
-	seqInboxABI     *abi.ABI
-	seqInboxAddr    common.Address
-	bridgeAddr      common.Address
-	gasRefunderAddr common.Address
-	building        *buildingBatch
-	daWriter        das.DataAvailabilityServiceWriter
-	dataPoster      *dataposter.DataPoster
-	redisLock       *redislock.Simple
-=======
-	l1Reader            *headerreader.HeaderReader
-	inbox               *InboxTracker
-	streamer            *TransactionStreamer
-	config              BatchPosterConfigFetcher
-	seqInbox            *bridgegen.SequencerInbox
-	bridge              *bridgegen.Bridge
-	syncMonitor         *SyncMonitor
-	seqInboxABI         *abi.ABI
-	seqInboxAddr        common.Address
-	bridgeAddr          common.Address
-	gasRefunderAddr     common.Address
-	building            *buildingBatch
-	daWriter            das.DataAvailabilityServiceWriter
-	dataPoster          *dataposter.DataPoster
-	redisLock           *redislock.Simple
-	firstEphemeralError time.Time // first time a continuous error suspected to be ephemeral occurred
-	messagesPerBatch    *arbmath.MovingAverage[uint64]
->>>>>>> 57ba7b76
+	l1Reader         *headerreader.HeaderReader
+	inbox            *InboxTracker
+	streamer         *TransactionStreamer
+	config           BatchPosterConfigFetcher
+	seqInbox         *bridgegen.SequencerInbox
+	bridge           *bridgegen.Bridge
+	syncMonitor      *SyncMonitor
+	seqInboxABI      *abi.ABI
+	seqInboxAddr     common.Address
+	bridgeAddr       common.Address
+	gasRefunderAddr  common.Address
+	building         *buildingBatch
+	daWriter         das.DataAvailabilityServiceWriter
+	dataPoster       *dataposter.DataPoster
+	redisLock        *redislock.Simple
+	messagesPerBatch *arbmath.MovingAverage[uint64]
 	// This is an atomic variable that should only be accessed atomically.
 	// An estimate of the number of batches we want to post but haven't yet.
 	// This doesn't include batches which we don't want to post yet due to the L1 bounds.
@@ -1148,8 +1129,8 @@
 	b.redisLock.Start(ctxIn)
 	b.StopWaiter.Start(ctxIn, b)
 	b.LaunchThread(b.pollForReverts)
-	commonEphemeralError := time.Time{}
-	exceedMaxMempoolSizeEphemeralError := time.Time{}
+	commonEphemeralErrorHandler := util.NewEphemeralErrorHandler(time.Minute, "")
+	exceedMaxMempoolSizeEphemeralErrorHandler := util.NewEphemeralErrorHandler(5*time.Minute, "will exceed max mempool size")
 	b.CallIteratively(func(ctx context.Context) time.Duration {
 		var err error
 		if common.HexToAddress(b.config().GasRefunderAddress) != (common.Address{}) {
@@ -1174,16 +1155,16 @@
 		}
 		posted, err := b.maybePostSequencerBatch(ctx)
 		if err == nil {
-			commonEphemeralError = time.Time{}
-			exceedMaxMempoolSizeEphemeralError = time.Time{}
+			commonEphemeralErrorHandler.Reset()
+			exceedMaxMempoolSizeEphemeralErrorHandler.Reset()
 		}
 		if err != nil {
 			b.building = nil
 			logLevel := log.Error
 			// Likely the inbox tracker just isn't caught up.
 			// Let's see if this error disappears naturally.
-			logLevel = util.LogLevelEphemeralError(err, "", time.Minute, &commonEphemeralError, logLevel)
-			logLevel = util.LogLevelEphemeralError(err, "will exceed max mempool size", 5*time.Minute, &exceedMaxMempoolSizeEphemeralError, logLevel)
+			logLevel = commonEphemeralErrorHandler.LogLevel(err, logLevel)
+			logLevel = commonEphemeralErrorHandler.LogLevel(err, logLevel)
 			logLevel("error posting batch", "err", err)
 			return b.config().ErrorDelay
 		} else if posted {
