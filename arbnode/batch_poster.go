// Copyright 2021-2022, Offchain Labs, Inc.
// For license information, see https://github.com/nitro/blob/master/LICENSE

package arbnode

import (
	"bytes"
	"context"
	"encoding/hex"
	"errors"
	"fmt"
	"math"
	"math/big"
	"strings"
	"sync/atomic"
	"time"

	"github.com/andybalholm/brotli"
	"github.com/spf13/pflag"

	"github.com/ethereum/go-ethereum"
	"github.com/ethereum/go-ethereum/accounts/abi"
	"github.com/ethereum/go-ethereum/accounts/abi/bind"
	"github.com/ethereum/go-ethereum/common"
	"github.com/ethereum/go-ethereum/core/types"
	"github.com/ethereum/go-ethereum/ethdb"
	"github.com/ethereum/go-ethereum/log"
	"github.com/ethereum/go-ethereum/metrics"
	"github.com/ethereum/go-ethereum/rlp"
	"github.com/ethereum/go-ethereum/rpc"
	"github.com/offchainlabs/nitro/arbnode/dataposter"
	"github.com/offchainlabs/nitro/arbnode/dataposter/storage"
	"github.com/offchainlabs/nitro/arbnode/redislock"
	"github.com/offchainlabs/nitro/arbos/arbostypes"
	"github.com/offchainlabs/nitro/arbstate"
	"github.com/offchainlabs/nitro/arbutil"
	"github.com/offchainlabs/nitro/cmd/chaininfo"
	"github.com/offchainlabs/nitro/cmd/genericconf"
	"github.com/offchainlabs/nitro/das"
	"github.com/offchainlabs/nitro/solgen/go/bridgegen"
	"github.com/offchainlabs/nitro/util/arbmath"
	"github.com/offchainlabs/nitro/util/headerreader"
	"github.com/offchainlabs/nitro/util/redisutil"
	"github.com/offchainlabs/nitro/util/stopwaiter"
)

var (
	batchPosterWalletBalance      = metrics.NewRegisteredGaugeFloat64("arb/batchposter/wallet/balanceether", nil)
	batchPosterGasRefunderBalance = metrics.NewRegisteredGaugeFloat64("arb/batchposter/gasrefunder/balanceether", nil)
	batchPosterSimpleRedisLockKey = "node.batch-poster.redis-lock.simple-lock-key"
)

type batchPosterPosition struct {
	MessageCount        arbutil.MessageIndex
	DelayedMessageCount uint64
	NextSeqNum          uint64
}

type BatchPoster struct {
	stopwaiter.StopWaiter
	l1Reader            *headerreader.HeaderReader
	inbox               *InboxTracker
	streamer            *TransactionStreamer
	config              BatchPosterConfigFetcher
	seqInbox            *bridgegen.SequencerInbox
	bridge              *bridgegen.Bridge
	syncMonitor         *SyncMonitor
	seqInboxABI         *abi.ABI
	seqInboxAddr        common.Address
	building            *buildingBatch
	daWriter            das.DataAvailabilityServiceWriter
	dataPoster          *dataposter.DataPoster
	redisLock           *redislock.Simple
	firstEphemeralError time.Time // first time a continuous error suspected to be ephemeral occurred
	// An estimate of the number of batches we want to post but haven't yet.
	// This doesn't include batches which we don't want to post yet due to the L1 bounds.
	backlog         uint64
	lastHitL1Bounds time.Time // The last time we wanted to post a message but hit the L1 bounds

	batchReverted        atomic.Bool // indicates whether data poster batch was reverted
	nextRevertCheckBlock int64       // the last parent block scanned for reverting batches
}

type l1BlockBound int

// This enum starts at 1 to avoid the empty initialization of 0 being valid
const (
	// Default is Safe if the L1 reader has finality data enabled, otherwise Latest
	l1BlockBoundDefault l1BlockBound = iota + 1
	l1BlockBoundSafe
	l1BlockBoundFinalized
	l1BlockBoundLatest
	l1BlockBoundIgnore
)

type BatchPosterConfig struct {
	Enable                             bool `koanf:"enable"`
	DisableDasFallbackStoreDataOnChain bool `koanf:"disable-das-fallback-store-data-on-chain" reload:"hot"`
	// Max batch size.
	MaxSize int `koanf:"max-size" reload:"hot"`
	// Max batch post delay.
	MaxDelay time.Duration `koanf:"max-delay" reload:"hot"`
	// Wait for max BatchPost delay.
	WaitForMaxDelay bool `koanf:"wait-for-max-delay" reload:"hot"`
	// Batch post polling interval.
	PollInterval time.Duration `koanf:"poll-interval" reload:"hot"`
	// Batch posting error delay.
	ErrorDelay         time.Duration               `koanf:"error-delay" reload:"hot"`
	CompressionLevel   int                         `koanf:"compression-level" reload:"hot"`
	DASRetentionPeriod time.Duration               `koanf:"das-retention-period" reload:"hot"`
	GasRefunderAddress string                      `koanf:"gas-refunder-address" reload:"hot"`
	DataPoster         dataposter.DataPosterConfig `koanf:"data-poster" reload:"hot"`
	RedisUrl           string                      `koanf:"redis-url"`
	RedisLock          redislock.SimpleCfg         `koanf:"redis-lock" reload:"hot"`
	ExtraBatchGas      uint64                      `koanf:"extra-batch-gas" reload:"hot"`
	ParentChainWallet  genericconf.WalletConfig    `koanf:"parent-chain-wallet"`
	L1BlockBound       string                      `koanf:"l1-block-bound" reload:"hot"`
	L1BlockBoundBypass time.Duration               `koanf:"l1-block-bound-bypass" reload:"hot"`

	gasRefunder  common.Address
	l1BlockBound l1BlockBound
}

func (c *BatchPosterConfig) Validate() error {
	if len(c.GasRefunderAddress) > 0 && !common.IsHexAddress(c.GasRefunderAddress) {
		return fmt.Errorf("invalid gas refunder address \"%v\"", c.GasRefunderAddress)
	}
	c.gasRefunder = common.HexToAddress(c.GasRefunderAddress)
	if c.MaxSize <= 40 {
		return errors.New("MaxBatchSize too small")
	}
	if c.L1BlockBound == "" {
		c.l1BlockBound = l1BlockBoundDefault
	} else if c.L1BlockBound == "safe" {
		c.l1BlockBound = l1BlockBoundSafe
	} else if c.L1BlockBound == "finalized" {
		c.l1BlockBound = l1BlockBoundFinalized
	} else if c.L1BlockBound == "latest" {
		c.l1BlockBound = l1BlockBoundLatest
	} else if c.L1BlockBound == "ignore" {
		c.l1BlockBound = l1BlockBoundIgnore
	} else {
		return fmt.Errorf("invalid L1 block bound tag \"%v\" (see --help for options)", c.L1BlockBound)
	}
	return nil
}

type BatchPosterConfigFetcher func() *BatchPosterConfig

func BatchPosterConfigAddOptions(prefix string, f *pflag.FlagSet) {
	f.Bool(prefix+".enable", DefaultBatchPosterConfig.Enable, "enable posting batches to l1")
	f.Bool(prefix+".disable-das-fallback-store-data-on-chain", DefaultBatchPosterConfig.DisableDasFallbackStoreDataOnChain, "If unable to batch to DAS, disable fallback storing data on chain")
	f.Int(prefix+".max-size", DefaultBatchPosterConfig.MaxSize, "maximum batch size")
	f.Duration(prefix+".max-delay", DefaultBatchPosterConfig.MaxDelay, "maximum batch posting delay")
	f.Bool(prefix+".wait-for-max-delay", DefaultBatchPosterConfig.WaitForMaxDelay, "wait for the max batch delay, even if the batch is full")
	f.Duration(prefix+".poll-interval", DefaultBatchPosterConfig.PollInterval, "how long to wait after no batches are ready to be posted before checking again")
	f.Duration(prefix+".error-delay", DefaultBatchPosterConfig.ErrorDelay, "how long to delay after error posting batch")
	f.Int(prefix+".compression-level", DefaultBatchPosterConfig.CompressionLevel, "batch compression level")
	f.Duration(prefix+".das-retention-period", DefaultBatchPosterConfig.DASRetentionPeriod, "In AnyTrust mode, the period which DASes are requested to retain the stored batches.")
	f.String(prefix+".gas-refunder-address", DefaultBatchPosterConfig.GasRefunderAddress, "The gas refunder contract address (optional)")
	f.Uint64(prefix+".extra-batch-gas", DefaultBatchPosterConfig.ExtraBatchGas, "use this much more gas than estimation says is necessary to post batches")
	f.String(prefix+".redis-url", DefaultBatchPosterConfig.RedisUrl, "if non-empty, the Redis URL to store queued transactions in")
	f.String(prefix+".l1-block-bound", DefaultBatchPosterConfig.L1BlockBound, "only post messages to batches when they're within the max future block/timestamp as of this L1 block tag (\"safe\", \"finalized\", \"latest\", or \"ignore\" to ignore this check)")
	f.Duration(prefix+".l1-block-bound-bypass", DefaultBatchPosterConfig.L1BlockBoundBypass, "post batches even if not within the layer 1 future bounds if we're within this margin of the max delay")
	redislock.AddConfigOptions(prefix+".redis-lock", f)
	dataposter.DataPosterConfigAddOptions(prefix+".data-poster", f)
	genericconf.WalletConfigAddOptions(prefix+".parent-chain-wallet", f, DefaultBatchPosterConfig.ParentChainWallet.Pathname)
}

var DefaultBatchPosterConfig = BatchPosterConfig{
	Enable:                             false,
	DisableDasFallbackStoreDataOnChain: false,
<<<<<<< HEAD
	MaxBatchSize:                       100000,
	BatchPollDelay:                     time.Second * 10,
	PostingErrorDelay:                  time.Second * 10,
	MaxBatchPostDelay:                  time.Hour,
	WaitForMaxBatchPostDelay:           false,
	CompressionLevel:                   brotli.BestCompression,
	DASRetentionPeriod:                 time.Hour * 24 * 15,
	GasRefunderAddress:                 "",
	ExtraBatchGas:                      50_000,
	DataPoster:                         dataposter.DefaultDataPosterConfig,
	L1Wallet:                           DefaultBatchPosterL1WalletConfig,
	RedisLock:                          DefaultRedisLockConfig,
=======
	// This default is overridden for L3 chains in applyChainParameters in cmd/nitro/nitro.go
	MaxSize:            100000,
	PollInterval:       time.Second * 10,
	ErrorDelay:         time.Second * 10,
	MaxDelay:           time.Hour,
	WaitForMaxDelay:    false,
	CompressionLevel:   brotli.BestCompression,
	DASRetentionPeriod: time.Hour * 24 * 15,
	GasRefunderAddress: "",
	ExtraBatchGas:      50_000,
	DataPoster:         dataposter.DefaultDataPosterConfig,
	ParentChainWallet:  DefaultBatchPosterL1WalletConfig,
	L1BlockBound:       "",
	L1BlockBoundBypass: time.Hour,
>>>>>>> 6d85d4ae
}

var DefaultBatchPosterL1WalletConfig = genericconf.WalletConfig{
	Pathname:      "batch-poster-wallet",
	Password:      genericconf.WalletConfigDefault.Password,
	PrivateKey:    genericconf.WalletConfigDefault.PrivateKey,
	Account:       genericconf.WalletConfigDefault.Account,
	OnlyCreateKey: genericconf.WalletConfigDefault.OnlyCreateKey,
}

var TestBatchPosterConfig = BatchPosterConfig{
	Enable:             true,
	MaxSize:            100000,
	PollInterval:       time.Millisecond * 10,
	ErrorDelay:         time.Millisecond * 10,
	MaxDelay:           0,
	WaitForMaxDelay:    false,
	CompressionLevel:   2,
	DASRetentionPeriod: time.Hour * 24 * 15,
	GasRefunderAddress: "",
	ExtraBatchGas:      10_000,
	DataPoster:         dataposter.TestDataPosterConfig,
	ParentChainWallet:  DefaultBatchPosterL1WalletConfig,
	L1BlockBound:       "",
	L1BlockBoundBypass: time.Hour,
}

func NewBatchPoster(ctx context.Context, dataPosterDB ethdb.Database, l1Reader *headerreader.HeaderReader, inbox *InboxTracker, streamer *TransactionStreamer, syncMonitor *SyncMonitor, config BatchPosterConfigFetcher, deployInfo *chaininfo.RollupAddresses, transactOpts *bind.TransactOpts, daWriter das.DataAvailabilityServiceWriter) (*BatchPoster, error) {
	seqInbox, err := bridgegen.NewSequencerInbox(deployInfo.SequencerInbox, l1Reader.Client())
	if err != nil {
		return nil, err
	}
	bridge, err := bridgegen.NewBridge(deployInfo.Bridge, l1Reader.Client())
	if err != nil {
		return nil, err
	}
	if err = config().Validate(); err != nil {
		return nil, err
	}
	seqInboxABI, err := bridgegen.SequencerInboxMetaData.GetAbi()
	if err != nil {
		return nil, err
	}
	redisClient, err := redisutil.RedisClientFromURL(config().RedisUrl)
	if err != nil {
		return nil, err
	}
<<<<<<< HEAD
	redisLockConfigFetcher := func() *SimpleRedisLockConfig {
		simpleRedisLockConfig := config().RedisLock
		simpleRedisLockConfig.Key = batchPosterSimpleRedisLockKey
		return &simpleRedisLockConfig
=======
	redisLockConfigFetcher := func() *redislock.SimpleCfg {
		return &config().RedisLock
>>>>>>> 6d85d4ae
	}
	redisLock, err := redislock.NewSimple(redisClient, redisLockConfigFetcher, func() bool { return syncMonitor.Synced() })
	if err != nil {
		return nil, err
	}
	b := &BatchPoster{
		l1Reader:     l1Reader,
		inbox:        inbox,
		streamer:     streamer,
		syncMonitor:  syncMonitor,
		config:       config,
		bridge:       bridge,
		seqInbox:     seqInbox,
		seqInboxABI:  seqInboxABI,
		seqInboxAddr: deployInfo.SequencerInbox,
		daWriter:     daWriter,
		redisLock:    redisLock,
	}
	dataPosterConfigFetcher := func() *dataposter.DataPosterConfig {
		return &config().DataPoster
	}
	b.dataPoster, err = dataposter.NewDataPoster(ctx,
		&dataposter.DataPosterOpts{
			Database:          dataPosterDB,
			HeaderReader:      l1Reader,
			Auth:              transactOpts,
			RedisClient:       redisClient,
			RedisLock:         redisLock,
			Config:            dataPosterConfigFetcher,
			MetadataRetriever: b.getBatchPosterPosition,
			RedisKey:          "data-poster.queue",
		},
	)
	if err != nil {
		return nil, err
	}
	return b, nil
}

// checkRevert checks blocks with number in range [from, to] whether they
// contain reverted batch_poster transaction.
// It returns true if it finds batch posting needs to halt, which is true if a batch reverts
// unless the data poster is configured with noop storage which can tolerate reverts.
func (b *BatchPoster) checkReverts(ctx context.Context, to int64) (bool, error) {
	if b.nextRevertCheckBlock > to {
		return false, fmt.Errorf("wrong range, from: %d > to: %d", b.nextRevertCheckBlock, to)
	}
	for ; b.nextRevertCheckBlock <= to; b.nextRevertCheckBlock++ {
		number := big.NewInt(b.nextRevertCheckBlock)
		block, err := b.l1Reader.Client().BlockByNumber(ctx, number)
		if err != nil {
			return false, fmt.Errorf("getting block: %v by number: %w", number, err)
		}
		for idx, tx := range block.Transactions() {
			from, err := b.l1Reader.Client().TransactionSender(ctx, tx, block.Hash(), uint(idx))
			if err != nil {
				return false, fmt.Errorf("getting sender of transaction tx: %v, %w", tx.Hash(), err)
			}
			if from == b.dataPoster.Sender() {
				r, err := b.l1Reader.Client().TransactionReceipt(ctx, tx.Hash())
				if err != nil {
					return false, fmt.Errorf("getting a receipt for transaction: %v, %w", tx.Hash(), err)
				}
				if r.Status == types.ReceiptStatusFailed {
					shouldHalt := !b.config().DataPoster.UseNoOpStorage
					logLevel := log.Warn
					if shouldHalt {
						logLevel = log.Error
					}
					logLevel("Transaction from batch poster reverted", "nonce", tx.Nonce(), "txHash", tx.Hash(), "blockNumber", r.BlockNumber, "blockHash", r.BlockHash)
					return shouldHalt, nil
				}
			}
		}
	}
	return false, nil
}

// pollForReverts runs a gouroutine that listens to l1 block headers, checks
// if any transaction made by batch poster was reverted.
func (b *BatchPoster) pollForReverts(ctx context.Context) {
	headerCh, unsubscribe := b.l1Reader.Subscribe(false)
	defer unsubscribe()

	for {
		// Poll until:
		// - L1 headers reader channel is closed, or
		// - polling is through context, or
		// - we see a transaction in the block from dataposter that was reverted.
		select {
		case h, ok := <-headerCh:
			if !ok {
				log.Info("L1 headers channel checking for batch poster reverts has been closed")
				return
			}
			blockNum := h.Number.Int64()
			// If this is the first block header, set last seen as number-1.
			// We may see same block number again if there is L1 reorg, in that
			// case we check the block again.
			if b.nextRevertCheckBlock == 0 || b.nextRevertCheckBlock > blockNum {
				b.nextRevertCheckBlock = blockNum
			}
			if blockNum-b.nextRevertCheckBlock > 100 {
				log.Warn("Large gap between last seen and current block number, skipping check for reverts", "last", b.nextRevertCheckBlock, "current", blockNum)
				b.nextRevertCheckBlock = blockNum
				continue
			}

			reverted, err := b.checkReverts(ctx, blockNum)
			if err != nil {
				logLevel := log.Warn
				if strings.Contains(err.Error(), "not found") {
					// Just parent chain node inconsistency
					// One node sent us a block, but another didn't have it
					// We'll try to check this block again next loop
					logLevel = log.Debug
				}
				logLevel("Error checking batch reverts", "err", err)
				continue
			}
			if reverted {
				b.batchReverted.Store(true)
				return
			}
		case <-ctx.Done():
			return
		}
	}
}

func (b *BatchPoster) getBatchPosterPosition(ctx context.Context, blockNum *big.Int) ([]byte, error) {
	bigInboxBatchCount, err := b.seqInbox.BatchCount(&bind.CallOpts{Context: ctx, BlockNumber: blockNum})
	if err != nil {
		return nil, fmt.Errorf("error getting latest batch count: %w", err)
	}
	inboxBatchCount := bigInboxBatchCount.Uint64()
	var prevBatchMeta BatchMetadata
	if inboxBatchCount > 0 {
		var err error
		prevBatchMeta, err = b.inbox.GetBatchMetadata(inboxBatchCount - 1)
		if err != nil {
			return nil, fmt.Errorf("error getting latest batch metadata: %w", err)
		}
	}
	return rlp.EncodeToBytes(batchPosterPosition{
		MessageCount:        prevBatchMeta.MessageCount,
		DelayedMessageCount: prevBatchMeta.DelayedMessageCount,
		NextSeqNum:          inboxBatchCount,
	})
}

var errBatchAlreadyClosed = errors.New("batch segments already closed")

type batchSegments struct {
	compressedBuffer      *bytes.Buffer
	compressedWriter      *brotli.Writer
	rawSegments           [][]byte
	timestamp             uint64
	blockNum              uint64
	delayedMsg            uint64
	sizeLimit             int
	recompressionLevel    int
	newUncompressedSize   int
	totalUncompressedSize int
	lastCompressedSize    int
	trailingHeaders       int // how many trailing segments are headers
	isDone                bool
}

type buildingBatch struct {
	segments          *batchSegments
	startMsgCount     arbutil.MessageIndex
	msgCount          arbutil.MessageIndex
	haveUsefulMessage bool
}

func newBatchSegments(firstDelayed uint64, config *BatchPosterConfig, backlog uint64) *batchSegments {
	compressedBuffer := bytes.NewBuffer(make([]byte, 0, config.MaxSize*2))
	if config.MaxSize <= 40 {
		panic("MaxBatchSize too small")
	}
	compressionLevel := config.CompressionLevel
	recompressionLevel := config.CompressionLevel
	if backlog > 20 {
		compressionLevel = arbmath.MinInt(compressionLevel, brotli.DefaultCompression)
	}
	if backlog > 40 {
		recompressionLevel = arbmath.MinInt(recompressionLevel, brotli.DefaultCompression)
	}
	if backlog > 60 {
		compressionLevel = arbmath.MinInt(compressionLevel, 4)
	}
	if recompressionLevel < compressionLevel {
		// This should never be possible
		log.Warn(
			"somehow the recompression level was lower than the compression level",
			"recompressionLevel", recompressionLevel,
			"compressionLevel", compressionLevel,
		)
		recompressionLevel = compressionLevel
	}
	return &batchSegments{
		compressedBuffer:   compressedBuffer,
		compressedWriter:   brotli.NewWriterLevel(compressedBuffer, compressionLevel),
		sizeLimit:          config.MaxSize - 40, // TODO
		recompressionLevel: recompressionLevel,
		rawSegments:        make([][]byte, 0, 128),
		delayedMsg:         firstDelayed,
	}
}

func (s *batchSegments) recompressAll() error {
	s.compressedBuffer = bytes.NewBuffer(make([]byte, 0, s.sizeLimit*2))
	s.compressedWriter = brotli.NewWriterLevel(s.compressedBuffer, s.recompressionLevel)
	s.newUncompressedSize = 0
	s.totalUncompressedSize = 0
	for _, segment := range s.rawSegments {
		err := s.addSegmentToCompressed(segment)
		if err != nil {
			return err
		}
	}
	if s.totalUncompressedSize > arbstate.MaxDecompressedLen {
		return fmt.Errorf("batch size %v exceeds maximum decompressed length %v", s.totalUncompressedSize, arbstate.MaxDecompressedLen)
	}
	if len(s.rawSegments) >= arbstate.MaxSegmentsPerSequencerMessage {
		return fmt.Errorf("number of raw segments %v excees maximum number %v", len(s.rawSegments), arbstate.MaxSegmentsPerSequencerMessage)
	}
	return nil
}

func (s *batchSegments) testForOverflow(isHeader bool) (bool, error) {
	// we've reached the max decompressed size
	if s.totalUncompressedSize > arbstate.MaxDecompressedLen {
		return true, nil
	}
	// we've reached the max number of segments
	if len(s.rawSegments) >= arbstate.MaxSegmentsPerSequencerMessage {
		return true, nil
	}
	// there is room, no need to flush
	if (s.lastCompressedSize + s.newUncompressedSize) < s.sizeLimit {
		return false, nil
	}
	// don't want to flush for headers or the first message
	if isHeader || len(s.rawSegments) == s.trailingHeaders {
		return false, nil
	}
	err := s.compressedWriter.Flush()
	if err != nil {
		return true, err
	}
	s.lastCompressedSize = s.compressedBuffer.Len()
	s.newUncompressedSize = 0
	if s.lastCompressedSize >= s.sizeLimit {
		return true, nil
	}
	return false, nil
}

func (s *batchSegments) close() error {
	s.rawSegments = s.rawSegments[:len(s.rawSegments)-s.trailingHeaders]
	s.trailingHeaders = 0
	err := s.recompressAll()
	if err != nil {
		return err
	}
	s.isDone = true
	return nil
}

func (s *batchSegments) addSegmentToCompressed(segment []byte) error {
	encoded, err := rlp.EncodeToBytes(segment)
	if err != nil {
		return err
	}
	lenWritten, err := s.compressedWriter.Write(encoded)
	s.newUncompressedSize += lenWritten
	s.totalUncompressedSize += lenWritten
	return err
}

// returns false if segment was too large, error in case of real error
func (s *batchSegments) addSegment(segment []byte, isHeader bool) (bool, error) {
	if s.isDone {
		return false, errBatchAlreadyClosed
	}
	err := s.addSegmentToCompressed(segment)
	if err != nil {
		return false, err
	}
	// Force include headers because we don't want to re-compress and we can just trim them later if necessary
	overflow, err := s.testForOverflow(isHeader)
	if err != nil {
		return false, err
	}
	if overflow {
		return false, s.close()
	}
	s.rawSegments = append(s.rawSegments, segment)
	if isHeader {
		s.trailingHeaders++
	} else {
		s.trailingHeaders = 0
	}
	return true, nil
}

func (s *batchSegments) addL2Msg(l2msg []byte) (bool, error) {
	segment := make([]byte, 1, len(l2msg)+1)
	segment[0] = arbstate.BatchSegmentKindL2Message
	segment = append(segment, l2msg...)
	return s.addSegment(segment, false)
}

func (s *batchSegments) prepareIntSegment(val uint64, segmentHeader byte) ([]byte, error) {
	segment := make([]byte, 1, 16)
	segment[0] = segmentHeader
	enc, err := rlp.EncodeToBytes(val)
	if err != nil {
		return nil, err
	}
	return append(segment, enc...), nil
}

func (s *batchSegments) maybeAddDiffSegment(base *uint64, newVal uint64, segmentHeader byte) (bool, error) {
	if newVal == *base {
		return true, nil
	}
	diff := newVal - *base
	seg, err := s.prepareIntSegment(diff, segmentHeader)
	if err != nil {
		return false, err
	}
	success, err := s.addSegment(seg, true)
	if success {
		*base = newVal
	}
	return success, err
}

func (s *batchSegments) addDelayedMessage() (bool, error) {
	segment := []byte{arbstate.BatchSegmentKindDelayedMessages}
	success, err := s.addSegment(segment, false)
	if (err == nil) && success {
		s.delayedMsg += 1
	}
	return success, err
}

func (s *batchSegments) AddMessage(msg *arbostypes.MessageWithMetadata) (bool, error) {
	if s.isDone {
		return false, errBatchAlreadyClosed
	}
	if msg.DelayedMessagesRead > s.delayedMsg {
		if msg.DelayedMessagesRead != s.delayedMsg+1 {
			return false, fmt.Errorf("attempted to add delayed msg %d after %d", msg.DelayedMessagesRead, s.delayedMsg)
		}
		return s.addDelayedMessage()
	}
	success, err := s.maybeAddDiffSegment(&s.timestamp, msg.Message.Header.Timestamp, arbstate.BatchSegmentKindAdvanceTimestamp)
	if !success {
		return false, err
	}
	success, err = s.maybeAddDiffSegment(&s.blockNum, msg.Message.Header.BlockNumber, arbstate.BatchSegmentKindAdvanceL1BlockNumber)
	if !success {
		return false, err
	}
	return s.addL2Msg(msg.Message.L2msg)
}

func (s *batchSegments) IsDone() bool {
	return s.isDone
}

// Returns nil (as opposed to []byte{}) if there's no segments to put in the batch
func (s *batchSegments) CloseAndGetBytes() ([]byte, error) {
	if !s.isDone {
		err := s.close()
		if err != nil {
			return nil, err
		}
	}
	if len(s.rawSegments) == 0 {
		return nil, nil
	}
	err := s.compressedWriter.Close()
	if err != nil {
		return nil, err
	}
	compressedBytes := s.compressedBuffer.Bytes()
	fullMsg := make([]byte, 1, len(compressedBytes)+1)
	fullMsg[0] = arbstate.BrotliMessageHeaderByte
	fullMsg = append(fullMsg, compressedBytes...)
	return fullMsg, nil
}

func (b *BatchPoster) encodeAddBatch(seqNum *big.Int, prevMsgNum arbutil.MessageIndex, newMsgNum arbutil.MessageIndex, message []byte, delayedMsg uint64) ([]byte, error) {
	method, ok := b.seqInboxABI.Methods["addSequencerL2BatchFromOrigin0"]
	if !ok {
		return nil, errors.New("failed to find add batch method")
	}
	inputData, err := method.Inputs.Pack(
		seqNum,
		message,
		new(big.Int).SetUint64(delayedMsg),
		b.config().gasRefunder,
		new(big.Int).SetUint64(uint64(prevMsgNum)),
		new(big.Int).SetUint64(uint64(newMsgNum)),
	)
	if err != nil {
		return nil, err
	}
	fullData := append([]byte{}, method.ID...)
	fullData = append(fullData, inputData...)
	return fullData, nil
}

func (b *BatchPoster) estimateGas(ctx context.Context, sequencerMessage []byte, delayedMessages uint64) (uint64, error) {
	config := b.config()
	callOpts := &bind.CallOpts{
		Context: ctx,
	}
	if config.DataPoster.WaitForL1Finality {
		callOpts.BlockNumber = big.NewInt(int64(rpc.SafeBlockNumber))
	}
	safeDelayedMessagesBig, err := b.bridge.DelayedMessageCount(callOpts)
	if err != nil {
		return 0, fmt.Errorf("failed to get the confirmed delayed message count: %w", err)
	}
	if !safeDelayedMessagesBig.IsUint64() {
		return 0, fmt.Errorf("calling delayedMessageCount() on the bridge returned a non-uint64 result %v", safeDelayedMessagesBig)
	}
	safeDelayedMessages := safeDelayedMessagesBig.Uint64()
	if safeDelayedMessages > delayedMessages {
		// On restart, we may be trying to estimate gas for a batch whose successor has
		// already made it into pending state, if not latest state.
		// In that case, we might get a revert with `DelayedBackwards()`.
		// To avoid that, we artificially increase the delayed messages to `safeDelayedMessages`.
		// In theory, this might reduce gas usage, but only by a factor that's already
		// accounted for in `config.ExtraBatchGas`, as that same factor can appear if a user
		// posts a new delayed message that we didn't see while gas estimating.
		delayedMessages = safeDelayedMessages
	}
	// Here we set seqNum to MaxUint256, and prevMsgNum to 0, because it disables the smart contracts' consistency checks.
	// However, we set nextMsgNum to 1 because it is necessary for a correct estimation for the final to be non-zero.
	// Because we're likely estimating against older state, this might not be the actual next message,
	// but the gas used should be the same.
	data, err := b.encodeAddBatch(abi.MaxUint256, 0, 1, sequencerMessage, delayedMessages)
	if err != nil {
		return 0, err
	}
	gas, err := b.l1Reader.Client().EstimateGas(ctx, ethereum.CallMsg{
		From: b.dataPoster.Sender(),
		To:   &b.seqInboxAddr,
		Data: data,
	})
	if err != nil {
		sequencerMessageHeader := sequencerMessage
		if len(sequencerMessageHeader) > 33 {
			sequencerMessageHeader = sequencerMessageHeader[:33]
		}
		log.Warn(
			"error estimating gas for batch",
			"err", err,
			"delayedMessages", delayedMessages,
			"safeDelayedMessages", safeDelayedMessages,
			"sequencerMessageHeader", hex.EncodeToString(sequencerMessageHeader),
			"sequencerMessageLen", len(sequencerMessage),
		)
		return 0, fmt.Errorf("error estimating gas for batch: %w", err)
	}
	return gas + config.ExtraBatchGas, nil
}

const ethPosBlockTime = 12 * time.Second

func (b *BatchPoster) maybePostSequencerBatch(ctx context.Context) (bool, error) {
	if b.batchReverted.Load() {
		return false, fmt.Errorf("batch was reverted, not posting any more batches")
	}
	nonce, batchPositionBytes, err := b.dataPoster.GetNextNonceAndMeta(ctx)
	if err != nil {
		return false, err
	}
	var batchPosition batchPosterPosition
	if err := rlp.DecodeBytes(batchPositionBytes, &batchPosition); err != nil {
		return false, fmt.Errorf("decoding batch position: %w", err)
	}

	dbBatchCount, err := b.inbox.GetBatchCount()
	if err != nil {
		return false, err
	}
	if dbBatchCount > batchPosition.NextSeqNum {
		return false, fmt.Errorf("attempting to post batch %v, but the local inbox tracker database already has %v batches", batchPosition.NextSeqNum, dbBatchCount)
	}

	if b.building == nil || b.building.startMsgCount != batchPosition.MessageCount {
		b.building = &buildingBatch{
			segments:      newBatchSegments(batchPosition.DelayedMessageCount, b.config(), b.backlog),
			msgCount:      batchPosition.MessageCount,
			startMsgCount: batchPosition.MessageCount,
		}
	}
	msgCount, err := b.streamer.GetMessageCount()
	if err != nil {
		return false, err
	}
	if msgCount <= batchPosition.MessageCount {
		// There's nothing after the newest batch, therefore batch posting was not required
		return false, nil
	}
	firstMsg, err := b.streamer.GetMessage(batchPosition.MessageCount)
	if err != nil {
		return false, err
	}
	firstMsgTime := time.Unix(int64(firstMsg.Message.Header.Timestamp), 0)

	config := b.config()
	forcePostBatch := time.Since(firstMsgTime) >= config.MaxDelay

	var l1BoundMaxBlockNumber uint64 = math.MaxUint64
	var l1BoundMaxTimestamp uint64 = math.MaxUint64
	var l1BoundMinBlockNumber uint64
	var l1BoundMinTimestamp uint64
	hasL1Bound := config.l1BlockBound != l1BlockBoundIgnore
	if hasL1Bound {
		var l1Bound *types.Header
		var err error
		if config.l1BlockBound == l1BlockBoundLatest {
			l1Bound, err = b.l1Reader.LastHeader(ctx)
		} else if config.l1BlockBound == l1BlockBoundSafe || config.l1BlockBound == l1BlockBoundDefault {
			l1Bound, err = b.l1Reader.LatestSafeBlockHeader(ctx)
			if errors.Is(err, headerreader.ErrBlockNumberNotSupported) && config.l1BlockBound == l1BlockBoundDefault {
				// If getting the latest safe block is unsupported, and the L1BlockBound configuration is the default,
				// fall back to using the latest block instead of the safe block.
				l1Bound, err = b.l1Reader.LastHeader(ctx)
			}
		} else {
			if config.l1BlockBound != l1BlockBoundFinalized {
				log.Error(
					"unknown L1 block bound config value; falling back on using finalized",
					"l1BlockBoundString", config.L1BlockBound,
					"l1BlockBoundEnum", config.l1BlockBound,
				)
			}
			l1Bound, err = b.l1Reader.LatestFinalizedBlockHeader(ctx)
		}
		if err != nil {
			return false, fmt.Errorf("error getting L1 bound block: %w", err)
		}

		maxTimeVariation, err := b.seqInbox.MaxTimeVariation(&bind.CallOpts{
			Context:     ctx,
			BlockNumber: l1Bound.Number,
		})
		if err != nil {
			// This might happen if the latest finalized block is old enough that our L1 node no longer has its state
			log.Warn("error getting max time variation on L1 bound block; falling back on latest block", "err", err)
			maxTimeVariation, err = b.seqInbox.MaxTimeVariation(&bind.CallOpts{Context: ctx})
			if err != nil {
				return false, fmt.Errorf("error getting max time variation: %w", err)
			}
		}

		l1BoundBlockNumber := arbutil.ParentHeaderToL1BlockNumber(l1Bound)
		l1BoundMaxBlockNumber = arbmath.SaturatingUAdd(l1BoundBlockNumber, arbmath.BigToUintSaturating(maxTimeVariation.FutureBlocks))
		l1BoundMaxTimestamp = arbmath.SaturatingUAdd(l1Bound.Time, arbmath.BigToUintSaturating(maxTimeVariation.FutureSeconds))

		if config.L1BlockBoundBypass > 0 {
			latestHeader, err := b.l1Reader.LastHeader(ctx)
			if err != nil {
				return false, err
			}
			latestBlockNumber := arbutil.ParentHeaderToL1BlockNumber(latestHeader)
			blockNumberWithPadding := arbmath.SaturatingUAdd(latestBlockNumber, uint64(config.L1BlockBoundBypass/ethPosBlockTime))
			timestampWithPadding := arbmath.SaturatingUAdd(latestHeader.Time, uint64(config.L1BlockBoundBypass/time.Second))

			l1BoundMinBlockNumber = arbmath.SaturatingUSub(blockNumberWithPadding, arbmath.BigToUintSaturating(maxTimeVariation.DelayBlocks))
			l1BoundMinTimestamp = arbmath.SaturatingUSub(timestampWithPadding, arbmath.BigToUintSaturating(maxTimeVariation.DelaySeconds))
		}
	}

	for b.building.msgCount < msgCount {
		msg, err := b.streamer.GetMessage(b.building.msgCount)
		if err != nil {
			log.Error("error getting message from streamer", "error", err)
			break
		}
		if msg.Message.Header.BlockNumber < l1BoundMinBlockNumber || msg.Message.Header.Timestamp < l1BoundMinTimestamp {
			log.Error(
				"disabling L1 bound as batch posting message is close to the maximum delay",
				"blockNumber", msg.Message.Header.BlockNumber,
				"l1BoundMinBlockNumber", l1BoundMinBlockNumber,
				"timestamp", msg.Message.Header.Timestamp,
				"l1BoundMinTimestamp", l1BoundMinTimestamp,
			)
			l1BoundMaxBlockNumber = math.MaxUint64
			l1BoundMaxTimestamp = math.MaxUint64
		}
		if msg.Message.Header.BlockNumber > l1BoundMaxBlockNumber || msg.Message.Header.Timestamp > l1BoundMaxTimestamp {
			b.lastHitL1Bounds = time.Now()
			log.Info(
				"not posting more messages because block number or timestamp exceed L1 bounds",
				"blockNumber", msg.Message.Header.BlockNumber,
				"l1BoundMaxBlockNumber", l1BoundMaxBlockNumber,
				"timestamp", msg.Message.Header.Timestamp,
				"l1BoundMaxTimestamp", l1BoundMaxTimestamp,
			)
			break
		}
		success, err := b.building.segments.AddMessage(msg)
		if err != nil {
			// Clear our cache
			b.building = nil
			return false, fmt.Errorf("error adding message to batch: %w", err)
		}
		if !success {
			// this batch is full
			if !config.WaitForMaxDelay {
				forcePostBatch = true
			}
			b.building.haveUsefulMessage = true
			break
		}
		if msg.Message.Header.Kind != arbostypes.L1MessageType_BatchPostingReport {
			b.building.haveUsefulMessage = true
		}
		b.building.msgCount++
	}

	if !forcePostBatch || !b.building.haveUsefulMessage {
		// the batch isn't full yet and we've posted a batch recently
		// don't post anything for now
		return false, nil
	}
	sequencerMsg, err := b.building.segments.CloseAndGetBytes()
	if err != nil {
		return false, err
	}
	if sequencerMsg == nil {
		log.Debug("BatchPoster: batch nil", "sequence nr.", batchPosition.NextSeqNum, "from", batchPosition.MessageCount, "prev delayed", batchPosition.DelayedMessageCount)
		b.building = nil // a closed batchSegments can't be reused
		return false, nil
	}

	if b.daWriter != nil {
		cert, err := b.daWriter.Store(ctx, sequencerMsg, uint64(time.Now().Add(config.DASRetentionPeriod).Unix()), []byte{}) // b.daWriter will append signature if enabled
		if errors.Is(err, das.BatchToDasFailed) {
			if config.DisableDasFallbackStoreDataOnChain {
				return false, errors.New("unable to batch to DAS and fallback storing data on chain is disabled")
			}
			log.Warn("Falling back to storing data on chain", "err", err)
		} else if err != nil {
			return false, err
		} else {
			sequencerMsg = das.Serialize(cert)
		}
	}

	gasLimit, err := b.estimateGas(ctx, sequencerMsg, b.building.segments.delayedMsg)
	if err != nil {
		return false, err
	}
	data, err := b.encodeAddBatch(new(big.Int).SetUint64(batchPosition.NextSeqNum), batchPosition.MessageCount, b.building.msgCount, sequencerMsg, b.building.segments.delayedMsg)
	if err != nil {
		return false, err
	}
	newMeta, err := rlp.EncodeToBytes(batchPosterPosition{
		MessageCount:        b.building.msgCount,
		DelayedMessageCount: b.building.segments.delayedMsg,
		NextSeqNum:          batchPosition.NextSeqNum + 1,
	})
	if err != nil {
		return false, err
	}
	tx, err := b.dataPoster.PostTransaction(ctx, firstMsgTime, nonce, newMeta, b.seqInboxAddr, data, gasLimit, new(big.Int))
	if err != nil {
		return false, err
	}
	log.Info(
		"BatchPoster: batch sent",
		"sequence nr.", batchPosition.NextSeqNum,
		"from", batchPosition.MessageCount,
		"to", b.building.msgCount,
		"prev delayed", batchPosition.DelayedMessageCount,
		"current delayed", b.building.segments.delayedMsg,
		"total segments", len(b.building.segments.rawSegments),
	)
	recentlyHitL1Bounds := time.Since(b.lastHitL1Bounds) < config.PollInterval*3
	postedMessages := b.building.msgCount - batchPosition.MessageCount
	unpostedMessages := msgCount - b.building.msgCount
	b.backlog = uint64(unpostedMessages) / uint64(postedMessages)
	if b.backlog > 10 {
		logLevel := log.Warn
		if recentlyHitL1Bounds {
			logLevel = log.Info
		} else if b.backlog > 30 {
			logLevel = log.Error
		}
		logLevel(
			"a large batch posting backlog exists",
			"recentlyHitL1Bounds", recentlyHitL1Bounds,
			"currentPosition", b.building.msgCount,
			"messageCount", msgCount,
			"lastPostedMessages", postedMessages,
			"unpostedMessages", unpostedMessages,
			"batchBacklogEstimate", b.backlog,
		)
	}
	if recentlyHitL1Bounds {
		// This backlog isn't "real" in that we don't want to post any more messages.
		// Setting the backlog to 0 here ensures that we don't lower compression as a result.
		b.backlog = 0
	}
	b.building = nil

	// If we aren't queueing up transactions, wait for the receipt before moving on to the next batch.
	if config.DataPoster.UseNoOpStorage {
		receipt, err := b.l1Reader.WaitForTxApproval(ctx, tx)
		if err != nil {
			return false, fmt.Errorf("error waiting for tx receipt: %w", err)
		}
		log.Info("Got successful receipt from batch poster transaction", "txHash", tx.Hash(), "blockNumber", receipt.BlockNumber, "blockHash", receipt.BlockHash)
	}

	return true, nil
}

func (b *BatchPoster) Start(ctxIn context.Context) {
	b.dataPoster.Start(ctxIn)
	b.redisLock.Start(ctxIn)
	b.StopWaiter.Start(ctxIn, b)
	b.LaunchThread(b.pollForReverts)
	b.CallIteratively(func(ctx context.Context) time.Duration {
		var err error
		if common.HexToAddress(b.config().GasRefunderAddress) != (common.Address{}) {
			gasRefunderBalance, err := b.l1Reader.Client().BalanceAt(ctx, common.HexToAddress(b.config().GasRefunderAddress), nil)
			if err != nil {
				log.Warn("error fetching batch poster gas refunder balance", "err", err)
			} else {
				batchPosterGasRefunderBalance.Update(arbmath.BalancePerEther(gasRefunderBalance))
			}
		}
		if b.dataPoster.Sender() != (common.Address{}) {
			walletBalance, err := b.l1Reader.Client().BalanceAt(ctx, b.dataPoster.Sender(), nil)
			if err != nil {
				log.Warn("error fetching batch poster wallet balance", "err", err)
			} else {
				batchPosterWalletBalance.Update(arbmath.BalancePerEther(walletBalance))
			}
		}
		if !b.redisLock.AttemptLock(ctx) {
			b.building = nil
			return b.config().PollInterval
		}
		posted, err := b.maybePostSequencerBatch(ctx)
		ephemeralError := errors.Is(err, AccumulatorNotFoundErr) || errors.Is(err, storage.ErrStorageRace)
		if !ephemeralError {
			b.firstEphemeralError = time.Time{}
		}
		if err != nil {
			b.building = nil
			logLevel := log.Error
			if ephemeralError {
				// Likely the inbox tracker just isn't caught up.
				// Let's see if this error disappears naturally.
				if b.firstEphemeralError == (time.Time{}) {
					b.firstEphemeralError = time.Now()
					logLevel = log.Debug
				} else if time.Since(b.firstEphemeralError) < time.Minute {
					logLevel = log.Debug
				}
			}
			logLevel("error posting batch", "err", err)
			return b.config().ErrorDelay
		} else if posted {
			return 0
		} else {
			return b.config().PollInterval
		}
	})
}

func (b *BatchPoster) StopAndWait() {
	b.StopWaiter.StopAndWait()
	b.dataPoster.StopAndWait()
	b.redisLock.StopAndWait()
}<|MERGE_RESOLUTION|>--- conflicted
+++ resolved
@@ -28,6 +28,7 @@
 	"github.com/ethereum/go-ethereum/metrics"
 	"github.com/ethereum/go-ethereum/rlp"
 	"github.com/ethereum/go-ethereum/rpc"
+
 	"github.com/offchainlabs/nitro/arbnode/dataposter"
 	"github.com/offchainlabs/nitro/arbnode/dataposter/storage"
 	"github.com/offchainlabs/nitro/arbnode/redislock"
@@ -170,20 +171,6 @@
 var DefaultBatchPosterConfig = BatchPosterConfig{
 	Enable:                             false,
 	DisableDasFallbackStoreDataOnChain: false,
-<<<<<<< HEAD
-	MaxBatchSize:                       100000,
-	BatchPollDelay:                     time.Second * 10,
-	PostingErrorDelay:                  time.Second * 10,
-	MaxBatchPostDelay:                  time.Hour,
-	WaitForMaxBatchPostDelay:           false,
-	CompressionLevel:                   brotli.BestCompression,
-	DASRetentionPeriod:                 time.Hour * 24 * 15,
-	GasRefunderAddress:                 "",
-	ExtraBatchGas:                      50_000,
-	DataPoster:                         dataposter.DefaultDataPosterConfig,
-	L1Wallet:                           DefaultBatchPosterL1WalletConfig,
-	RedisLock:                          DefaultRedisLockConfig,
-=======
 	// This default is overridden for L3 chains in applyChainParameters in cmd/nitro/nitro.go
 	MaxSize:            100000,
 	PollInterval:       time.Second * 10,
@@ -198,7 +185,7 @@
 	ParentChainWallet:  DefaultBatchPosterL1WalletConfig,
 	L1BlockBound:       "",
 	L1BlockBoundBypass: time.Hour,
->>>>>>> 6d85d4ae
+	RedisLock:          redislock.DefaultCfg,
 }
 
 var DefaultBatchPosterL1WalletConfig = genericconf.WalletConfig{
@@ -246,15 +233,10 @@
 	if err != nil {
 		return nil, err
 	}
-<<<<<<< HEAD
-	redisLockConfigFetcher := func() *SimpleRedisLockConfig {
+	redisLockConfigFetcher := func() *redislock.SimpleCfg {
 		simpleRedisLockConfig := config().RedisLock
 		simpleRedisLockConfig.Key = batchPosterSimpleRedisLockKey
 		return &simpleRedisLockConfig
-=======
-	redisLockConfigFetcher := func() *redislock.SimpleCfg {
-		return &config().RedisLock
->>>>>>> 6d85d4ae
 	}
 	redisLock, err := redislock.NewSimple(redisClient, redisLockConfigFetcher, func() bool { return syncMonitor.Synced() })
 	if err != nil {
