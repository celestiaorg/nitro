--- conflicted
+++ resolved
@@ -218,12 +218,9 @@
 	f.String(prefix+".l1-block-bound", DefaultBatchPosterConfig.L1BlockBound, "only post messages to batches when they're within the max future block/timestamp as of this L1 block tag (\"safe\", \"finalized\", \"latest\", or \"ignore\" to ignore this check)")
 	f.Duration(prefix+".l1-block-bound-bypass", DefaultBatchPosterConfig.L1BlockBoundBypass, "post batches even if not within the layer 1 future bounds if we're within this margin of the max delay")
 	f.Bool(prefix+".use-access-lists", DefaultBatchPosterConfig.UseAccessLists, "post batches with access lists to reduce gas usage (disabled for L3s)")
-<<<<<<< HEAD
 	f.String(prefix+".hotshot-url", DefaultBatchPosterConfig.HotShotUrl, "specifies the hotshot url if we are batching in espresso mode")
 	f.String(prefix+".light-client-address", DefaultBatchPosterConfig.LightClientAddress, "specifies the hotshot light client address if we are batching in espresso mode")
-=======
 	f.Uint64(prefix+".gas-estimate-base-fee-multiple-bips", uint64(DefaultBatchPosterConfig.GasEstimateBaseFeeMultipleBips), "for gas estimation, use this multiple of the basefee (measured in basis points) as the max fee per gas")
->>>>>>> 28033f94
 	redislock.AddConfigOptions(prefix+".redis-lock", f)
 	dataposter.DataPosterConfigAddOptions(prefix+".data-poster", f, dataposter.DefaultDataPosterConfig)
 	genericconf.WalletConfigAddOptions(prefix+".parent-chain-wallet", f, DefaultBatchPosterConfig.ParentChainWallet.Pathname)
@@ -477,7 +474,6 @@
 	return l
 }
 
-<<<<<<< HEAD
 // Adds a block merkle proof to an Espresso justification, providing a proof that a set of transactions
 // hashes to some light client state root.
 func (b *BatchPoster) addEspressoBlockMerkleProof(
@@ -515,7 +511,8 @@
 		msg.Message = &newMsg
 	}
 	return nil
-=======
+}
+
 type txInfo struct {
 	Hash      common.Hash       `json:"hash"`
 	Nonce     hexutil.Uint64    `json:"nonce"`
@@ -543,7 +540,6 @@
 		return nil, fmt.Errorf("error fetching block %d : %w", number, err)
 	}
 	return blk.Transactions, nil
->>>>>>> 28033f94
 }
 
 // checkRevert checks blocks with number in range [from, to] whether they
