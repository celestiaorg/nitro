--- conflicted
+++ resolved
@@ -76,11 +76,8 @@
 	MaxBroadcasterQueueSize int           `koanf:"max-broadcaster-queue-size"`
 	MaxReorgResequenceDepth int64         `koanf:"max-reorg-resequence-depth" reload:"hot"`
 	ExecuteMessageLoopDelay time.Duration `koanf:"execute-message-loop-delay" reload:"hot"`
-<<<<<<< HEAD
 	SyncTillBlock           uint64        `koanf:"sync-till-block"`
-=======
 	TrackBlockMetadataFrom  uint64        `koanf:"track-block-metadata-from"`
->>>>>>> 2fc6121f
 }
 
 type TransactionStreamerConfigFetcher func() *TransactionStreamerConfig
@@ -89,33 +86,24 @@
 	MaxBroadcasterQueueSize: 50_000,
 	MaxReorgResequenceDepth: 1024,
 	ExecuteMessageLoopDelay: time.Millisecond * 100,
-<<<<<<< HEAD
 	SyncTillBlock:           0,
-=======
 	TrackBlockMetadataFrom:  0,
->>>>>>> 2fc6121f
 }
 
 var TestTransactionStreamerConfig = TransactionStreamerConfig{
 	MaxBroadcasterQueueSize: 10_000,
 	MaxReorgResequenceDepth: 128 * 1024,
 	ExecuteMessageLoopDelay: time.Millisecond,
-<<<<<<< HEAD
 	SyncTillBlock:           0,
-=======
 	TrackBlockMetadataFrom:  0,
->>>>>>> 2fc6121f
 }
 
 func TransactionStreamerConfigAddOptions(prefix string, f *flag.FlagSet) {
 	f.Int(prefix+".max-broadcaster-queue-size", DefaultTransactionStreamerConfig.MaxBroadcasterQueueSize, "maximum cache of pending broadcaster messages")
 	f.Int64(prefix+".max-reorg-resequence-depth", DefaultTransactionStreamerConfig.MaxReorgResequenceDepth, "maximum number of messages to attempt to resequence on reorg (0 = never resequence, -1 = always resequence)")
 	f.Duration(prefix+".execute-message-loop-delay", DefaultTransactionStreamerConfig.ExecuteMessageLoopDelay, "delay when polling calls to execute messages")
-<<<<<<< HEAD
 	f.Uint64(prefix+".sync-till-block", DefaultTransactionStreamerConfig.SyncTillBlock, "node will not sync past this block")
-=======
 	f.Uint64(prefix+".track-block-metadata-from", DefaultTransactionStreamerConfig.TrackBlockMetadataFrom, "this is the block number starting from which blockmetadata is being tracked in the local disk and is being published to the feed. This is also the starting position for bulk syncing of missing blockmetadata. Setting to zero (default value) disables this")
->>>>>>> 2fc6121f
 }
 
 func NewTransactionStreamer(
@@ -1194,15 +1182,10 @@
 
 // The mutex must be held, and firstMsgIdx must be the latest message count.
 // `batch` may be nil, which initializes a new batch. The batch is closed out in this function.
-<<<<<<< HEAD
-func (s *TransactionStreamer) writeMessages(pos arbutil.MessageIndex, messages []arbostypes.MessageWithMetadataAndBlockHash, batch ethdb.Batch) error {
-	if s.config().SyncTillBlock > 0 && uint64(pos) > s.config().SyncTillBlock {
+func (s *TransactionStreamer) writeMessages(firstMsgIdx arbutil.MessageIndex, messages []arbostypes.MessageWithMetadataAndBlockInfo, batch ethdb.Batch) error {
+	if s.config().SyncTillBlock > 0 && uint64(firstMsgIdx) > s.config().SyncTillBlock {
 		return broadcastclient.TransactionStreamerBlockCreationStopped
 	}
-
-=======
-func (s *TransactionStreamer) writeMessages(firstMsgIdx arbutil.MessageIndex, messages []arbostypes.MessageWithMetadataAndBlockInfo, batch ethdb.Batch) error {
->>>>>>> 2fc6121f
 	if batch == nil {
 		batch = s.db.NewBatch()
 	}
@@ -1408,7 +1391,7 @@
 }
 
 func (s *TransactionStreamer) executeMessages(ctx context.Context, ignored struct{}) time.Duration {
-	if s.config().SyncTillBlock > 0 && uint64(s.execLastMsgCount) >= s.config().SyncTillBlock {
+	if s.config().SyncTillBlock > 0 && s.prevHeadMsgIdx != nil && uint64(*s.prevHeadMsgIdx) >= s.config().SyncTillBlock {
 		log.Info("stopping block creation in transaction streamer", "syncTillBlock", s.config().SyncTillBlock)
 		return s.config().ExecuteMessageLoopDelay
 	}
