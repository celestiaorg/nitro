--- conflicted
+++ resolved
@@ -137,19 +137,11 @@
 }
 
 func (s *ExecutionEngine) HeadMessageNumber() (arbutil.MessageIndex, error) {
-<<<<<<< HEAD
-	return s.BlockNumberToMessageIndex(s.bc.CurrentBlock().Header().Number.Uint64())
-=======
 	currentHeader, err := s.getCurrentHeader()
 	if err != nil {
 		return 0, err
 	}
-	msgCount, err := s.BlockNumberToMessageCount(currentHeader.Number.Uint64())
-	if err != nil {
-		return 0, err
-	}
-	return msgCount - 1, err
->>>>>>> c186ba35
+	return s.BlockNumberToMessageIndex(currentHeader.Number.Uint64())
 }
 
 func (s *ExecutionEngine) HeadMessageNumberSync(t *testing.T) (arbutil.MessageIndex, error) {
@@ -513,16 +505,11 @@
 }
 
 func (s *ExecutionEngine) digestMessageWithBlockMutex(num arbutil.MessageIndex, msg *arbostypes.MessageWithMetadata) error {
-<<<<<<< HEAD
-	currentHeader := s.bc.CurrentHeader()
+	currentHeader, err := s.getCurrentHeader()
+	if err != nil {
+		return err
+	}
 	curMsg, err := s.BlockNumberToMessageIndex(currentHeader.Number.Uint64())
-=======
-	currentHeader, err := s.getCurrentHeader()
-	if err != nil {
-		return err
-	}
-	expNum, err := s.BlockNumberToMessageCount(currentHeader.Number.Uint64())
->>>>>>> c186ba35
 	if err != nil {
 		return err
 	}
