--- conflicted
+++ resolved
@@ -289,38 +289,16 @@
     }
 
     function forceCreateNode(
-<<<<<<< HEAD
-        bytes32 expectedNodeHash,
-        bytes32[2][2] calldata assertionBytes32Fields,
-        uint64[3][2] calldata assertionIntFields,
-        uint256 beforeInboxMaxCount,
-        uint256 inboxMaxCount,
-        uint64 numBlocks,
-        uint64 prevNode
-    ) external override whenPaused {
-        require(prevNode == latestConfirmed(), "ONLY_LATEST_CONFIRMED");
-
-        RollupLib.Assertion memory assertion = RollupLib.decodeAssertion(
-            assertionBytes32Fields,
-            assertionIntFields,
-            beforeInboxMaxCount,
-            inboxMaxCount,
-            numBlocks
-        );
-
-=======
         uint64 prevNode,
         RollupLib.Assertion calldata assertion,
         bytes32 expectedNodeHash
     ) external override whenPaused {
         require(prevNode == latestConfirmed(), "ONLY_LATEST_CONFIRMED");
 
->>>>>>> 7c63956e
         createNewNode(
             assertion,
             prevNode,
-            expectedNodeHash,
-            numBlocks
+            expectedNodeHash
         );
 
         emit OwnerFunctionCalled(23);
