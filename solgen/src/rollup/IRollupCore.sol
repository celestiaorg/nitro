--- conflicted
+++ resolved
@@ -44,12 +44,6 @@
         bytes32 indexed nodeHash,
         RollupLib.Assertion assertion,
         bytes32 afterInboxBatchAcc,
-<<<<<<< HEAD
-        bytes32[2][2] assertionBytes32Fields,
-        uint64[3][2] assertionIntFields,
-        uint64 numBlocks,
-=======
->>>>>>> 7c63956e
         bytes32 wasmModuleRoot
     );
 
