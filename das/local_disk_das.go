// Copyright 2021-2022, Offchain Labs, Inc.
// For license information, see https://github.com/nitro/blob/master/LICENSE

package das

import (
	"bytes"
	"context"
	"errors"
	"fmt"
	"os"

	"github.com/ethereum/go-ethereum/common"
	"github.com/ethereum/go-ethereum/crypto"
	"github.com/ethereum/go-ethereum/ethclient"

	"github.com/offchainlabs/nitro/arbstate"
	"github.com/offchainlabs/nitro/arbutil"
	"github.com/offchainlabs/nitro/blsSignatures"
	"github.com/offchainlabs/nitro/cmd/genericconf"
	"github.com/offchainlabs/nitro/solgen/go/bridgegen"

	flag "github.com/spf13/pflag"
)

var ErrDasKeysetNotFound = errors.New("no such keyset")

type LocalDiskDASConfig struct {
	KeyDir                string               `koanf:"key-dir"`
	PrivKey               string               `koanf:"priv-key"`
	DataDir               string               `koanf:"data-dir"`
	S3Config              genericconf.S3Config `koanf:"s3"`
	RedisConfig           RedisConfig          `koanf:"redis"`
	BigCacheConfig        BigCacheConfig       `koanf:"big-cache"`
	AllowGenerateKeys     bool                 `koanf:"allow-generate-keys"`
	L1NodeURL             string               `koanf:"l1-node-url"`
	SequencerInboxAddress string               `koanf:"sequencer-inbox-address"`
	StorageType           string               `koanf:"storage-type"`
}

func LocalDiskDASConfigAddOptions(prefix string, f *flag.FlagSet) {
	f.String(prefix+".key-dir", "", fmt.Sprintf("The directory to read the bls keypair ('%s' and '%s') from", DefaultPubKeyFilename, DefaultPrivKeyFilename))
	f.String(prefix+".priv-key", "", "The base64 BLS private key to use for signing DAS certificates")
	f.String(prefix+".data-dir", "", "The directory to use as the DAS file-based database")
	genericconf.S3ConfigAddOptions(prefix+".s3", f)
	RedisConfigAddOptions(prefix+".redis", f)
	BigCacheConfigAddOptions(prefix+".big-cache", f)
	f.Bool(prefix+".allow-generate-keys", false, "Allow the local disk DAS to generate its own keys in key-dir if they don't already exist")
	f.String(prefix+".l1-node-url", "", "URL of L1 Ethereum node")
	f.String(prefix+".sequencer-inbox-address", "", "L1 address of SequencerInbox contract")
}

type LocalDiskDAS struct {
	config         LocalDiskDASConfig
	privKey        *blsSignatures.PrivateKey
	keysetHash     [32]byte
	keysetBytes    []byte
	storageService StorageService
	bpVerifier     *BatchPosterVerifier
}

func NewLocalDiskDAS(ctx context.Context, config LocalDiskDASConfig) (*LocalDiskDAS, error) {
	storageService, err := NewStorageServiceFromLocalConfig(ctx, config)
	if err != nil {
		return nil, err
	}
	if config.L1NodeURL == "none" {
		return NewLocalDiskDASWithSeqInboxCaller(ctx, config, nil, storageService)
	}
	l1client, err := ethclient.Dial(config.L1NodeURL)
	if err != nil {
		return nil, err
	}
	seqInboxAddress, err := OptionalAddressFromString(config.SequencerInboxAddress)
	if err != nil {
		return nil, err
	}
	if seqInboxAddress == nil {
		return NewLocalDiskDASWithSeqInboxCaller(ctx, config, nil, storageService)
	}
	return NewLocalDiskDASWithL1Info(ctx, config, l1client, *seqInboxAddress, storageService)
}

func NewLocalDiskDASWithL1Info(
	ctx context.Context,
	config LocalDiskDASConfig,
	l1client arbutil.L1Interface,
	seqInboxAddress common.Address,
	storageService StorageService,
) (*LocalDiskDAS, error) {
	seqInboxCaller, err := bridgegen.NewSequencerInboxCaller(seqInboxAddress, l1client)
	if err != nil {
		return nil, err
	}
	return NewLocalDiskDASWithSeqInboxCaller(ctx, config, seqInboxCaller, storageService)
}

func NewLocalDiskDASWithSeqInboxCaller(
	ctx context.Context,
	config LocalDiskDASConfig,
	seqInboxCaller *bridgegen.SequencerInboxCaller,
	storageService StorageService,
) (*LocalDiskDAS, error) {
	var privKey *blsSignatures.PrivateKey
	var err error
	if len(config.PrivKey) != 0 {
		privKey, err = DecodeBase64BLSPrivateKey([]byte(config.PrivKey))
		if err != nil {
			return nil, fmt.Errorf("'priv-key' was invalid: %w", err)
		}
	} else {
		_, privKey, err = ReadKeysFromFile(config.KeyDir)
		if err != nil {
			if os.IsNotExist(err) {
				if config.AllowGenerateKeys {
					_, privKey, err = GenerateAndStoreKeys(config.KeyDir)
					if err != nil {
						return nil, err
					}
				} else {
					return nil, fmt.Errorf("Required BLS keypair did not exist at %s", config.KeyDir)
				}
			} else {
				return nil, err
			}
		}
	}

	publicKey, err := blsSignatures.PublicKeyFromPrivateKey(*privKey)
	if err != nil {
		return nil, err
	}

	keyset := &arbstate.DataAvailabilityKeyset{
		AssumedHonest: 1,
		PubKeys:       []blsSignatures.PublicKey{publicKey},
	}
	ksBuf := bytes.NewBuffer([]byte{})
	if err := keyset.Serialize(ksBuf); err != nil {
		return nil, err
	}
	ksHashBuf, err := keyset.Hash()
	if err != nil {
		return nil, err
	}
	var ksHash [32]byte
	copy(ksHash[:], ksHashBuf)

	var bpVerifier *BatchPosterVerifier
	if seqInboxCaller != nil {
		bpVerifier = NewBatchPosterVerifier(seqInboxCaller)
	}

	return &LocalDiskDAS{
		config:         config,
		privKey:        privKey,
		keysetHash:     ksHash,
		keysetBytes:    ksBuf.Bytes(),
		storageService: storageService,
		bpVerifier:     bpVerifier,
	}, nil
}

func NewStorageServiceFromLocalConfig(ctx context.Context, config LocalDiskDASConfig) (StorageService, error) {
	var storageService StorageService
	switch config.StorageType {
	case "", "files":
		storageService = NewLocalDiskStorageService(config.DataDir)
<<<<<<< HEAD
	case "db":
=======
	} else if config.StorageType == "db" {
		var err error
>>>>>>> a687a124
		storageService, err = NewDBStorageService(ctx, config.DataDir, false)
		if err != nil {
			return nil, err
		}
<<<<<<< HEAD
	case "s3":
		storageService, err = NewS3StorageService(config.S3Config)
		if err != nil {
			return nil, err
		}
	case "redis":
		s3StorageService, err := NewS3StorageService(config.S3Config)
		if err != nil {
			return nil, err
		}
		storageService, err = NewRedisStorageService(config.RedisConfig, s3StorageService)
		if err != nil {
			return nil, err
		}
	case "bigCache":
		s3StorageService, err := NewS3StorageService(config.S3Config)
		if err != nil {
			return nil, err
		}
		redisStorageService, err := NewRedisStorageService(config.RedisConfig, s3StorageService)
		if err != nil {
			return nil, err
		}
		storageService, err = NewBigCacheStorageService(config.BigCacheConfig, redisStorageService)
		if err != nil {
			return nil, err
		}
	default:
=======
		go func() {
			<-ctx.Done()
			_ = storageService.Close(context.Background())
		}()
	} else {
>>>>>>> a687a124
		return nil, errors.New("Storage service type not recognized: " + config.StorageType)
	}
	return storageService, nil
}

func (das *LocalDiskDAS) Store(ctx context.Context, message []byte, timeout uint64, sig []byte) (c *arbstate.DataAvailabilityCertificate, err error) {
	if das.bpVerifier != nil {
		actualSigner, err := DasRecoverSigner(message, timeout, sig)
		if err != nil {
			return nil, err
		}
		isBatchPoster, err := das.bpVerifier.IsBatchPoster(ctx, actualSigner)
		if err != nil {
			return nil, err
		}
		if !isBatchPoster {
			return nil, errors.New("store request not properly signed")
		}
	}

	c = &arbstate.DataAvailabilityCertificate{}
	copy(c.DataHash[:], crypto.Keccak256(message))

	c.Timeout = timeout
	c.SignersMask = 1 // The aggregator will override this if we're part of a committee.

	fields := c.SerializeSignableFields()
	c.Sig, err = blsSignatures.SignMessage(*das.privKey, fields)
	if err != nil {
		return nil, err
	}

	err = das.storageService.PutByHash(ctx, c.DataHash[:], message, timeout)
	if err != nil {
		return nil, err
	}
	err = das.storageService.Sync(ctx)
	if err != nil {
		return nil, err
	}

	c.KeysetHash = das.keysetHash

	return c, nil
}

func (das *LocalDiskDAS) Retrieve(ctx context.Context, cert *arbstate.DataAvailabilityCertificate) ([]byte, error) {
	originalMessage, err := das.storageService.GetByHash(ctx, cert.DataHash[:])
	if err != nil {
		return nil, err
	}

	var originalMessageHash [32]byte
	copy(originalMessageHash[:], crypto.Keccak256(originalMessage))
	if originalMessageHash != cert.DataHash {
		return nil, errors.New("Retrieved message stored hash doesn't match calculated hash.")
	}

	// The cert passed in may have an aggregate signature, so we don't
	// check the signature against this DAS's public key here.

	return originalMessage, nil
}

func (das *LocalDiskDAS) KeysetFromHash(ctx context.Context, ksHash []byte) ([]byte, error) {
	if bytes.Equal(ksHash, das.keysetHash[:]) {
		return das.keysetBytes, nil
	}
	var ksHash32 [32]byte
	copy(ksHash32[:], ksHash)
	contents, err := das.Retrieve(ctx, &arbstate.DataAvailabilityCertificate{DataHash: ksHash32})
	if err == nil {
		return contents, nil
	}
	return nil, ErrDasKeysetNotFound
}

func (das *LocalDiskDAS) CurrentKeysetBytes(ctx context.Context) ([]byte, error) {
	return das.keysetBytes, nil
}

func (d *LocalDiskDAS) String() string {
	return fmt.Sprintf("LocalDiskDAS{config:%v}", d.config)
}<|MERGE_RESOLUTION|>--- conflicted
+++ resolved
@@ -163,55 +163,47 @@
 
 func NewStorageServiceFromLocalConfig(ctx context.Context, config LocalDiskDASConfig) (StorageService, error) {
 	var storageService StorageService
+	var err error
 	switch config.StorageType {
 	case "", "files":
 		storageService = NewLocalDiskStorageService(config.DataDir)
-<<<<<<< HEAD
 	case "db":
-=======
-	} else if config.StorageType == "db" {
-		var err error
->>>>>>> a687a124
 		storageService, err = NewDBStorageService(ctx, config.DataDir, false)
 		if err != nil {
 			return nil, err
 		}
-<<<<<<< HEAD
-	case "s3":
-		storageService, err = NewS3StorageService(config.S3Config)
-		if err != nil {
-			return nil, err
-		}
-	case "redis":
-		s3StorageService, err := NewS3StorageService(config.S3Config)
-		if err != nil {
-			return nil, err
-		}
-		storageService, err = NewRedisStorageService(config.RedisConfig, s3StorageService)
-		if err != nil {
-			return nil, err
-		}
-	case "bigCache":
-		s3StorageService, err := NewS3StorageService(config.S3Config)
-		if err != nil {
-			return nil, err
-		}
-		redisStorageService, err := NewRedisStorageService(config.RedisConfig, s3StorageService)
-		if err != nil {
-			return nil, err
-		}
-		storageService, err = NewBigCacheStorageService(config.BigCacheConfig, redisStorageService)
-		if err != nil {
-			return nil, err
-		}
-	default:
-=======
 		go func() {
 			<-ctx.Done()
 			_ = storageService.Close(context.Background())
 		}()
-	} else {
->>>>>>> a687a124
+	case "s3":
+		storageService, err = NewS3StorageService(config.S3Config)
+		if err != nil {
+			return nil, err
+		}
+	case "redis":
+		s3StorageService, err := NewS3StorageService(config.S3Config)
+		if err != nil {
+			return nil, err
+		}
+		storageService, err = NewRedisStorageService(config.RedisConfig, s3StorageService)
+		if err != nil {
+			return nil, err
+		}
+	case "bigCache":
+		s3StorageService, err := NewS3StorageService(config.S3Config)
+		if err != nil {
+			return nil, err
+		}
+		redisStorageService, err := NewRedisStorageService(config.RedisConfig, s3StorageService)
+		if err != nil {
+			return nil, err
+		}
+		storageService, err = NewBigCacheStorageService(config.BigCacheConfig, redisStorageService)
+		if err != nil {
+			return nil, err
+		}
+	default:
 		return nil, errors.New("Storage service type not recognized: " + config.StorageType)
 	}
 	return storageService, nil
