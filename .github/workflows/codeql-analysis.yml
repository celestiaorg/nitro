--- conflicted
+++ resolved
@@ -72,18 +72,7 @@
 
     - name: Install rust
       id: install-rust
-<<<<<<< HEAD
-      with:
-        toolchain: '1.88.0'
-        targets: 'wasm32-wasip1, wasm32-unknown-unknown'
-        components: 'llvm-tools-preview, rustfmt, clippy'
-
-    - name: Get Rust version
-      id: rust-version
-      run: echo "version=$(rustc --version | cut -d' ' -f2)" >> $GITHUB_OUTPUT
-=======
       uses: ./.github/actions/install-rust
->>>>>>> ebb582c5
 
     - name: Install Foundry
       uses: foundry-rs/foundry-toolchain@v1
