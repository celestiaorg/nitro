// Copyright 2021-2022, Offchain Labs, Inc.
// For license information, see https://github.com/nitro/blob/master/LICENSE

// race detection makes things slow and miss timeouts
//go:build !race
// +build !race

package arbtest

import (
	"context"
	"errors"
	"fmt"
	"math/big"
	"strings"
	"testing"
	"time"

	"github.com/ethereum/go-ethereum/accounts/abi/bind"
	"github.com/ethereum/go-ethereum/common"
	"github.com/ethereum/go-ethereum/core/rawdb"
	"github.com/ethereum/go-ethereum/core/types"
	"github.com/ethereum/go-ethereum/crypto"
	"github.com/ethereum/go-ethereum/log"
	"github.com/ethereum/go-ethereum/params"

	"github.com/offchainlabs/nitro/arbnode"
	"github.com/offchainlabs/nitro/arbnode/dataposter/storage"
	"github.com/offchainlabs/nitro/arbos/l2pricing"
	"github.com/offchainlabs/nitro/arbutil"
	"github.com/offchainlabs/nitro/execution/gethexec"
	"github.com/offchainlabs/nitro/solgen/go/mocksgen"
	"github.com/offchainlabs/nitro/solgen/go/rollupgen"
	"github.com/offchainlabs/nitro/staker"
	"github.com/offchainlabs/nitro/staker/validatorwallet"
	"github.com/offchainlabs/nitro/util"
	"github.com/offchainlabs/nitro/util/arbmath"
	"github.com/offchainlabs/nitro/util/colors"
	"github.com/offchainlabs/nitro/validator/valnode"
)

func makeBackgroundTxs(ctx context.Context, l2info *BlockchainTestInfo, l2clientA arbutil.L1Interface) error {
	for i := uint64(0); ctx.Err() == nil; i++ {
		l2info.Accounts["BackgroundUser"].Nonce = i
		tx := l2info.PrepareTx("BackgroundUser", "BackgroundUser", l2info.TransferGas, common.Big0, nil)
		err := l2clientA.SendTransaction(ctx, tx)
		if err != nil {
			return err
		}
		_, err = EnsureTxSucceeded(ctx, l2clientA, tx)
		if err != nil {
			return err
		}
	}
	return nil
}

func stakerTestImpl(t *testing.T, faultyStaker bool, honestStakerInactive bool) {
	t.Parallel()
	ctx, cancelCtx := context.WithCancel(context.Background())
	defer cancelCtx()
	var transferGas = util.NormalizeL2GasForL1GasInitial(800_000, params.GWei) // include room for aggregator L1 costs
	l2chainConfig := params.ArbitrumDevTestChainConfig()
	l2info := NewBlockChainTestInfo(
		t,
		types.NewArbitrumSigner(types.NewLondonSigner(l2chainConfig.ChainID)), big.NewInt(l2pricing.InitialBaseFeeWei*2),
		transferGas,
	)
<<<<<<< HEAD
	nodeConfig := arbnode.ConfigDefaultL1Test()
	nodeConfig.BatchPoster.MaxDelay = -1000 * time.Hour
	_, l2nodeA, l2clientA, _, l1info, _, l1client, l1stack := createTestNodeOnL1WithConfigImpl(t, ctx, true, nodeConfig, l2chainConfig, nil, l2info)
=======
	_, l2nodeA, l2clientA, _, l1info, _, l1client, l1stack := createTestNodeOnL1WithConfigImpl(t, ctx, true, nil, nil, l2chainConfig, nil, l2info)
>>>>>>> d9f5a1a7
	defer requireClose(t, l1stack)
	defer l2nodeA.StopAndWait()
	execNodeA := getExecNode(t, l2nodeA)

	if faultyStaker {
		l2info.GenerateGenesisAccount("FaultyAddr", common.Big1)
	}
	config := arbnode.ConfigDefaultL1Test()
	execConfig := gethexec.ConfigDefaultTest()
	execConfig.Sequencer.Enable = false
	config.Sequencer = false
	config.DelayedSequencer.Enable = false
	config.BatchPoster.Enable = false
	_, l2nodeB := Create2ndNodeWithConfig(t, ctx, l2nodeA, l1stack, l1info, &l2info.ArbInitData, config, execConfig, nil)
	defer l2nodeB.StopAndWait()
	execNodeB := getExecNode(t, l2nodeB)

	nodeAGenesis := execNodeA.Backend.APIBackend().CurrentHeader().Hash()
	nodeBGenesis := execNodeB.Backend.APIBackend().CurrentHeader().Hash()
	if faultyStaker {
		if nodeAGenesis == nodeBGenesis {
			Fatal(t, "node A L2 genesis hash", nodeAGenesis, "== node B L2 genesis hash", nodeBGenesis)
		}
	} else {
		if nodeAGenesis != nodeBGenesis {
			Fatal(t, "node A L2 genesis hash", nodeAGenesis, "!= node B L2 genesis hash", nodeBGenesis)
		}
	}

	BridgeBalance(t, "Faucet", big.NewInt(1).Mul(big.NewInt(params.Ether), big.NewInt(10000)), l1info, l2info, l1client, l2clientA, ctx)

	deployAuth := l1info.GetDefaultTransactOpts("RollupOwner", ctx)

	balance := big.NewInt(params.Ether)
	balance.Mul(balance, big.NewInt(100))
	l1info.GenerateAccount("ValidatorA")
	TransferBalance(t, "Faucet", "ValidatorA", balance, l1info, l1client, ctx)
	l1authA := l1info.GetDefaultTransactOpts("ValidatorA", ctx)

	l1info.GenerateAccount("ValidatorB")
	TransferBalance(t, "Faucet", "ValidatorB", balance, l1info, l1client, ctx)
	l1authB := l1info.GetDefaultTransactOpts("ValidatorB", ctx)

	valWalletAddrAPtr, err := validatorwallet.GetValidatorWalletContract(ctx, l2nodeA.DeployInfo.ValidatorWalletCreator, 0, &l1authA, l2nodeA.L1Reader, true)
	Require(t, err)
	valWalletAddrA := *valWalletAddrAPtr
	valWalletAddrCheck, err := validatorwallet.GetValidatorWalletContract(ctx, l2nodeA.DeployInfo.ValidatorWalletCreator, 0, &l1authA, l2nodeA.L1Reader, true)
	Require(t, err)
	if valWalletAddrA == *valWalletAddrCheck {
		Require(t, err, "didn't cache validator wallet address", valWalletAddrA.String(), "vs", valWalletAddrCheck.String())
	}

	rollup, err := rollupgen.NewRollupAdminLogic(l2nodeA.DeployInfo.Rollup, l1client)
	Require(t, err)
	tx, err := rollup.SetValidator(&deployAuth, []common.Address{valWalletAddrA, l1authB.From}, []bool{true, true})
	Require(t, err)
	_, err = EnsureTxSucceeded(ctx, l1client, tx)
	Require(t, err)

	tx, err = rollup.SetMinimumAssertionPeriod(&deployAuth, big.NewInt(1))
	Require(t, err)
	_, err = EnsureTxSucceeded(ctx, l1client, tx)
	Require(t, err)

	validatorUtils, err := rollupgen.NewValidatorUtils(l2nodeA.DeployInfo.ValidatorUtils, l1client)
	Require(t, err)

	valConfig := staker.TestL1ValidatorConfig

	dpA, err := arbnode.StakerDataposter(ctx, rawdb.NewTable(l2nodeB.ArbDB, storage.StakerPrefix), l2nodeA.L1Reader, &l1authA, NewFetcherFromConfig(arbnode.ConfigDefaultL1NonSequencerTest()), nil)
	if err != nil {
		t.Fatalf("Error creating validator dataposter: %v", err)
	}
	valWalletA, err := validatorwallet.NewContract(dpA, nil, l2nodeA.DeployInfo.ValidatorWalletCreator, l2nodeA.DeployInfo.Rollup, l2nodeA.L1Reader, &l1authA, 0, func(common.Address) {}, func() uint64 { return valConfig.ExtraGas })
	Require(t, err)
	if honestStakerInactive {
		valConfig.Strategy = "Defensive"
	} else {
		valConfig.Strategy = "MakeNodes"
	}

	_, valStack := createTestValidationNode(t, ctx, &valnode.TestValidationConfig)
	blockValidatorConfig := staker.TestBlockValidatorConfig

	statelessA, err := staker.NewStatelessBlockValidator(
		l2nodeA.InboxReader,
		l2nodeA.InboxTracker,
		l2nodeA.TxStreamer,
		execNodeA,
		l2nodeA.ArbDB,
		nil,
		StaticFetcherFrom(t, &blockValidatorConfig),
		valStack,
	)
	Require(t, err)
	err = statelessA.Start(ctx)
	Require(t, err)
	stakerA, err := staker.NewStaker(
		l2nodeA.L1Reader,
		valWalletA,
		bind.CallOpts{},
		valConfig,
		nil,
		statelessA,
		nil,
		nil,
		l2nodeA.DeployInfo.ValidatorUtils,
		nil,
	)
	Require(t, err)
	err = stakerA.Initialize(ctx)
	if stakerA.Strategy() != staker.WatchtowerStrategy {
		err = valWalletA.Initialize(ctx)
		Require(t, err)
	}
	Require(t, err)

	dpB, err := arbnode.StakerDataposter(ctx, rawdb.NewTable(l2nodeB.ArbDB, storage.StakerPrefix), l2nodeB.L1Reader, &l1authB, NewFetcherFromConfig(arbnode.ConfigDefaultL1NonSequencerTest()), nil)
	if err != nil {
		t.Fatalf("Error creating validator dataposter: %v", err)
	}
	valWalletB, err := validatorwallet.NewEOA(dpB, l2nodeB.DeployInfo.Rollup, l2nodeB.L1Reader.Client(), &l1authB, func() uint64 { return 0 })
	Require(t, err)
	valConfig.Strategy = "MakeNodes"
	statelessB, err := staker.NewStatelessBlockValidator(
		l2nodeB.InboxReader,
		l2nodeB.InboxTracker,
		l2nodeB.TxStreamer,
		execNodeB,
		l2nodeB.ArbDB,
		nil,
		StaticFetcherFrom(t, &blockValidatorConfig),
		valStack,
	)
	Require(t, err)
	err = statelessB.Start(ctx)
	Require(t, err)
	stakerB, err := staker.NewStaker(
		l2nodeB.L1Reader,
		valWalletB,
		bind.CallOpts{},
		valConfig,
		nil,
		statelessB,
		nil,
		nil,
		l2nodeB.DeployInfo.ValidatorUtils,
		nil,
	)
	Require(t, err)
	err = stakerB.Initialize(ctx)
	Require(t, err)
	if stakerB.Strategy() != staker.WatchtowerStrategy {
		err = valWalletB.Initialize(ctx)
		Require(t, err)
	}
	valWalletC := validatorwallet.NewNoOp(l1client, l2nodeA.DeployInfo.Rollup)
	valConfig.Strategy = "Watchtower"
	stakerC, err := staker.NewStaker(
		l2nodeA.L1Reader,
		valWalletC,
		bind.CallOpts{},
		valConfig,
		nil,
		statelessA,
		nil,
		nil,
		l2nodeA.DeployInfo.ValidatorUtils,
		nil,
	)
	Require(t, err)
	if stakerC.Strategy() != staker.WatchtowerStrategy {
		err = valWalletC.Initialize(ctx)
		Require(t, err)
	}
	err = stakerC.Initialize(ctx)
	Require(t, err)

	l2info.GenerateAccount("BackgroundUser")
	tx = l2info.PrepareTx("Faucet", "BackgroundUser", l2info.TransferGas, balance, nil)
	err = l2clientA.SendTransaction(ctx, tx)
	Require(t, err)
	_, err = EnsureTxSucceeded(ctx, l2clientA, tx)
	Require(t, err)

	// Continually make L2 transactions in a background thread
	backgroundTxsCtx, cancelBackgroundTxs := context.WithCancel(ctx)
	backgroundTxsShutdownChan := make(chan struct{})
	defer (func() {
		cancelBackgroundTxs()
		<-backgroundTxsShutdownChan
	})()
	go (func() {
		defer close(backgroundTxsShutdownChan)
		err := makeBackgroundTxs(backgroundTxsCtx, l2info, l2clientA)
		if !errors.Is(err, context.Canceled) {
			log.Warn("error making background txs", "err", err)
		}
	})()

	stakerATxs := 0
	stakerAWasStaked := false
	stakerBTxs := 0
	stakerBWasStaked := false
	sawStakerZombie := false
	challengeMangerTimedOut := false
	for i := 0; i < 100; i++ {
		var stakerName string
		if i%2 == 0 {
			stakerName = "A"
			fmt.Printf("staker A acting:\n")
			tx, err = stakerA.Act(ctx)
			if tx != nil {
				stakerATxs++
			}
		} else {
			stakerName = "B"
			fmt.Printf("staker B acting:\n")
			tx, err = stakerB.Act(ctx)
			if tx != nil {
				stakerBTxs++
			}
		}

		if err != nil && strings.Contains(err.Error(), "waiting") {
			colors.PrintRed("retrying ", err.Error(), i)
			time.Sleep(20 * time.Millisecond)
			i--
			continue
		}
		if err != nil && faultyStaker && i%2 == 1 {
			// Check if this is an expected error from the faulty staker.
			if strings.Contains(err.Error(), "agreed with entire challenge") || strings.Contains(err.Error(), "after msg 0 expected global state") {
				// Expected error upon realizing you're losing the challenge. Get ready for a timeout.
				if !challengeMangerTimedOut {
					// Upgrade the ChallengeManager contract to an implementation which says challenges are always timed out

					mockImpl, tx, _, err := mocksgen.DeployTimedOutChallengeManager(&deployAuth, l1client)
					Require(t, err)
					_, err = EnsureTxSucceeded(ctx, l1client, tx)
					Require(t, err)

					managerAddr := valWalletA.ChallengeManagerAddress()
					// 0xb53127684a568b3173ae13b9f8a6016e243e63b6e8ee1178d6a717850b5d6103
					proxyAdminSlot := common.BigToHash(arbmath.BigSub(crypto.Keccak256Hash([]byte("eip1967.proxy.admin")).Big(), common.Big1))
					proxyAdminBytes, err := l1client.StorageAt(ctx, managerAddr, proxyAdminSlot, nil)
					Require(t, err)
					proxyAdminAddr := common.BytesToAddress(proxyAdminBytes)
					if proxyAdminAddr == (common.Address{}) {
						Fatal(t, "failed to get challenge manager proxy admin")
					}

					proxyAdmin, err := mocksgen.NewProxyAdminForBinding(proxyAdminAddr, l1client)
					Require(t, err)
					tx, err = proxyAdmin.Upgrade(&deployAuth, managerAddr, mockImpl)
					Require(t, err)
					_, err = EnsureTxSucceeded(ctx, l1client, tx)
					Require(t, err)

					challengeMangerTimedOut = true
				}
			} else if strings.Contains(err.Error(), "insufficient funds") && sawStakerZombie {
				// Expected error when trying to re-stake after losing initial stake.
			} else if strings.Contains(err.Error(), "start state not in chain") && sawStakerZombie {
				// Expected error when trying to re-stake after the challenger's nodes getting confirmed.
			} else if strings.Contains(err.Error(), "STAKER_IS_ZOMBIE") && sawStakerZombie {
				// Expected error when the staker is a zombie and thus can't advance its stake.
			} else {
				Require(t, err, "Faulty staker failed to act")
			}
			t.Log("got expected faulty staker error", err)
			err = nil
			tx = nil
		}
		Require(t, err, "Staker", stakerName, "failed to act")
		if tx != nil {
			_, err = EnsureTxSucceeded(ctx, l1client, tx)
			Require(t, err, "EnsureTxSucceeded failed for staker", stakerName, "tx")
		}
		if faultyStaker {
			conflictInfo, err := validatorUtils.FindStakerConflict(&bind.CallOpts{}, l2nodeA.DeployInfo.Rollup, l1authA.From, l1authB.From, big.NewInt(1024))
			Require(t, err)
			if staker.ConflictType(conflictInfo.Ty) == staker.CONFLICT_TYPE_FOUND {
				cancelBackgroundTxs()
			}
		}
		if faultyStaker && !sawStakerZombie {
			sawStakerZombie, err = rollup.IsZombie(&bind.CallOpts{}, l1authB.From)
			Require(t, err)
		}
		isHonestZombie, err := rollup.IsZombie(&bind.CallOpts{}, valWalletAddrA)
		Require(t, err)
		if isHonestZombie {
			Fatal(t, "staker A became a zombie")
		}
		fmt.Printf("watchtower staker acting:\n")
		watchTx, err := stakerC.Act(ctx)
		if err != nil && !strings.Contains(err.Error(), "catch up") {
			Require(t, err, "watchtower staker failed to act")
		}
		if watchTx != nil {
			Fatal(t, "watchtower staker made a transaction")
		}
		if !stakerAWasStaked {
			stakerAWasStaked, err = rollup.IsStaked(&bind.CallOpts{}, valWalletAddrA)
			Require(t, err)
		}
		if !stakerBWasStaked {
			stakerBWasStaked, err = rollup.IsStaked(&bind.CallOpts{}, l1authB.From)
			Require(t, err)
		}
		for j := 0; j < 5; j++ {
			TransferBalance(t, "Faucet", "Faucet", common.Big0, l1info, l1client, ctx)
		}
	}

	if stakerATxs == 0 || stakerBTxs == 0 {
		Fatal(t, "staker didn't make txs: staker A made", stakerATxs, "staker B made", stakerBTxs)
	}

	latestConfirmedNode, err := rollup.LatestConfirmed(&bind.CallOpts{})
	Require(t, err)

	if latestConfirmedNode <= 1 && !honestStakerInactive {
		latestCreatedNode, err := rollup.LatestNodeCreated(&bind.CallOpts{})
		Require(t, err)
		Fatal(t, "latest confirmed node didn't advance:", latestConfirmedNode, latestCreatedNode)
	}

	if faultyStaker && !sawStakerZombie {
		Fatal(t, "staker B didn't become a zombie despite being faulty")
	}

	if !stakerAWasStaked {
		Fatal(t, "staker A was never staked")
	}
	if !stakerBWasStaked {
		Fatal(t, "staker B was never staked")
	}
}

func TestStakersCooperative(t *testing.T) {
	stakerTestImpl(t, false, false)
}<|MERGE_RESOLUTION|>--- conflicted
+++ resolved
@@ -66,13 +66,9 @@
 		types.NewArbitrumSigner(types.NewLondonSigner(l2chainConfig.ChainID)), big.NewInt(l2pricing.InitialBaseFeeWei*2),
 		transferGas,
 	)
-<<<<<<< HEAD
 	nodeConfig := arbnode.ConfigDefaultL1Test()
 	nodeConfig.BatchPoster.MaxDelay = -1000 * time.Hour
-	_, l2nodeA, l2clientA, _, l1info, _, l1client, l1stack := createTestNodeOnL1WithConfigImpl(t, ctx, true, nodeConfig, l2chainConfig, nil, l2info)
-=======
-	_, l2nodeA, l2clientA, _, l1info, _, l1client, l1stack := createTestNodeOnL1WithConfigImpl(t, ctx, true, nil, nil, l2chainConfig, nil, l2info)
->>>>>>> d9f5a1a7
+	_, l2nodeA, l2clientA, _, l1info, _, l1client, l1stack := createTestNodeOnL1WithConfigImpl(t, ctx, true, nil, nodeCOnfig, l2chainConfig, nil, l2info)
 	defer requireClose(t, l1stack)
 	defer l2nodeA.StopAndWait()
 	execNodeA := getExecNode(t, l2nodeA)
