// Copyright 2022-2023, Offchain Labs, Inc.
// For license information, see https://github.com/OffchainLabs/nitro/blob/master/LICENSE

package arbtest

import (
	"context"
	"fmt"
	"math/big"
	"math/rand"
	"os"
	"testing"
	"time"

	"github.com/ethereum/go-ethereum/accounts/abi/bind"
	"github.com/ethereum/go-ethereum/common"
	"github.com/ethereum/go-ethereum/core/state"
	"github.com/ethereum/go-ethereum/core/types"
	"github.com/ethereum/go-ethereum/crypto"
	"github.com/ethereum/go-ethereum/ethclient"
	"github.com/ethereum/go-ethereum/params"
	"github.com/offchainlabs/nitro/arbcompress"
	"github.com/offchainlabs/nitro/arbnode"
	"github.com/offchainlabs/nitro/solgen/go/mocksgen"
	"github.com/offchainlabs/nitro/solgen/go/precompilesgen"
	"github.com/offchainlabs/nitro/util/arbmath"
	"github.com/offchainlabs/nitro/util/colors"
	"github.com/offchainlabs/nitro/util/testhelpers"
)

<<<<<<< HEAD
func TestProgramKeccak(t *testing.T) {
	ctx, node, _, l2client, auth, programAddress, cleanup := setupProgramTest(t, rustFile("keccak"))
=======
func TestProgramKeccakJIT(t *testing.T) {
	keccakTest(t, true)
}

func TestProgramKeccakArb(t *testing.T) {
	keccakTest(t, false)
}

func keccakTest(t *testing.T, jit bool) {
	file := "../arbitrator/stylus/tests/keccak/target/wasm32-unknown-unknown/release/keccak.wasm"
	ctx, node, _, l2client, auth, programAddress, cleanup := setupProgramTest(t, file, jit)
>>>>>>> 4e803ef6
	defer cleanup()

	preimage := []byte("°º¤ø,¸,ø¤°º¤ø,¸,ø¤°º¤ø,¸ nyan nyan ~=[,,_,,]:3 nyan nyan")
	correct := crypto.Keccak256Hash(preimage)

	args := []byte{0x01} // keccak the preimage once
	args = append(args, preimage...)

	timed(t, "execute", func() {
		result := sendContractCall(t, ctx, programAddress, l2client, args)
		if len(result) != 32 {
			Fail(t, "unexpected return result: ", "result", result)
		}
		hash := common.BytesToHash(result)
		if hash != correct {
			Fail(t, "computed hash mismatch", hash, correct)
		}
		colors.PrintGrey("keccak(x) = ", hash)
	})

	ensure := func(tx *types.Transaction, err error) *types.Receipt {
		t.Helper()
		Require(t, err)
		receipt, err := EnsureTxSucceeded(ctx, l2client, tx)
		Require(t, err)
		return receipt
	}

	// do a mutating call for proving's sake
	_, tx, mock, err := mocksgen.DeployProgramTest(&auth, l2client)
	ensure(tx, err)
	ensure(mock.CallKeccak(&auth, programAddress, args))

	validateBlocks(t, 1, ctx, node, l2client)
}

<<<<<<< HEAD
func TestProgramError(t *testing.T) {
	ctx, node, l2info, l2client, _, programAddress, cleanup := setupProgramTest(t, rustFile("fallible"))
=======
func TestProgramErrorsJIT(t *testing.T) {
	errorTest(t, true)
}

func TestProgramErrorsArb(t *testing.T) {
	errorTest(t, false)
}

func errorTest(t *testing.T, jit bool) {
	file := "../arbitrator/stylus/tests/fallible/target/wasm32-unknown-unknown/release/fallible.wasm"
	ctx, node, l2info, l2client, _, programAddress, cleanup := setupProgramTest(t, file, jit)
>>>>>>> 4e803ef6
	defer cleanup()

	// ensure tx passes
	tx := l2info.PrepareTxTo("Owner", &programAddress, l2info.TransferGas, big.NewInt(0), []byte{0x01})
	Require(t, l2client.SendTransaction(ctx, tx))
	_, err := EnsureTxSucceeded(ctx, l2client, tx)
	Require(t, err)

	// ensure tx fails
	tx = l2info.PrepareTxTo("Owner", &programAddress, l2info.TransferGas, big.NewInt(0), []byte{0x00})
	Require(t, l2client.SendTransaction(ctx, tx))
	receipt, err := WaitForTx(ctx, l2client, tx.Hash(), 5*time.Second)
	Require(t, err)
	if receipt.Status != types.ReceiptStatusFailed {
		Fail(t, "call should have failed")
	}

	validateBlocks(t, 7, ctx, node, l2client)
}

func TestProgramStorage(t *testing.T) {
<<<<<<< HEAD
	ctx, _, l2info, l2client, _, programAddress, cleanup := setupProgramTest(t, rustFile("storage"))
=======
	file := "../arbitrator/stylus/tests/storage/target/wasm32-unknown-unknown/release/storage.wasm"
	ctx, _, l2info, l2client, _, programAddress, cleanup := setupProgramTest(t, file, true)
>>>>>>> 4e803ef6
	defer cleanup()

	ensure := func(tx *types.Transaction, err error) *types.Receipt {
		t.Helper()
		Require(t, err)
		receipt, err := EnsureTxSucceeded(ctx, l2client, tx)
		Require(t, err)
		return receipt
	}

	key := testhelpers.RandomHash()
	value := testhelpers.RandomHash()

	storeArgs := []byte{0x01}
	storeArgs = append(storeArgs, key.Bytes()...)
	storeArgs = append(storeArgs, value.Bytes()...)

	tx := l2info.PrepareTxTo("Owner", &programAddress, l2info.TransferGas, big.NewInt(0), storeArgs)
	ensure(tx, l2client.SendTransaction(ctx, tx))

	storedBytes, err := l2client.StorageAt(ctx, programAddress, key, nil)
	Require(t, err)
	storedValue := common.BytesToHash(storedBytes)
	if value != storedValue {
		Fail(t, "wrong value", value, storedValue)
	}

	// TODO: enable validation when prover side is PR'd
	// validateBlocks(t, 1, ctx, node, l2client)
}

<<<<<<< HEAD
func TestProgramCalls(t *testing.T) {
	ctx, _, l2info, l2client, auth, callsAddr, cleanup := setupProgramTest(t, rustFile("calls"))
	defer cleanup()

	storeAddr := deployWasm(t, ctx, auth, l2client, rustFile("storage"))

	colors.PrintGrey("calls.wasm   ", callsAddr)
	colors.PrintGrey("storage.wasm ", storeAddr)

	ensure := func(tx *types.Transaction, err error) *types.Receipt {
		t.Helper()
		Require(t, err)
		receipt, err := EnsureTxSucceeded(ctx, l2client, tx)
		Require(t, err)
		return receipt
	}

	slots := make(map[common.Hash]common.Hash)

	var nest func(level uint) []uint8
	nest = func(level uint) []uint8 {
		args := []uint8{}

		if level == 0 {
			args = append(args, storeAddr[:]...)

			key := testhelpers.RandomHash()
			value := testhelpers.RandomHash()
			slots[key] = value

			// insert value @ key
			args = append(args, 0x01)
			args = append(args, key[:]...)
			args = append(args, value[:]...)
			return args
		}

		// do the two following calls
		args = append(args, callsAddr[:]...)
		args = append(args, 2)

		for i := 0; i < 2; i++ {
			inner := nest(level - 1)
			args = append(args, arbmath.Uint32ToBytes(uint32(len(inner)))...)
			args = append(args, inner...)
		}
		return args
	}
	tree := nest(3)[20:]
	colors.PrintGrey(common.Bytes2Hex(tree))

	tx := l2info.PrepareTxTo("Owner", &callsAddr, l2info.TransferGas, big.NewInt(0), tree)
	ensure(tx, l2client.SendTransaction(ctx, tx))

	for key, value := range slots {
		storedBytes, err := l2client.StorageAt(ctx, storeAddr, key, nil)
		Require(t, err)
		storedValue := common.BytesToHash(storedBytes)
		if value != storedValue {
			Fail(t, "wrong value", value, storedValue)
		}
	}

	// TODO: enable validation when prover side is PR'd
	// validateBlocks(t, 1, ctx, node, l2client)
}

func setupProgramTest(t *testing.T, file string) (
=======
func setupProgramTest(t *testing.T, file string, jit bool) (
>>>>>>> 4e803ef6
	context.Context, *arbnode.Node, *BlockchainTestInfo, *ethclient.Client, bind.TransactOpts, common.Address, func(),
) {
	ctx, cancel := context.WithCancel(context.Background())
	rand.Seed(time.Now().UTC().UnixNano())

	chainConfig := params.ArbitrumDevTestChainConfig()
	l2config := arbnode.ConfigDefaultL1Test()
	l2config.BlockValidator.Enable = true
	l2config.BatchPoster.Enable = true
	l2config.L1Reader.Enable = true
	AddDefaultValNode(t, ctx, l2config, jit)

	l2info, node, l2client, _, _, _, l1stack := createTestNodeOnL1WithConfig(t, ctx, true, l2config, chainConfig, nil)

	cleanup := func() {
		requireClose(t, l1stack)
		node.StopAndWait()
		cancel()
	}

	auth := l2info.GetDefaultTransactOpts("Owner", ctx)

	arbOwner, err := precompilesgen.NewArbOwner(types.ArbOwnerAddress, l2client)
	Require(t, err)
	arbDebug, err := precompilesgen.NewArbDebug(types.ArbDebugAddress, l2client)
	Require(t, err)

	ensure := func(tx *types.Transaction, err error) *types.Receipt {
		t.Helper()
		Require(t, err)
		receipt, err := EnsureTxSucceeded(ctx, l2client, tx)
		Require(t, err)
		return receipt
	}

	// Set random pricing params. Note that the WASM gas price is measured in bips,
	// so a gas price of 10k means that 1 evm gas buys exactly 1 wasm gas.
	// We choose a range on both sides of this value.
	wasmGasPrice := testhelpers.RandomUint64(0, 20000)  // evm to wasm gas
	wasmHostioCost := testhelpers.RandomUint64(0, 5000) // amount of wasm gas

	// Drop the gas price to 0 half the time
	if testhelpers.RandomBool() {
		wasmGasPrice = 0
	}
	colors.PrintMint(fmt.Sprintf("WASM gas price=%d, HostIO cost=%d", wasmGasPrice, wasmHostioCost))

	ensure(arbDebug.BecomeChainOwner(&auth))
	ensure(arbOwner.SetWasmGasPrice(&auth, wasmGasPrice))
	ensure(arbOwner.SetWasmHostioCost(&auth, wasmHostioCost))

	programAddress := deployWasm(t, ctx, auth, l2client, file)

	return ctx, node, l2info, l2client, auth, programAddress, cleanup
}

func deployWasm(
	t *testing.T, ctx context.Context, auth bind.TransactOpts, l2client *ethclient.Client, file string,
) common.Address {
	wasmSource, err := os.ReadFile(file)
	Require(t, err)
	wasm, err := arbcompress.CompressWell(wasmSource)
	Require(t, err)

	toKb := func(data []byte) float64 { return float64(len(data)) / 1024.0 }
	colors.PrintMint(fmt.Sprintf("WASM len %.2fK vs %.2fK", toKb(wasm), toKb(wasmSource)))

	wasm = append(state.StylusPrefix, wasm...)

	programAddress := deployContract(t, ctx, auth, l2client, wasm)
	colors.PrintBlue("program deployed to ", programAddress.Hex())

	arbWasm, err := precompilesgen.NewArbWasm(types.ArbWasmAddress, l2client)
	Require(t, err)

	timed(t, "compile", func() {
		tx, err := arbWasm.CompileProgram(&auth, programAddress)
		Require(t, err)
		_, err = EnsureTxSucceeded(ctx, l2client, tx)
		Require(t, err)
	})

	return programAddress
}

func rustFile(name string) string {
	return fmt.Sprintf("../arbitrator/stylus/tests/%v/target/wasm32-unknown-unknown/release/%v.wasm", name, name)
}

func validateBlocks(t *testing.T, start uint64, ctx context.Context, node *arbnode.Node, l2client *ethclient.Client) {

	doUntil(t, 20*time.Millisecond, 50, func() bool {
		batchCount, err := node.InboxTracker.GetBatchCount()
		Require(t, err)
		meta, err := node.InboxTracker.GetBatchMetadata(batchCount - 1)
		Require(t, err)
		messageCount, err := node.ArbInterface.TransactionStreamer().GetMessageCount()
		Require(t, err)
		return meta.MessageCount == messageCount
	})

	blockHeight, err := l2client.BlockNumber(ctx)
	Require(t, err)

	success := true
	for block := start; block <= blockHeight; block++ {
		header, err := l2client.HeaderByNumber(ctx, arbmath.UintToBig(block))
		Require(t, err)

		now := time.Now()
		correct, err := node.StatelessBlockValidator.ValidateBlock(ctx, header, false, common.Hash{})
		Require(t, err, "block", block)
		passed := formatTime(time.Since(now))
		if correct {
			colors.PrintMint("yay!! we validated block ", block, " in ", passed)
		} else {
			colors.PrintRed("failed to validate block ", block, " in ", passed)
		}
		success = success && correct
	}
	if !success {
		Fail(t)
	}
}

func timed(t *testing.T, message string, lambda func()) {
	t.Helper()
	now := time.Now()
	lambda()
	passed := time.Since(now)
	colors.PrintBlue("Time to ", message, ": ", passed.String())
}

func formatTime(duration time.Duration) string {
	span := float64(duration.Nanoseconds())
	unit := 0
	units := []string{"ns", "μs", "ms", "s", "min", "h", "d", "w", "mo", "yr", "dec", "cent", "mill", "eon"}
	scale := []float64{1000., 1000., 1000., 60., 60., 24., 7., 4.34, 12., 10., 10., 10., 1000000.}
	for span >= scale[unit] && unit < len(scale) {
		span /= scale[unit]
		unit += 1
	}
	return fmt.Sprintf("%.2f%s", span, units[unit])
}<|MERGE_RESOLUTION|>--- conflicted
+++ resolved
@@ -28,10 +28,6 @@
 	"github.com/offchainlabs/nitro/util/testhelpers"
 )
 
-<<<<<<< HEAD
-func TestProgramKeccak(t *testing.T) {
-	ctx, node, _, l2client, auth, programAddress, cleanup := setupProgramTest(t, rustFile("keccak"))
-=======
 func TestProgramKeccakJIT(t *testing.T) {
 	keccakTest(t, true)
 }
@@ -41,9 +37,7 @@
 }
 
 func keccakTest(t *testing.T, jit bool) {
-	file := "../arbitrator/stylus/tests/keccak/target/wasm32-unknown-unknown/release/keccak.wasm"
-	ctx, node, _, l2client, auth, programAddress, cleanup := setupProgramTest(t, file, jit)
->>>>>>> 4e803ef6
+	ctx, node, _, l2client, auth, programAddress, cleanup := setupProgramTest(t, rustFile("keccak"), jit)
 	defer cleanup()
 
 	preimage := []byte("°º¤ø,¸,ø¤°º¤ø,¸,ø¤°º¤ø,¸ nyan nyan ~=[,,_,,]:3 nyan nyan")
@@ -80,10 +74,6 @@
 	validateBlocks(t, 1, ctx, node, l2client)
 }
 
-<<<<<<< HEAD
-func TestProgramError(t *testing.T) {
-	ctx, node, l2info, l2client, _, programAddress, cleanup := setupProgramTest(t, rustFile("fallible"))
-=======
 func TestProgramErrorsJIT(t *testing.T) {
 	errorTest(t, true)
 }
@@ -93,9 +83,7 @@
 }
 
 func errorTest(t *testing.T, jit bool) {
-	file := "../arbitrator/stylus/tests/fallible/target/wasm32-unknown-unknown/release/fallible.wasm"
-	ctx, node, l2info, l2client, _, programAddress, cleanup := setupProgramTest(t, file, jit)
->>>>>>> 4e803ef6
+	ctx, node, l2info, l2client, _, programAddress, cleanup := setupProgramTest(t, rustFile("fallible"), jit)
 	defer cleanup()
 
 	// ensure tx passes
@@ -117,12 +105,7 @@
 }
 
 func TestProgramStorage(t *testing.T) {
-<<<<<<< HEAD
-	ctx, _, l2info, l2client, _, programAddress, cleanup := setupProgramTest(t, rustFile("storage"))
-=======
-	file := "../arbitrator/stylus/tests/storage/target/wasm32-unknown-unknown/release/storage.wasm"
-	ctx, _, l2info, l2client, _, programAddress, cleanup := setupProgramTest(t, file, true)
->>>>>>> 4e803ef6
+	ctx, _, l2info, l2client, _, programAddress, cleanup := setupProgramTest(t, rustFile("storage"), true)
 	defer cleanup()
 
 	ensure := func(tx *types.Transaction, err error) *types.Receipt {
@@ -154,9 +137,8 @@
 	// validateBlocks(t, 1, ctx, node, l2client)
 }
 
-<<<<<<< HEAD
 func TestProgramCalls(t *testing.T) {
-	ctx, _, l2info, l2client, auth, callsAddr, cleanup := setupProgramTest(t, rustFile("calls"))
+	ctx, _, l2info, l2client, auth, callsAddr, cleanup := setupProgramTest(t, rustFile("calls"), true)
 	defer cleanup()
 
 	storeAddr := deployWasm(t, ctx, auth, l2client, rustFile("storage"))
@@ -222,10 +204,7 @@
 	// validateBlocks(t, 1, ctx, node, l2client)
 }
 
-func setupProgramTest(t *testing.T, file string) (
-=======
 func setupProgramTest(t *testing.T, file string, jit bool) (
->>>>>>> 4e803ef6
 	context.Context, *arbnode.Node, *BlockchainTestInfo, *ethclient.Client, bind.TransactOpts, common.Address, func(),
 ) {
 	ctx, cancel := context.WithCancel(context.Background())
