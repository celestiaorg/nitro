// Copyright 2021-2022, Offchain Labs, Inc.
// For license information, see https://github.com/nitro/blob/master/LICENSE

package arbtest

import (
	"bytes"
	"context"
	"math/big"
	"testing"
	"time"

	"github.com/offchainlabs/nitro/das"

	"github.com/offchainlabs/nitro/blsSignatures"

	"github.com/offchainlabs/nitro/arbstate"

	"github.com/offchainlabs/nitro/util/headerreader"

	"github.com/ethereum/go-ethereum/accounts/abi/bind"
	"github.com/ethereum/go-ethereum/accounts/keystore"
	"github.com/ethereum/go-ethereum/arbitrum"
	"github.com/ethereum/go-ethereum/common"
	"github.com/ethereum/go-ethereum/core"
	"github.com/ethereum/go-ethereum/core/rawdb"
	"github.com/ethereum/go-ethereum/core/types"
	"github.com/ethereum/go-ethereum/eth"
	"github.com/ethereum/go-ethereum/eth/ethconfig"
	"github.com/ethereum/go-ethereum/ethclient"
	"github.com/ethereum/go-ethereum/ethdb"
	"github.com/ethereum/go-ethereum/node"
	"github.com/ethereum/go-ethereum/params"
	"github.com/ethereum/go-ethereum/rpc"

	"github.com/offchainlabs/nitro/arbnode"
	"github.com/offchainlabs/nitro/arbos"
	"github.com/offchainlabs/nitro/arbutil"
	_ "github.com/offchainlabs/nitro/nodeInterface"
	"github.com/offchainlabs/nitro/solgen/go/bridgegen"
	"github.com/offchainlabs/nitro/solgen/go/precompilesgen"
	"github.com/offchainlabs/nitro/statetransfer"
	"github.com/offchainlabs/nitro/util/testhelpers"
	"github.com/offchainlabs/nitro/validator"
)

type info = *BlockchainTestInfo
type client = arbutil.L1Interface

func SendWaitTestTransactions(t *testing.T, ctx context.Context, client client, txs []*types.Transaction) {
	t.Helper()
	for _, tx := range txs {
		Require(t, client.SendTransaction(ctx, tx))
	}
	for _, tx := range txs {
		_, err := EnsureTxSucceeded(ctx, client, tx)
		Require(t, err)
	}
}

func TransferBalance(
	t *testing.T, from, to string, amount *big.Int, l2info info, client client, ctx context.Context,
) (*types.Transaction, *types.Receipt) {
	tx := l2info.PrepareTx(from, to, l2info.TransferGas, amount, nil)
	err := client.SendTransaction(ctx, tx)
	Require(t, err)
	res, err := EnsureTxSucceeded(ctx, client, tx)
	Require(t, err)
	return tx, res
}

func SendSignedTxViaL1(
	t *testing.T,
	ctx context.Context,
	l1info *BlockchainTestInfo,
	l1client arbutil.L1Interface,
	l2client arbutil.L1Interface,
	delayedTx *types.Transaction,
) *types.Receipt {
	delayedInboxContract, err := bridgegen.NewInbox(l1info.GetAddress("Inbox"), l1client)
	Require(t, err)
	usertxopts := l1info.GetDefaultTransactOpts("User", ctx)

	txbytes, err := delayedTx.MarshalBinary()
	Require(t, err)
	txwrapped := append([]byte{arbos.L2MessageKind_SignedTx}, txbytes...)
	l1tx, err := delayedInboxContract.SendL2Message(&usertxopts, txwrapped)
	Require(t, err)
	_, err = EnsureTxSucceeded(ctx, l1client, l1tx)
	Require(t, err)

	// sending l1 messages creates l1 blocks.. make enough to get that delayed inbox message in
	for i := 0; i < 30; i++ {
		SendWaitTestTransactions(t, ctx, l1client, []*types.Transaction{
			l1info.PrepareTx("Faucet", "Faucet", 30000, big.NewInt(1e12), nil),
		})
	}
	receipt, err := WaitForTx(ctx, l2client, delayedTx.Hash(), time.Second*5)
	Require(t, err)
	return receipt
}

func GetBaseFee(t *testing.T, client client, ctx context.Context) *big.Int {
	header, err := client.HeaderByNumber(ctx, nil)
	Require(t, err)
	return header.BaseFee
}

func CreateTestL1BlockChain(t *testing.T, l1info info) (info, *ethclient.Client, *eth.Ethereum, *node.Node) {
	if l1info == nil {
		l1info = NewL1TestInfo(t)
	}
	l1info.GenerateAccount("Faucet")

	chainConfig := params.ArbitrumDevTestChainConfig()
	chainConfig.ArbitrumChainParams = params.ArbitrumChainParams{}

	stackConf := node.DefaultConfig
	stackConf.HTTPPort = 0
	stackConf.WSPort = 0
	stackConf.UseLightweightKDF = true
	stackConf.P2P.ListenAddr = ""
	stackConf.P2P.NoDial = true
	stackConf.P2P.NoDiscovery = true
	stackConf.P2P.NAT = nil
	var err error
	stackConf.DataDir = t.TempDir()
	stack, err := node.New(&stackConf)
	Require(t, err)

	nodeConf := ethconfig.Defaults
	nodeConf.NetworkId = chainConfig.ChainID.Uint64()
	l1Genesys := core.DeveloperGenesisBlock(0, 15_000_000, l1info.GetAddress("Faucet"))
	infoGenesys := l1info.GetGenesysAlloc()
	for acct, info := range infoGenesys {
		l1Genesys.Alloc[acct] = info
	}
	l1Genesys.BaseFee = big.NewInt(50 * params.GWei)
	nodeConf.Genesis = l1Genesys
	nodeConf.Miner.Etherbase = l1info.GetAddress("Faucet")

	l1backend, err := eth.New(stack, &nodeConf)
	Require(t, err)
	tempKeyStore := keystore.NewPlaintextKeyStore(t.TempDir())
	faucetAccount, err := tempKeyStore.ImportECDSA(l1info.Accounts["Faucet"].PrivateKey, "passphrase")
	Require(t, err)
	Require(t, tempKeyStore.Unlock(faucetAccount, "passphrase"))
	l1backend.AccountManager().AddBackend(tempKeyStore)
	l1backend.SetEtherbase(l1info.GetAddress("Faucet"))
	Require(t, stack.Start())
	Require(t, l1backend.StartMining(1))

	rpcClient, err := stack.Attach()
	Require(t, err)

	l1Client := ethclient.NewClient(rpcClient)

	return l1info, l1Client, l1backend, stack
}

func DeployOnTestL1(
	t *testing.T, ctx context.Context, l1info info, l1client client, chainId *big.Int,
) *arbnode.RollupAddresses {
	l1info.GenerateAccount("RollupOwner")
	l1info.GenerateAccount("Sequencer")
	l1info.GenerateAccount("User")

	SendWaitTestTransactions(t, ctx, l1client, []*types.Transaction{
		l1info.PrepareTx("Faucet", "RollupOwner", 30000, big.NewInt(9223372036854775807), nil),
		l1info.PrepareTx("Faucet", "Sequencer", 30000, big.NewInt(9223372036854775807), nil),
		l1info.PrepareTx("Faucet", "User", 30000, big.NewInt(9223372036854775807), nil)})

	l1TransactionOpts := l1info.GetDefaultTransactOpts("RollupOwner", ctx)
	addresses, err := arbnode.DeployOnL1(
		ctx,
		l1client,
		&l1TransactionOpts,
		l1info.GetAddress("Sequencer"),
		l1info.GetAddress("RollupOwner"),
		0,
		common.Hash{},
		chainId,
		headerreader.TestConfig,
		validator.DefaultNitroMachineConfig,
	)
	Require(t, err)
	l1info.SetContract("Bridge", addresses.Bridge)
	l1info.SetContract("SequencerInbox", addresses.SequencerInbox)
	l1info.SetContract("Inbox", addresses.Inbox)
	return addresses
}

func createL2BlockChain(
	t *testing.T, l2info *BlockchainTestInfo, chainConfig *params.ChainConfig,
) (*BlockchainTestInfo, *node.Node, ethdb.Database, ethdb.Database, *core.BlockChain) {
	if l2info == nil {
		l2info = NewArbTestInfo(t, chainConfig.ChainID)
	}
	stack, err := arbnode.CreateDefaultStack()
	Require(t, err)
	chainDb := rawdb.NewMemoryDatabase()
	arbDb := rawdb.NewMemoryDatabase()

	initReader := statetransfer.NewMemoryInitDataReader(&l2info.ArbInitData)
	blockchain, err := arbnode.WriteOrTestBlockChain(chainDb, nil, initReader, 0, chainConfig)
	Require(t, err)
	return l2info, stack, chainDb, arbDb, blockchain
}

func ClientForArbBackend(t *testing.T, backend *arbitrum.Backend) *ethclient.Client {
	apis := backend.APIBackend().GetAPIs()

	inproc := rpc.NewServer()
	for _, api := range apis {
		err := inproc.RegisterName(api.Namespace, api.Service)
		Require(t, err)
	}

	return ethclient.NewClient(rpc.DialInProc(inproc))
}

// Create and deploy L1 and arbnode for L2
func CreateTestNodeOnL1(
	t *testing.T,
	ctx context.Context,
	isSequencer bool,
) (
	l2info info, node *arbnode.Node, l2client *ethclient.Client, l1info info,
	l1backend *eth.Ethereum, l1client *ethclient.Client, l1stack *node.Node,
) {
	conf := arbnode.ConfigDefaultL1Test()
	return CreateTestNodeOnL1WithConfig(t, ctx, isSequencer, conf, params.ArbitrumDevTestChainConfig())
}

func CreateTestNodeOnL1WithConfig(
	t *testing.T,
	ctx context.Context,
	isSequencer bool,
	nodeConfig *arbnode.Config,
	chainConfig *params.ChainConfig,
) (
	l2info info, node *arbnode.Node, l2client *ethclient.Client, l1info info,
	l1backend *eth.Ethereum, l1client *ethclient.Client, l1stack *node.Node,
) {
	l1info, l1client, l1backend, l1stack = CreateTestL1BlockChain(t, nil)
	l2info, l2stack, l2chainDb, l2arbDb, l2blockchain := createL2BlockChain(t, nil, chainConfig)
	addresses := DeployOnTestL1(t, ctx, l1info, l1client, chainConfig.ChainID)
	var sequencerTxOptsPtr *bind.TransactOpts
	if isSequencer {
		sequencerTxOpts := l1info.GetDefaultTransactOpts("Sequencer", ctx)
		sequencerTxOptsPtr = &sequencerTxOpts
	}

	if !isSequencer {
		nodeConfig.BatchPoster.Enable = false
		nodeConfig.Sequencer.Enable = false
		nodeConfig.DelayedSequencer.Enable = false
	}
	node, err := arbnode.CreateNode(ctx, l2stack, l2chainDb, l2arbDb, nodeConfig, l2blockchain, l1client, addresses, sequencerTxOptsPtr, nil)

	Require(t, err)
	Require(t, node.Start(ctx))

	l2client = ClientForArbBackend(t, node.Backend)
	return
}

// L2 -Only. Enough for tests that needs no interface to L1
// Requires precompiles.AllowDebugPrecompiles = true
func CreateTestL2(t *testing.T, ctx context.Context) (*BlockchainTestInfo, *arbnode.Node, *ethclient.Client) {
	return CreateTestL2WithConfig(t, ctx, nil, arbnode.ConfigDefaultL2Test(), true)
}

func CreateTestL2WithConfig(
	t *testing.T, ctx context.Context, l2Info *BlockchainTestInfo, nodeConfig *arbnode.Config, takeOwnership bool,
) (*BlockchainTestInfo, *arbnode.Node, *ethclient.Client) {
	l2info, stack, chainDb, arbDb, blockchain := createL2BlockChain(t, l2Info, params.ArbitrumDevTestChainConfig())
	node, err := arbnode.CreateNode(ctx, stack, chainDb, arbDb, nodeConfig, blockchain, nil, nil, nil, nil)
	Require(t, err)

	// Give the node an init message
	err = node.TxStreamer.AddFakeInitMessage()
	Require(t, err)

	Require(t, node.Start(ctx))
	client := ClientForArbBackend(t, node.Backend)

	if takeOwnership {
		debugAuth := l2info.GetDefaultTransactOpts("Owner", ctx)

		// make auth a chain owner
		arbdebug, err := precompilesgen.NewArbDebug(common.HexToAddress("0xff"), client)
		Require(t, err, "failed to deploy ArbDebug")

		tx, err := arbdebug.BecomeChainOwner(&debugAuth)
		Require(t, err, "failed to deploy ArbDebug")

		_, err = EnsureTxSucceeded(ctx, client, tx)
		Require(t, err)
	}

	return l2info, node, client
}

func Require(t *testing.T, err error, text ...interface{}) {
	t.Helper()
	testhelpers.RequireImpl(t, err, text...)
}

func Fail(t *testing.T, printables ...interface{}) {
	t.Helper()
	testhelpers.FailImpl(t, printables...)
}

func Create2ndNode(
	t *testing.T,
	ctx context.Context,
	first *arbnode.Node,
	l1stack *node.Node,
	l2InitData *statetransfer.ArbosInitializationInfo,
	blockValidator bool,
) (*ethclient.Client, *arbnode.Node) {
	nodeConf := arbnode.ConfigDefaultL1Test()
	nodeConf.BatchPoster.Enable = false
	nodeConf.BlockValidator.Enable = blockValidator
	return Create2ndNodeWithConfig(t, ctx, first, l1stack, l2InitData, nodeConf)
}

func Create2ndNodeWithConfig(
	t *testing.T,
	ctx context.Context,
	first *arbnode.Node,
	l1stack *node.Node,
	l2InitData *statetransfer.ArbosInitializationInfo,
	nodeConfig *arbnode.Config,
) (*ethclient.Client, *arbnode.Node) {
	l1rpcClient, err := l1stack.Attach()
	if err != nil {
		Fail(t, err)
	}
	l1client := ethclient.NewClient(l1rpcClient)
	l2stack, err := arbnode.CreateDefaultStack()
	Require(t, err)
	l2chainDb := rawdb.NewMemoryDatabase()
	l2arbDb := rawdb.NewMemoryDatabase()
	initReader := statetransfer.NewMemoryInitDataReader(l2InitData)

	l2blockchain, err := arbnode.WriteOrTestBlockChain(l2chainDb, nil, initReader, 0, first.ArbInterface.BlockChain().Config())
	Require(t, err)

	node, err := arbnode.CreateNode(ctx, l2stack, l2chainDb, l2arbDb, nodeConfig, l2blockchain, l1client, first.DeployInfo, nil, nil)
	Require(t, err)

	err = node.Start(ctx)
	Require(t, err)
	l2client := ClientForArbBackend(t, node.Backend)
	return l2client, node
}

func GetBalance(t *testing.T, ctx context.Context, client *ethclient.Client, account common.Address) *big.Int {
	t.Helper()
	balance, err := client.BalanceAt(ctx, account, nil)
	Require(t, err, "could not get balance")
	return balance
}

func authorizeDASKeyset(
	t *testing.T,
	ctx context.Context,
	dasSignerKey *blsSignatures.PublicKey,
	l1info info,
	l1client arbutil.L1Interface,
) {
	if dasSignerKey == nil {
		return
	}
	keyset := &arbstate.DataAvailabilityKeyset{
		AssumedHonest: 1,
		PubKeys:       []blsSignatures.PublicKey{*dasSignerKey},
	}
	wr := bytes.NewBuffer([]byte{})
	err := keyset.Serialize(wr)
	Require(t, err)
	keysetBytes := wr.Bytes()
	sequencerInbox, err := bridgegen.NewSequencerInbox(l1info.Accounts["SequencerInbox"].Address, l1client)
	Require(t, err)
	trOps := l1info.GetDefaultTransactOpts("RollupOwner", ctx)
	tx, err := sequencerInbox.SetValidKeyset(&trOps, keysetBytes)
	Require(t, err)
	_, err = EnsureTxSucceeded(ctx, l1client, tx)
	Require(t, err)
}

func setupConfigWithDAS(
	t *testing.T, dasModeString string,
) (*params.ChainConfig, *arbnode.Config, string, *blsSignatures.PublicKey) {
	l1NodeConfigA := arbnode.ConfigDefaultL1Test()
	chainConfig := params.ArbitrumDevTestChainConfig()
	var dbPath string
	var err error

	enableFileStorage, enableDbStorage, enableDas := false, false, true
	switch dasModeString {
	case "db":
		enableDbStorage = true
		chainConfig = params.ArbitrumDevTestDASChainConfig()
	case "files":
		enableFileStorage = true
		chainConfig = params.ArbitrumDevTestDASChainConfig()
	case "onchain":
		enableDas = false
	default:
		Fail(t, "unknown storage type")
	}
	dbPath = t.TempDir()
	dasSignerKey, _, err := das.GenerateAndStoreKeys(dbPath)
	Require(t, err)

	dasConfig := das.DataAvailabilityConfig{
		Enable: enableDas,
		KeyConfig: das.KeyConfig{
			KeyDir: dbPath,
		},
		LocalFileStorageConfig: das.LocalFileStorageConfig{
			Enable:  enableFileStorage,
			DataDir: dbPath,
		},
		LocalDBStorageConfig: das.LocalDBStorageConfig{
			Enable:  enableDbStorage,
			DataDir: dbPath,
		},
<<<<<<< HEAD
		L1NodeURL:    "none",
		PanicOnError: true,
=======
		PanicOnError:             true,
		DisableSignatureChecking: true,
		L1NodeURL:                "none",
		RequestTimeout:           5 * time.Second,
>>>>>>> 1e2bd420
	}

	l1NodeConfigA.DataAvailability = dasConfig
	return chainConfig, l1NodeConfigA, dbPath, dasSignerKey
}<|MERGE_RESOLUTION|>--- conflicted
+++ resolved
@@ -429,15 +429,10 @@
 			Enable:  enableDbStorage,
 			DataDir: dbPath,
 		},
-<<<<<<< HEAD
-		L1NodeURL:    "none",
-		PanicOnError: true,
-=======
+		RequestTimeout:           5 * time.Second,
+		L1NodeURL:                "none",
 		PanicOnError:             true,
 		DisableSignatureChecking: true,
-		L1NodeURL:                "none",
-		RequestTimeout:           5 * time.Second,
->>>>>>> 1e2bd420
 	}
 
 	l1NodeConfigA.DataAvailability = dasConfig
