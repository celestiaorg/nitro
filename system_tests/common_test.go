// Copyright 2021-2022, Offchain Labs, Inc.
// For license information, see https://github.com/nitro/blob/master/LICENSE

package arbtest

import (
	"bytes"
	"context"
	"encoding/hex"
	"encoding/json"
	"math/big"
	"net"
	"os"
	"strconv"
	"strings"
	"testing"
	"time"

	"github.com/offchainlabs/nitro/arbos/arbostypes"
	"github.com/offchainlabs/nitro/arbos/util"
	"github.com/offchainlabs/nitro/arbstate"
	"github.com/offchainlabs/nitro/blsSignatures"
	"github.com/offchainlabs/nitro/cmd/chaininfo"
	"github.com/offchainlabs/nitro/cmd/genericconf"
	"github.com/offchainlabs/nitro/das"
	"github.com/offchainlabs/nitro/execution/gethexec"
	"github.com/offchainlabs/nitro/util/arbmath"
	"github.com/offchainlabs/nitro/util/headerreader"
	"github.com/offchainlabs/nitro/util/signature"
	"github.com/offchainlabs/nitro/validator/server_api"
	"github.com/offchainlabs/nitro/validator/server_common"
	"github.com/offchainlabs/nitro/validator/valnode"

	"github.com/ethereum/go-ethereum/accounts/abi"
	"github.com/ethereum/go-ethereum/accounts/abi/bind"
	"github.com/ethereum/go-ethereum/accounts/keystore"
	"github.com/ethereum/go-ethereum/common"
	"github.com/ethereum/go-ethereum/core"
	"github.com/ethereum/go-ethereum/core/types"
	"github.com/ethereum/go-ethereum/eth"
	"github.com/ethereum/go-ethereum/eth/catalyst"
	"github.com/ethereum/go-ethereum/eth/downloader"
	"github.com/ethereum/go-ethereum/eth/ethconfig"
	"github.com/ethereum/go-ethereum/eth/filters"
	"github.com/ethereum/go-ethereum/ethclient"
	"github.com/ethereum/go-ethereum/ethdb"
	"github.com/ethereum/go-ethereum/log"
	"github.com/ethereum/go-ethereum/node"
	"github.com/ethereum/go-ethereum/params"
	"github.com/ethereum/go-ethereum/rpc"

	"github.com/offchainlabs/nitro/arbnode"
	"github.com/offchainlabs/nitro/arbos"
	"github.com/offchainlabs/nitro/arbutil"
	_ "github.com/offchainlabs/nitro/nodeInterface"
	"github.com/offchainlabs/nitro/solgen/go/bridgegen"
	"github.com/offchainlabs/nitro/solgen/go/mocksgen"
	"github.com/offchainlabs/nitro/solgen/go/precompilesgen"
	"github.com/offchainlabs/nitro/solgen/go/upgrade_executorgen"
	"github.com/offchainlabs/nitro/statetransfer"
	"github.com/offchainlabs/nitro/util/testhelpers"
)

type info = *BlockchainTestInfo
type client = arbutil.L1Interface

type SecondNodeParams struct {
	nodeConfig  *arbnode.Config
	execConfig  *gethexec.Config
	stackConfig *node.Config
	dasConfig   *das.DataAvailabilityConfig
	initData    *statetransfer.ArbosInitializationInfo
}

type TestClient struct {
	ctx           context.Context
	Client        *ethclient.Client
	L1Backend     *eth.Ethereum
	Stack         *node.Node
	ConsensusNode *arbnode.Node
	ExecNode      *gethexec.ExecutionNode

	// having cleanup() field makes cleanup customizable from default cleanup methods after calling build
	cleanup func()
}

func NewTestClient(ctx context.Context) *TestClient {
	return &TestClient{ctx: ctx}
}

func (tc *TestClient) SendSignedTx(t *testing.T, l2Client *ethclient.Client, transaction *types.Transaction, lInfo info) *types.Receipt {
	return SendSignedTxViaL1(t, tc.ctx, lInfo, tc.Client, l2Client, transaction)
}

func (tc *TestClient) SendUnsignedTx(t *testing.T, l2Client *ethclient.Client, transaction *types.Transaction, lInfo info) *types.Receipt {
	return SendUnsignedTxViaL1(t, tc.ctx, lInfo, tc.Client, l2Client, transaction)
}

func (tc *TestClient) TransferBalance(t *testing.T, from string, to string, amount *big.Int, lInfo info) (*types.Transaction, *types.Receipt) {
	return TransferBalanceTo(t, from, lInfo.GetAddress(to), amount, lInfo, tc.Client, tc.ctx)
}

func (tc *TestClient) TransferBalanceTo(t *testing.T, from string, to common.Address, amount *big.Int, lInfo info) (*types.Transaction, *types.Receipt) {
	return TransferBalanceTo(t, from, to, amount, lInfo, tc.Client, tc.ctx)
}

func (tc *TestClient) GetBalance(t *testing.T, account common.Address) *big.Int {
	return GetBalance(t, tc.ctx, tc.Client, account)
}

func (tc *TestClient) GetBaseFee(t *testing.T) *big.Int {
	return GetBaseFee(t, tc.Client, tc.ctx)
}

func (tc *TestClient) GetBaseFeeAt(t *testing.T, blockNum *big.Int) *big.Int {
	return GetBaseFeeAt(t, tc.Client, tc.ctx, blockNum)
}

func (tc *TestClient) SendWaitTestTransactions(t *testing.T, txs []*types.Transaction) {
	SendWaitTestTransactions(t, tc.ctx, tc.Client, txs)
}

func (tc *TestClient) DeploySimple(t *testing.T, auth bind.TransactOpts) (common.Address, *mocksgen.Simple) {
	return deploySimple(t, tc.ctx, auth, tc.Client)
}

func (tc *TestClient) EnsureTxSucceeded(transaction *types.Transaction) (*types.Receipt, error) {
	return tc.EnsureTxSucceededWithTimeout(transaction, time.Second*5)
}

func (tc *TestClient) EnsureTxSucceededWithTimeout(transaction *types.Transaction, timeout time.Duration) (*types.Receipt, error) {
	return EnsureTxSucceededWithTimeout(tc.ctx, tc.Client, transaction, timeout)
}

type NodeBuilder struct {
	// NodeBuilder configuration
	ctx           context.Context
	chainConfig   *params.ChainConfig
	nodeConfig    *arbnode.Config
	execConfig    *gethexec.Config
	l1StackConfig *node.Config
	l2StackConfig *node.Config
	L1Info        info
	L2Info        info

	// L1, L2 Node parameters
	dataDir       string
	isSequencer   bool
	takeOwnership bool
	withL1        bool

	// Created nodes
	L1 *TestClient
	L2 *TestClient
}

func NewNodeBuilder(ctx context.Context) *NodeBuilder {
	return &NodeBuilder{ctx: ctx}
}

func (b *NodeBuilder) DefaultConfig(t *testing.T, withL1 bool) *NodeBuilder {
	// most used values across current tests are set here as default
	b.withL1 = withL1
	if withL1 {
		b.isSequencer = true
		b.nodeConfig = arbnode.ConfigDefaultL1Test()
	} else {
		b.takeOwnership = true
		b.nodeConfig = arbnode.ConfigDefaultL2Test()
	}
	b.chainConfig = params.ArbitrumDevTestChainConfig()
	b.L1Info = NewL1TestInfo(t)
	b.L2Info = NewArbTestInfo(t, b.chainConfig.ChainID)
	b.dataDir = t.TempDir()
	b.l1StackConfig = createStackConfigForTest(b.dataDir)
	b.l2StackConfig = createStackConfigForTest(b.dataDir)
	b.execConfig = gethexec.ConfigDefaultTest()
	return b
}

func (b *NodeBuilder) Build(t *testing.T) func() {
	if b.withL1 {
		l1, l2 := NewTestClient(b.ctx), NewTestClient(b.ctx)
		b.L2Info, l2.ConsensusNode, l2.Client, l2.Stack, b.L1Info, l1.L1Backend, l1.Client, l1.Stack =
			createTestNodeWithL1(t, b.ctx, b.isSequencer, b.nodeConfig, b.execConfig, b.chainConfig, b.l2StackConfig, b.L2Info)
		b.L1, b.L2 = l1, l2
		b.L1.cleanup = func() { requireClose(t, b.L1.Stack) }
	} else {
		l2 := NewTestClient(b.ctx)
		b.L2Info, l2.ConsensusNode, l2.Client =
			createTestNode(t, b.ctx, b.L2Info, b.nodeConfig, b.execConfig, b.takeOwnership)
		b.L2 = l2
	}
	b.L2.ExecNode = getExecNode(t, b.L2.ConsensusNode)
	b.L2.cleanup = func() { b.L2.ConsensusNode.StopAndWait() }
	return func() {
		b.L2.cleanup()
		if b.L1 != nil && b.L1.cleanup != nil {
			b.L1.cleanup()
		}
	}
}

func (b *NodeBuilder) Build2ndNode(t *testing.T, params *SecondNodeParams) (*TestClient, func()) {
	if b.L2 == nil {
		t.Fatal("builder did not previously build a L2 Node")
	}
	if b.withL1 && b.L1 == nil {
		t.Fatal("builder did not previously build a L1 Node")
	}
	if params.nodeConfig == nil {
		params.nodeConfig = arbnode.ConfigDefaultL1NonSequencerTest()
	}
	if params.dasConfig != nil {
		params.nodeConfig.DataAvailability = *params.dasConfig
	}
	if params.stackConfig == nil {
		params.stackConfig = b.l2StackConfig
		// should use different dataDir from the previously used ones
		params.stackConfig.DataDir = t.TempDir()
	}
	if params.initData == nil {
		params.initData = &b.L2Info.ArbInitData
	}
	if params.execConfig == nil {
		params.execConfig = b.execConfig
	}

	l2 := NewTestClient(b.ctx)
	l2.Client, l2.ConsensusNode =
		Create2ndNodeWithConfig(t, b.ctx, b.L2.ConsensusNode, b.L1.Stack, b.L1Info, params.initData, params.nodeConfig, params.execConfig, params.stackConfig)
	l2.ExecNode = getExecNode(t, l2.ConsensusNode)
	l2.cleanup = func() { l2.ConsensusNode.StopAndWait() }
	return l2, func() { l2.cleanup() }
}

func (b *NodeBuilder) BridgeBalance(t *testing.T, account string, amount *big.Int) (*types.Transaction, *types.Receipt) {
	return BridgeBalance(t, account, amount, b.L1Info, b.L2Info, b.L1.Client, b.L2.Client, b.ctx)
}

func SendWaitTestTransactions(t *testing.T, ctx context.Context, client client, txs []*types.Transaction) {
	t.Helper()
	for _, tx := range txs {
		Require(t, client.SendTransaction(ctx, tx))
	}
	for _, tx := range txs {
		_, err := EnsureTxSucceeded(ctx, client, tx)
		Require(t, err)
	}
}

func TransferBalance(
	t *testing.T, from, to string, amount *big.Int, l2info info, client client, ctx context.Context,
) (*types.Transaction, *types.Receipt) {
	t.Helper()
	return TransferBalanceTo(t, from, l2info.GetAddress(to), amount, l2info, client, ctx)
}

func TransferBalanceTo(
	t *testing.T, from string, to common.Address, amount *big.Int, l2info info, client client, ctx context.Context,
) (*types.Transaction, *types.Receipt) {
	t.Helper()
	tx := l2info.PrepareTxTo(from, &to, l2info.TransferGas, amount, nil)
	err := client.SendTransaction(ctx, tx)
	Require(t, err)
	res, err := EnsureTxSucceeded(ctx, client, tx)
	Require(t, err)
	return tx, res
}

// if l2client is not nil - will wait until balance appears in l2
func BridgeBalance(
	t *testing.T, account string, amount *big.Int, l1info info, l2info info, l1client client, l2client client, ctx context.Context,
) (*types.Transaction, *types.Receipt) {
	t.Helper()

	// setup or validate the same account on l2info
	l1acct := l1info.GetInfoWithPrivKey(account)
	if l2info.Accounts[account] == nil {
		l2info.SetFullAccountInfo(account, &AccountInfo{
			Address:    l1acct.Address,
			PrivateKey: l1acct.PrivateKey,
			Nonce:      0,
		})
	} else {
		l2acct := l2info.GetInfoWithPrivKey(account)
		if l2acct.PrivateKey.X.Cmp(l1acct.PrivateKey.X) != 0 ||
			l2acct.PrivateKey.Y.Cmp(l1acct.PrivateKey.Y) != 0 {
			Fatal(t, "l2 account already exists and not compatible to l1")
		}
	}

	// check previous balance
	var l2Balance *big.Int
	var err error
	if l2client != nil {
		l2Balance, err = l2client.BalanceAt(ctx, l2info.GetAddress("Faucet"), nil)
		Require(t, err)
	}

	// send transaction
	data, err := hex.DecodeString("0f4d14e9000000000000000000000000000000000000000000000000000082f79cd90000")
	Require(t, err)
	tx := l1info.PrepareTx(account, "Inbox", l1info.TransferGas*100, amount, data)
	err = l1client.SendTransaction(ctx, tx)
	Require(t, err)
	res, err := EnsureTxSucceeded(ctx, l1client, tx)
	Require(t, err)

	// wait for balance to appear in l2
	if l2client != nil {
		l2Balance.Add(l2Balance, amount)
		for i := 0; true; i++ {
			balance, err := l2client.BalanceAt(ctx, l2info.GetAddress("Faucet"), nil)
			Require(t, err)
			if balance.Cmp(l2Balance) >= 0 {
				break
			}
			TransferBalance(t, "Faucet", "User", big.NewInt(1), l1info, l1client, ctx)
			if i > 20 {
				Fatal(t, "bridging failed")
			}
			<-time.After(time.Millisecond * 100)
		}
	}

	return tx, res
}

func SendSignedTxViaL1(
	t *testing.T,
	ctx context.Context,
	l1info *BlockchainTestInfo,
	l1client arbutil.L1Interface,
	l2client arbutil.L1Interface,
	delayedTx *types.Transaction,
) *types.Receipt {
	delayedInboxContract, err := bridgegen.NewInbox(l1info.GetAddress("Inbox"), l1client)
	Require(t, err)
	usertxopts := l1info.GetDefaultTransactOpts("User", ctx)

	txbytes, err := delayedTx.MarshalBinary()
	Require(t, err)
	txwrapped := append([]byte{arbos.L2MessageKind_SignedTx}, txbytes...)
	l1tx, err := delayedInboxContract.SendL2Message(&usertxopts, txwrapped)
	Require(t, err)
	_, err = EnsureTxSucceeded(ctx, l1client, l1tx)
	Require(t, err)

	// sending l1 messages creates l1 blocks.. make enough to get that delayed inbox message in
	for i := 0; i < 30; i++ {
		SendWaitTestTransactions(t, ctx, l1client, []*types.Transaction{
			l1info.PrepareTx("Faucet", "Faucet", 30000, big.NewInt(1e12), nil),
		})
	}
	receipt, err := EnsureTxSucceeded(ctx, l2client, delayedTx)
	Require(t, err)
	return receipt
}

func SendUnsignedTxViaL1(
	t *testing.T,
	ctx context.Context,
	l1info *BlockchainTestInfo,
	l1client arbutil.L1Interface,
	l2client arbutil.L1Interface,
	templateTx *types.Transaction,
) *types.Receipt {
	delayedInboxContract, err := bridgegen.NewInbox(l1info.GetAddress("Inbox"), l1client)
	Require(t, err)

	usertxopts := l1info.GetDefaultTransactOpts("User", ctx)
	remapped := util.RemapL1Address(usertxopts.From)
	nonce, err := l2client.NonceAt(ctx, remapped, nil)
	Require(t, err)

	unsignedTx := types.NewTx(&types.ArbitrumUnsignedTx{
		ChainId:   templateTx.ChainId(),
		From:      remapped,
		Nonce:     nonce,
		GasFeeCap: templateTx.GasFeeCap(),
		Gas:       templateTx.Gas(),
		To:        templateTx.To(),
		Value:     templateTx.Value(),
		Data:      templateTx.Data(),
	})

	l1tx, err := delayedInboxContract.SendUnsignedTransaction(
		&usertxopts,
		arbmath.UintToBig(unsignedTx.Gas()),
		unsignedTx.GasFeeCap(),
		arbmath.UintToBig(unsignedTx.Nonce()),
		*unsignedTx.To(),
		unsignedTx.Value(),
		unsignedTx.Data(),
	)
	Require(t, err)
	_, err = EnsureTxSucceeded(ctx, l1client, l1tx)
	Require(t, err)

	// sending l1 messages creates l1 blocks.. make enough to get that delayed inbox message in
	for i := 0; i < 30; i++ {
		SendWaitTestTransactions(t, ctx, l1client, []*types.Transaction{
			l1info.PrepareTx("Faucet", "Faucet", 30000, big.NewInt(1e12), nil),
		})
	}
	receipt, err := EnsureTxSucceeded(ctx, l2client, unsignedTx)
	Require(t, err)
	return receipt
}

func GetBaseFee(t *testing.T, client client, ctx context.Context) *big.Int {
	header, err := client.HeaderByNumber(ctx, nil)
	Require(t, err)
	return header.BaseFee
}

func GetBaseFeeAt(t *testing.T, client client, ctx context.Context, blockNum *big.Int) *big.Int {
	header, err := client.HeaderByNumber(ctx, blockNum)
	Require(t, err)
	return header.BaseFee
}

type lifecycle struct {
	start func() error
	stop  func() error
}

func (l *lifecycle) Start() error {
	if l.start != nil {
		return l.start()
	}
	return nil
}

func (l *lifecycle) Stop() error {
	if l.start != nil {
		return l.stop()
	}
	return nil
}

type staticNodeConfigFetcher struct {
	config *arbnode.Config
}

func NewFetcherFromConfig(c *arbnode.Config) *staticNodeConfigFetcher {
	err := c.Validate()
	if err != nil {
		panic("invalid static config: " + err.Error())
	}
	return &staticNodeConfigFetcher{c}
}

func (c *staticNodeConfigFetcher) Get() *arbnode.Config {
	return c.config
}

func (c *staticNodeConfigFetcher) Start(context.Context) {}

func (c *staticNodeConfigFetcher) StopAndWait() {}

func (c *staticNodeConfigFetcher) Started() bool {
	return true
}

func createTestL1BlockChain(t *testing.T, l1info info) (info, *ethclient.Client, *eth.Ethereum, *node.Node) {
	return createTestL1BlockChainWithConfig(t, l1info, nil)
}

func createStackConfigForTest(dataDir string) *node.Config {
	stackConf := node.DefaultConfig
	stackConf.DataDir = dataDir
	stackConf.UseLightweightKDF = true
	stackConf.WSPort = 0
	stackConf.HTTPPort = 0
	stackConf.HTTPHost = ""
	stackConf.HTTPModules = append(stackConf.HTTPModules, "eth")
	stackConf.P2P.NoDiscovery = true
	stackConf.P2P.NoDial = true
	stackConf.P2P.ListenAddr = ""
	stackConf.P2P.NAT = nil
	stackConf.DBEngine = "leveldb" // TODO Try pebble again in future once iterator race condition issues are fixed
	return &stackConf
}

func createTestValidationNode(t *testing.T, ctx context.Context, config *valnode.Config) (*valnode.ValidationNode, *node.Node) {
	stackConf := node.DefaultConfig
	stackConf.HTTPPort = 0
	stackConf.DataDir = ""
	stackConf.WSHost = "127.0.0.1"
	stackConf.WSPort = 0
	stackConf.WSModules = []string{server_api.Namespace}
	stackConf.P2P.NoDiscovery = true
	stackConf.P2P.ListenAddr = ""
	stackConf.DBEngine = "leveldb" // TODO Try pebble again in future once iterator race condition issues are fixed

	valnode.EnsureValidationExposedViaAuthRPC(&stackConf)

	stack, err := node.New(&stackConf)
	Require(t, err)

	configFetcher := func() *valnode.Config { return config }
	valnode, err := valnode.CreateValidationNode(configFetcher, stack, nil)
	Require(t, err)

	err = stack.Start()
	Require(t, err)

	err = valnode.Start(ctx)
	Require(t, err)

	go func() {
		<-ctx.Done()
		stack.Close()
	}()

	return valnode, stack
}

type validated interface {
	Validate() error
}

func StaticFetcherFrom[T any](t *testing.T, config *T) func() *T {
	t.Helper()
	tCopy := *config
	asEmptyIf := interface{}(&tCopy)
	if asValidtedIf, ok := asEmptyIf.(validated); ok {
		err := asValidtedIf.Validate()
		if err != nil {
			Fatal(t, err)
		}
	}
	return func() *T { return &tCopy }
}

func configByValidationNode(t *testing.T, clientConfig *arbnode.Config, valStack *node.Node) {
	clientConfig.BlockValidator.ValidationServer.URL = valStack.WSEndpoint()
	clientConfig.BlockValidator.ValidationServer.JWTSecret = ""
}

func AddDefaultValNode(t *testing.T, ctx context.Context, nodeConfig *arbnode.Config, useJit bool) {
	if !nodeConfig.ValidatorRequired() {
		return
	}
	if nodeConfig.BlockValidator.ValidationServer.URL != "" {
		return
	}
	conf := valnode.TestValidationConfig
	conf.UseJit = useJit
	_, valStack := createTestValidationNode(t, ctx, &conf)
	configByValidationNode(t, nodeConfig, valStack)
}

func createTestL1BlockChainWithConfig(t *testing.T, l1info info, stackConfig *node.Config) (info, *ethclient.Client, *eth.Ethereum, *node.Node) {
	if l1info == nil {
		l1info = NewL1TestInfo(t)
	}
	if stackConfig == nil {
		stackConfig = createStackConfigForTest(t.TempDir())
	}
	l1info.GenerateAccount("Faucet")

	chainConfig := params.ArbitrumDevTestChainConfig()
	chainConfig.ArbitrumChainParams = params.ArbitrumChainParams{}

	stack, err := node.New(stackConfig)
	Require(t, err)

	nodeConf := ethconfig.Defaults
	nodeConf.NetworkId = chainConfig.ChainID.Uint64()
<<<<<<< HEAD
	l1Genesis := core.DeveloperGenesisBlock(0, 50_000_000, l1info.GetAddress("Faucet"))
=======
	l1Genesis := core.DeveloperGenesisBlock(15_000_000, l1info.GetAddress("Faucet"))
>>>>>>> 015f74b2
	infoGenesis := l1info.GetGenesisAlloc()
	for acct, info := range infoGenesis {
		l1Genesis.Alloc[acct] = info
	}
	l1Genesis.BaseFee = big.NewInt(50 * params.GWei)
	nodeConf.Genesis = l1Genesis
	nodeConf.Miner.Etherbase = l1info.GetAddress("Faucet")
	nodeConf.SyncMode = downloader.FullSync

	l1backend, err := eth.New(stack, &nodeConf)
	Require(t, err)

	simBeacon, err := catalyst.NewSimulatedBeacon(0, l1backend)
	Require(t, err)
	catalyst.RegisterSimulatedBeaconAPIs(stack, simBeacon)
	stack.RegisterLifecycle(simBeacon)

	tempKeyStore := keystore.NewPlaintextKeyStore(t.TempDir())
	faucetAccount, err := tempKeyStore.ImportECDSA(l1info.Accounts["Faucet"].PrivateKey, "passphrase")
	Require(t, err)
	Require(t, tempKeyStore.Unlock(faucetAccount, "passphrase"))
	l1backend.AccountManager().AddBackend(tempKeyStore)
	l1backend.SetEtherbase(l1info.GetAddress("Faucet"))

	stack.RegisterLifecycle(&lifecycle{stop: func() error {
		l1backend.StopMining()
		return nil
	}})

	stack.RegisterAPIs([]rpc.API{{
		Namespace: "eth",
		Service:   filters.NewFilterAPI(filters.NewFilterSystem(l1backend.APIBackend, filters.Config{}), false),
	}})

	Require(t, stack.Start())
	Require(t, l1backend.StartMining())

	rpcClient := stack.Attach()

	l1Client := ethclient.NewClient(rpcClient)

	return l1info, l1Client, l1backend, stack
}

func getInitMessage(ctx context.Context, t *testing.T, l1client client, addresses *chaininfo.RollupAddresses) *arbostypes.ParsedInitMessage {
	bridge, err := arbnode.NewDelayedBridge(l1client, addresses.Bridge, addresses.DeployedAt)
	Require(t, err)
	deployedAtBig := arbmath.UintToBig(addresses.DeployedAt)
	messages, err := bridge.LookupMessagesInRange(ctx, deployedAtBig, deployedAtBig, nil)
	Require(t, err)
	if len(messages) == 0 {
		Fatal(t, "No delayed messages found at rollup creation block")
	}
	initMessage, err := messages[0].Message.ParseInitMessage()
	Require(t, err, "Failed to parse rollup init message")

	return initMessage
}

func DeployOnTestL1(
	t *testing.T, ctx context.Context, l1info info, l1client client, chainConfig *params.ChainConfig,
) (*chaininfo.RollupAddresses, *arbostypes.ParsedInitMessage) {
	l1info.GenerateAccount("RollupOwner")
	l1info.GenerateAccount("Sequencer")
	l1info.GenerateAccount("User")

	SendWaitTestTransactions(t, ctx, l1client, []*types.Transaction{
		l1info.PrepareTx("Faucet", "RollupOwner", 30000, big.NewInt(9223372036854775807), nil),
		l1info.PrepareTx("Faucet", "Sequencer", 30000, big.NewInt(9223372036854775807), nil),
		l1info.PrepareTx("Faucet", "User", 30000, big.NewInt(9223372036854775807), nil)})

	l1TransactionOpts := l1info.GetDefaultTransactOpts("RollupOwner", ctx)
	locator, err := server_common.NewMachineLocator("")
	Require(t, err)
	serializedChainConfig, err := json.Marshal(chainConfig)
	Require(t, err)

	arbSys, _ := precompilesgen.NewArbSys(types.ArbSysAddress, l1client)
	l1Reader, err := headerreader.New(ctx, l1client, func() *headerreader.Config { return &headerreader.TestConfig }, arbSys)
	Require(t, err)
	l1Reader.Start(ctx)
	defer l1Reader.StopAndWait()

	nativeToken := common.Address{}
	maxDataSize := big.NewInt(117964)
	addresses, err := arbnode.DeployOnL1(
		ctx,
		l1Reader,
		&l1TransactionOpts,
		l1info.GetAddress("Sequencer"),
		0,
		arbnode.GenerateRollupConfig(false, locator.LatestWasmModuleRoot(), l1info.GetAddress("RollupOwner"), chainConfig, serializedChainConfig, common.Address{}),
		nativeToken,
		maxDataSize,
	)
	Require(t, err)
	l1info.SetContract("Bridge", addresses.Bridge)
	l1info.SetContract("SequencerInbox", addresses.SequencerInbox)
	l1info.SetContract("Inbox", addresses.Inbox)
	l1info.SetContract("UpgradeExecutor", addresses.UpgradeExecutor)
	initMessage := getInitMessage(ctx, t, l1client, addresses)
	return addresses, initMessage
}

func createL2BlockChain(
	t *testing.T, l2info *BlockchainTestInfo, dataDir string, chainConfig *params.ChainConfig, cacheConfig *gethexec.CachingConfig,
) (*BlockchainTestInfo, *node.Node, ethdb.Database, ethdb.Database, *core.BlockChain) {
	return createL2BlockChainWithStackConfig(t, l2info, dataDir, chainConfig, nil, nil, cacheConfig)
}

func createL2BlockChainWithStackConfig(
	t *testing.T, l2info *BlockchainTestInfo, dataDir string, chainConfig *params.ChainConfig, initMessage *arbostypes.ParsedInitMessage, stackConfig *node.Config, cacheConfig *gethexec.CachingConfig,
) (*BlockchainTestInfo, *node.Node, ethdb.Database, ethdb.Database, *core.BlockChain) {
	if l2info == nil {
		l2info = NewArbTestInfo(t, chainConfig.ChainID)
	}
	var stack *node.Node
	var err error
	if stackConfig == nil {
		stackConfig = createStackConfigForTest(dataDir)
	}
	stack, err = node.New(stackConfig)
	Require(t, err)

	chainDb, err := stack.OpenDatabase("chaindb", 0, 0, "", false)
	Require(t, err)
	arbDb, err := stack.OpenDatabase("arbdb", 0, 0, "", false)
	Require(t, err)

	initReader := statetransfer.NewMemoryInitDataReader(&l2info.ArbInitData)
	if initMessage == nil {
		serializedChainConfig, err := json.Marshal(chainConfig)
		Require(t, err)
		initMessage = &arbostypes.ParsedInitMessage{
			ChainId:               chainConfig.ChainID,
			InitialL1BaseFee:      arbostypes.DefaultInitialL1BaseFee,
			ChainConfig:           chainConfig,
			SerializedChainConfig: serializedChainConfig,
		}
	}
	var coreCacheConfig *core.CacheConfig
	if cacheConfig != nil {
		coreCacheConfig = gethexec.DefaultCacheConfigFor(stack, cacheConfig)
	}
	blockchain, err := gethexec.WriteOrTestBlockChain(chainDb, coreCacheConfig, initReader, chainConfig, initMessage, gethexec.ConfigDefaultTest().TxLookupLimit, 0)
	Require(t, err)

	return l2info, stack, chainDb, arbDb, blockchain
}

func ClientForStack(t *testing.T, backend *node.Node) *ethclient.Client {
	rpcClient := backend.Attach()
	return ethclient.NewClient(rpcClient)
}

// Create and deploy L1 and arbnode for L2
func createTestNodeWithL1(
	t *testing.T,
	ctx context.Context,
	isSequencer bool,
	nodeConfig *arbnode.Config,
	execConfig *gethexec.Config,
	chainConfig *params.ChainConfig,
	stackConfig *node.Config,
	l2info_in info,
) (
	l2info info, currentNode *arbnode.Node, l2client *ethclient.Client, l2stack *node.Node,
	l1info info, l1backend *eth.Ethereum, l1client *ethclient.Client, l1stack *node.Node,
) {
	if nodeConfig == nil {
		nodeConfig = arbnode.ConfigDefaultL1Test()
	}
	if execConfig == nil {
		execConfig = gethexec.ConfigDefaultTest()
	}
	if chainConfig == nil {
		chainConfig = params.ArbitrumDevTestChainConfig()
	}
	fatalErrChan := make(chan error, 10)
	l1info, l1client, l1backend, l1stack = createTestL1BlockChain(t, nil)
	var l2chainDb ethdb.Database
	var l2arbDb ethdb.Database
	var l2blockchain *core.BlockChain
	l2info = l2info_in
	if l2info == nil {
		l2info = NewArbTestInfo(t, chainConfig.ChainID)
	}
	addresses, initMessage := DeployOnTestL1(t, ctx, l1info, l1client, chainConfig)
	_, l2stack, l2chainDb, l2arbDb, l2blockchain = createL2BlockChainWithStackConfig(t, l2info, "", chainConfig, initMessage, stackConfig, &execConfig.Caching)
	var sequencerTxOptsPtr *bind.TransactOpts
	var dataSigner signature.DataSignerFunc
	if isSequencer {
		sequencerTxOpts := l1info.GetDefaultTransactOpts("Sequencer", ctx)
		sequencerTxOptsPtr = &sequencerTxOpts
		dataSigner = signature.DataSignerFromPrivateKey(l1info.GetInfoWithPrivKey("Sequencer").PrivateKey)
	}

	if !isSequencer {
		nodeConfig.BatchPoster.Enable = false
		nodeConfig.Sequencer = false
		nodeConfig.DelayedSequencer.Enable = false
		execConfig.Sequencer.Enable = false
	}

	AddDefaultValNode(t, ctx, nodeConfig, true)

	Require(t, execConfig.Validate())
	execConfigFetcher := func() *gethexec.Config { return execConfig }
	execNode, err := gethexec.CreateExecutionNode(ctx, l2stack, l2chainDb, l2blockchain, l1client, execConfigFetcher)
	Require(t, err)

	currentNode, err = arbnode.CreateNode(
		ctx, l2stack, execNode, l2arbDb, NewFetcherFromConfig(nodeConfig), l2blockchain.Config(), l1client,
		addresses, sequencerTxOptsPtr, sequencerTxOptsPtr, dataSigner, fatalErrChan,
	)
	Require(t, err)

	Require(t, currentNode.Start(ctx))

	l2client = ClientForStack(t, l2stack)

	StartWatchChanErr(t, ctx, fatalErrChan, currentNode)

	return
}

// L2 -Only. Enough for tests that needs no interface to L1
// Requires precompiles.AllowDebugPrecompiles = true
func createTestNode(
	t *testing.T, ctx context.Context, l2Info *BlockchainTestInfo, nodeConfig *arbnode.Config, execConfig *gethexec.Config, takeOwnership bool,
) (*BlockchainTestInfo, *arbnode.Node, *ethclient.Client) {
	if nodeConfig == nil {
		nodeConfig = arbnode.ConfigDefaultL2Test()
	}
	if execConfig == nil {
		execConfig = gethexec.ConfigDefaultTest()
	}

	feedErrChan := make(chan error, 10)

	AddDefaultValNode(t, ctx, nodeConfig, true)

	l2info, stack, chainDb, arbDb, blockchain := createL2BlockChain(t, l2Info, "", params.ArbitrumDevTestChainConfig(), &execConfig.Caching)

	Require(t, execConfig.Validate())
	execConfigFetcher := func() *gethexec.Config { return execConfig }
	execNode, err := gethexec.CreateExecutionNode(ctx, stack, chainDb, blockchain, nil, execConfigFetcher)
	Require(t, err)

	currentNode, err := arbnode.CreateNode(ctx, stack, execNode, arbDb, NewFetcherFromConfig(nodeConfig), blockchain.Config(), nil, nil, nil, nil, nil, feedErrChan)
	Require(t, err)

	// Give the node an init message
	err = currentNode.TxStreamer.AddFakeInitMessage()
	Require(t, err)

	Require(t, currentNode.Start(ctx))
	client := ClientForStack(t, stack)

	if takeOwnership {
		debugAuth := l2info.GetDefaultTransactOpts("Owner", ctx)

		// make auth a chain owner
		arbdebug, err := precompilesgen.NewArbDebug(common.HexToAddress("0xff"), client)
		Require(t, err, "failed to deploy ArbDebug")

		tx, err := arbdebug.BecomeChainOwner(&debugAuth)
		Require(t, err, "failed to deploy ArbDebug")

		_, err = EnsureTxSucceeded(ctx, client, tx)
		Require(t, err)
	}

	StartWatchChanErr(t, ctx, feedErrChan, currentNode)

	return l2info, currentNode, client
}

func StartWatchChanErr(t *testing.T, ctx context.Context, feedErrChan chan error, node *arbnode.Node) {
	go func() {
		select {
		case <-ctx.Done():
			return
		case err := <-feedErrChan:
			t.Errorf("error occurred: %v", err)
			if node != nil {
				node.StopAndWait()
			}
		}
	}()
}

func Require(t *testing.T, err error, text ...interface{}) {
	t.Helper()
	testhelpers.RequireImpl(t, err, text...)
}

func Fatal(t *testing.T, printables ...interface{}) {
	t.Helper()
	testhelpers.FailImpl(t, printables...)
}

func Create2ndNodeWithConfig(
	t *testing.T,
	ctx context.Context,
	first *arbnode.Node,
	l1stack *node.Node,
	l1info *BlockchainTestInfo,
	l2InitData *statetransfer.ArbosInitializationInfo,
	nodeConfig *arbnode.Config,
	execConfig *gethexec.Config,
	stackConfig *node.Config,
) (*ethclient.Client, *arbnode.Node) {
	if nodeConfig == nil {
		nodeConfig = arbnode.ConfigDefaultL1NonSequencerTest()
	}
	if execConfig == nil {
		execConfig = gethexec.ConfigDefaultNonSequencerTest()
	}
	feedErrChan := make(chan error, 10)
	l1rpcClient := l1stack.Attach()
	l1client := ethclient.NewClient(l1rpcClient)

	if stackConfig == nil {
		stackConfig = createStackConfigForTest(t.TempDir())
	}
	l2stack, err := node.New(stackConfig)
	Require(t, err)

	l2chainDb, err := l2stack.OpenDatabase("chaindb", 0, 0, "", false)
	Require(t, err)
	l2arbDb, err := l2stack.OpenDatabase("arbdb", 0, 0, "", false)
	Require(t, err)
	initReader := statetransfer.NewMemoryInitDataReader(l2InitData)

	dataSigner := signature.DataSignerFromPrivateKey(l1info.GetInfoWithPrivKey("Sequencer").PrivateKey)
	txOpts := l1info.GetDefaultTransactOpts("Sequencer", ctx)
	firstExec := getExecNode(t, first)

	chainConfig := firstExec.ArbInterface.BlockChain().Config()
	initMessage := getInitMessage(ctx, t, l1client, first.DeployInfo)

	coreCacheConfig := gethexec.DefaultCacheConfigFor(l2stack, &execConfig.Caching)
	l2blockchain, err := gethexec.WriteOrTestBlockChain(l2chainDb, coreCacheConfig, initReader, chainConfig, initMessage, gethexec.ConfigDefaultTest().TxLookupLimit, 0)
	Require(t, err)

	AddDefaultValNode(t, ctx, nodeConfig, true)

	Require(t, execConfig.Validate())
	configFetcher := func() *gethexec.Config { return execConfig }
	currentExec, err := gethexec.CreateExecutionNode(ctx, l2stack, l2chainDb, l2blockchain, l1client, configFetcher)
	Require(t, err)

	currentNode, err := arbnode.CreateNode(ctx, l2stack, currentExec, l2arbDb, NewFetcherFromConfig(nodeConfig), l2blockchain.Config(), l1client, first.DeployInfo, &txOpts, &txOpts, dataSigner, feedErrChan)
	Require(t, err)

	err = currentNode.Start(ctx)
	Require(t, err)
	l2client := ClientForStack(t, l2stack)

	StartWatchChanErr(t, ctx, feedErrChan, currentNode)

	return l2client, currentNode
}

func GetBalance(t *testing.T, ctx context.Context, client *ethclient.Client, account common.Address) *big.Int {
	t.Helper()
	balance, err := client.BalanceAt(ctx, account, nil)
	Require(t, err, "could not get balance")
	return balance
}

func requireClose(t *testing.T, s *node.Node, text ...interface{}) {
	t.Helper()
	Require(t, s.Close(), text...)
}

func authorizeDASKeyset(
	t *testing.T,
	ctx context.Context,
	dasSignerKey *blsSignatures.PublicKey,
	l1info info,
	l1client arbutil.L1Interface,
) {
	if dasSignerKey == nil {
		return
	}
	keyset := &arbstate.DataAvailabilityKeyset{
		AssumedHonest: 1,
		PubKeys:       []blsSignatures.PublicKey{*dasSignerKey},
	}
	wr := bytes.NewBuffer([]byte{})
	err := keyset.Serialize(wr)
	Require(t, err, "unable to serialize DAS keyset")
	keysetBytes := wr.Bytes()

	sequencerInboxABI, err := abi.JSON(strings.NewReader(bridgegen.SequencerInboxABI))
	Require(t, err, "unable to parse sequencer inbox ABI")
	setKeysetCalldata, err := sequencerInboxABI.Pack("setValidKeyset", keysetBytes)
	Require(t, err, "unable to generate calldata")

	upgradeExecutor, err := upgrade_executorgen.NewUpgradeExecutor(l1info.Accounts["UpgradeExecutor"].Address, l1client)
	Require(t, err, "unable to bind upgrade executor")

	trOps := l1info.GetDefaultTransactOpts("RollupOwner", ctx)
	tx, err := upgradeExecutor.ExecuteCall(&trOps, l1info.Accounts["SequencerInbox"].Address, setKeysetCalldata)
	Require(t, err, "unable to set valid keyset")

	_, err = EnsureTxSucceeded(ctx, l1client, tx)
	Require(t, err, "unable to ensure transaction success for setting valid keyset")
}

func setupConfigWithDAS(
	t *testing.T, ctx context.Context, dasModeString string,
) (*params.ChainConfig, *arbnode.Config, *das.LifecycleManager, string, *blsSignatures.PublicKey) {
	l1NodeConfigA := arbnode.ConfigDefaultL1Test()
	chainConfig := params.ArbitrumDevTestChainConfig()
	var dbPath string
	var err error

	enableFileStorage, enableDbStorage, enableDas := false, false, true
	switch dasModeString {
	case "db":
		enableDbStorage = true
		chainConfig = params.ArbitrumDevTestDASChainConfig()
	case "files":
		enableFileStorage = true
		chainConfig = params.ArbitrumDevTestDASChainConfig()
	case "onchain":
		enableDas = false
	default:
		Fatal(t, "unknown storage type")
	}
	dbPath = t.TempDir()
	dasSignerKey, _, err := das.GenerateAndStoreKeys(dbPath)
	Require(t, err)

	dasConfig := &das.DataAvailabilityConfig{
		Enable: enableDas,
		Key: das.KeyConfig{
			KeyDir: dbPath,
		},
		LocalFileStorage: das.LocalFileStorageConfig{
			Enable:  enableFileStorage,
			DataDir: dbPath,
		},
		LocalDBStorage: das.LocalDBStorageConfig{
			Enable:  enableDbStorage,
			DataDir: dbPath,
		},
		RequestTimeout:           5 * time.Second,
		ParentChainNodeURL:       "none",
		SequencerInboxAddress:    "none",
		PanicOnError:             true,
		DisableSignatureChecking: true,
	}

	l1NodeConfigA.DataAvailability = das.DefaultDataAvailabilityConfig
	var lifecycleManager *das.LifecycleManager
	var daReader das.DataAvailabilityServiceReader
	var daWriter das.DataAvailabilityServiceWriter
	var daHealthChecker das.DataAvailabilityServiceHealthChecker
	if dasModeString != "onchain" {
		daReader, daWriter, daHealthChecker, lifecycleManager, err = das.CreateDAComponentsForDaserver(ctx, dasConfig, nil, nil)

		Require(t, err)
		rpcLis, err := net.Listen("tcp", "localhost:0")
		Require(t, err)
		restLis, err := net.Listen("tcp", "localhost:0")
		Require(t, err)
		_, err = das.StartDASRPCServerOnListener(ctx, rpcLis, genericconf.HTTPServerTimeoutConfigDefault, daReader, daWriter, daHealthChecker)
		Require(t, err)
		_, err = das.NewRestfulDasServerOnListener(restLis, genericconf.HTTPServerTimeoutConfigDefault, daReader, daHealthChecker)
		Require(t, err)

		beConfigA := das.BackendConfig{
			URL:                 "http://" + rpcLis.Addr().String(),
			PubKeyBase64Encoded: blsPubToBase64(dasSignerKey),
			SignerMask:          1,
		}
		l1NodeConfigA.DataAvailability.RPCAggregator = aggConfigForBackend(t, beConfigA)
		l1NodeConfigA.DataAvailability.Enable = true
		l1NodeConfigA.DataAvailability.RestAggregator = das.DefaultRestfulClientAggregatorConfig
		l1NodeConfigA.DataAvailability.RestAggregator.Enable = true
		l1NodeConfigA.DataAvailability.RestAggregator.Urls = []string{"http://" + restLis.Addr().String()}
		l1NodeConfigA.DataAvailability.ParentChainNodeURL = "none"
	}

	return chainConfig, l1NodeConfigA, lifecycleManager, dbPath, dasSignerKey
}

func getDeadlineTimeout(t *testing.T, defaultTimeout time.Duration) time.Duration {
	testDeadLine, deadlineExist := t.Deadline()
	var timeout time.Duration
	if deadlineExist {
		timeout = time.Until(testDeadLine) - (time.Second * 10)
		if timeout > time.Second*10 {
			timeout = timeout - (time.Second * 10)
		}
	} else {
		timeout = defaultTimeout
	}

	return timeout
}

func deploySimple(
	t *testing.T, ctx context.Context, auth bind.TransactOpts, client *ethclient.Client,
) (common.Address, *mocksgen.Simple) {
	addr, tx, simple, err := mocksgen.DeploySimple(&auth, client)
	Require(t, err, "could not deploy Simple.sol contract")
	_, err = EnsureTxSucceeded(ctx, client, tx)
	Require(t, err)
	return addr, simple
}

func TestMain(m *testing.M) {
	logLevelEnv := os.Getenv("TEST_LOGLEVEL")
	if logLevelEnv != "" {
		logLevel, err := strconv.ParseUint(logLevelEnv, 10, 32)
		if err != nil || logLevel > uint64(log.LvlTrace) {
			log.Warn("TEST_LOGLEVEL exists but out of bound, ignoring", "logLevel", logLevelEnv, "max", log.LvlTrace)
		}
		glogger := log.NewGlogHandler(log.StreamHandler(os.Stderr, log.TerminalFormat(false)))
		glogger.Verbosity(log.Lvl(logLevel))
		log.Root().SetHandler(glogger)
	}
	code := m.Run()
	os.Exit(code)
}

func getExecNode(t *testing.T, node *arbnode.Node) *gethexec.ExecutionNode {
	t.Helper()
	gethExec, ok := node.Execution.(*gethexec.ExecutionNode)
	if !ok {
		t.Fatal("failed to get exec node from arbnode")
	}
	return gethExec
}<|MERGE_RESOLUTION|>--- conflicted
+++ resolved
@@ -570,11 +570,7 @@
 
 	nodeConf := ethconfig.Defaults
 	nodeConf.NetworkId = chainConfig.ChainID.Uint64()
-<<<<<<< HEAD
-	l1Genesis := core.DeveloperGenesisBlock(0, 50_000_000, l1info.GetAddress("Faucet"))
-=======
 	l1Genesis := core.DeveloperGenesisBlock(15_000_000, l1info.GetAddress("Faucet"))
->>>>>>> 015f74b2
 	infoGenesis := l1info.GetGenesisAlloc()
 	for acct, info := range infoGenesis {
 		l1Genesis.Alloc[acct] = info
