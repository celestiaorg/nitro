// Copyright 2021-2023, Offchain Labs, Inc.
// For license information, see https://github.com/nitro/blob/master/LICENSE

package arbtest

import (
	"bytes"
	"context"
	"encoding/binary"
	"encoding/hex"
	"encoding/json"
	"flag"
	"io"
	"math/big"
	"net"
	"net/http"
	"os"
	"reflect"
	"strconv"
	"strings"
	"testing"
	"time"

	"github.com/offchainlabs/nitro/arbos"
	"github.com/offchainlabs/nitro/arbos/arbostypes"
	"github.com/offchainlabs/nitro/arbos/util"
	"github.com/offchainlabs/nitro/arbstate/daprovider"
	"github.com/offchainlabs/nitro/arbutil"
	"github.com/offchainlabs/nitro/blsSignatures"
	"github.com/offchainlabs/nitro/cmd/chaininfo"
	"github.com/offchainlabs/nitro/cmd/conf"
	"github.com/offchainlabs/nitro/cmd/genericconf"
	"github.com/offchainlabs/nitro/das"
	"github.com/offchainlabs/nitro/deploy"
	"github.com/offchainlabs/nitro/execution/gethexec"
	"github.com/offchainlabs/nitro/util/arbmath"
	"github.com/offchainlabs/nitro/util/headerreader"
	"github.com/offchainlabs/nitro/util/redisutil"
	"github.com/offchainlabs/nitro/util/signature"
	"github.com/offchainlabs/nitro/validator/inputs"
	"github.com/offchainlabs/nitro/validator/server_api"
	"github.com/offchainlabs/nitro/validator/server_common"
	"github.com/offchainlabs/nitro/validator/valnode"
	rediscons "github.com/offchainlabs/nitro/validator/valnode/redis"
	"github.com/redis/go-redis/v9"

	"github.com/ethereum/go-ethereum"
	"github.com/ethereum/go-ethereum/accounts/abi"
	"github.com/ethereum/go-ethereum/accounts/abi/bind"
	"github.com/ethereum/go-ethereum/accounts/keystore"
	"github.com/ethereum/go-ethereum/arbitrum"
	"github.com/ethereum/go-ethereum/common"
	"github.com/ethereum/go-ethereum/common/math"
	"github.com/ethereum/go-ethereum/core"
	"github.com/ethereum/go-ethereum/core/rawdb"
	"github.com/ethereum/go-ethereum/core/types"
	"github.com/ethereum/go-ethereum/core/vm"
	"github.com/ethereum/go-ethereum/crypto"
	"github.com/ethereum/go-ethereum/eth"
	"github.com/ethereum/go-ethereum/eth/catalyst"
	"github.com/ethereum/go-ethereum/eth/downloader"
	"github.com/ethereum/go-ethereum/eth/ethconfig"
	"github.com/ethereum/go-ethereum/eth/filters"
	"github.com/ethereum/go-ethereum/eth/tracers"
	_ "github.com/ethereum/go-ethereum/eth/tracers/js"
	_ "github.com/ethereum/go-ethereum/eth/tracers/native"
	"github.com/ethereum/go-ethereum/ethclient"
	"github.com/ethereum/go-ethereum/ethdb"
	"github.com/ethereum/go-ethereum/log"
	"github.com/ethereum/go-ethereum/node"
	"github.com/ethereum/go-ethereum/params"
	"github.com/ethereum/go-ethereum/rpc"

	"github.com/offchainlabs/nitro/arbnode"
	_ "github.com/offchainlabs/nitro/execution/nodeInterface"
	"github.com/offchainlabs/nitro/solgen/go/bridgegen"
	"github.com/offchainlabs/nitro/solgen/go/mocksgen"
	"github.com/offchainlabs/nitro/solgen/go/precompilesgen"
	"github.com/offchainlabs/nitro/solgen/go/upgrade_executorgen"
	"github.com/offchainlabs/nitro/statetransfer"
	"github.com/offchainlabs/nitro/util/testhelpers"
	"github.com/offchainlabs/nitro/util/testhelpers/env"
	"github.com/offchainlabs/nitro/util/testhelpers/github"
	"golang.org/x/exp/slog"
)

type info = *BlockchainTestInfo

type SecondNodeParams struct {
	nodeConfig   *arbnode.Config
	execConfig   *gethexec.Config
	stackConfig  *node.Config
	dasConfig    *das.DataAvailabilityConfig
	initData     *statetransfer.ArbosInitializationInfo
	addresses    *chaininfo.RollupAddresses
	wasmCacheTag uint32
}

type TestClient struct {
	ctx           context.Context
	Client        *ethclient.Client
	L1Backend     *eth.Ethereum
	Stack         *node.Node
	ConsensusNode *arbnode.Node
	ExecNode      *gethexec.ExecutionNode

	// having cleanup() field makes cleanup customizable from default cleanup methods after calling build
	cleanup func()
}

func NewTestClient(ctx context.Context) *TestClient {
	return &TestClient{ctx: ctx}
}

func (tc *TestClient) SendSignedTx(t *testing.T, l2Client *ethclient.Client, transaction *types.Transaction, lInfo info) *types.Receipt {
	return SendSignedTxViaL1(t, tc.ctx, lInfo, tc.Client, l2Client, transaction)
}

func (tc *TestClient) SendUnsignedTx(t *testing.T, l2Client *ethclient.Client, transaction *types.Transaction, lInfo info) *types.Receipt {
	return SendUnsignedTxViaL1(t, tc.ctx, lInfo, tc.Client, l2Client, transaction)
}

func (tc *TestClient) TransferBalance(t *testing.T, from string, to string, amount *big.Int, lInfo info) (*types.Transaction, *types.Receipt) {
	return TransferBalanceTo(t, from, lInfo.GetAddress(to), amount, lInfo, tc.Client, tc.ctx)
}

func (tc *TestClient) TransferBalanceTo(t *testing.T, from string, to common.Address, amount *big.Int, lInfo info) (*types.Transaction, *types.Receipt) {
	return TransferBalanceTo(t, from, to, amount, lInfo, tc.Client, tc.ctx)
}

func (tc *TestClient) GetBalance(t *testing.T, account common.Address) *big.Int {
	return GetBalance(t, tc.ctx, tc.Client, account)
}

func (tc *TestClient) GetBaseFee(t *testing.T) *big.Int {
	return GetBaseFee(t, tc.Client, tc.ctx)
}

func (tc *TestClient) GetBaseFeeAt(t *testing.T, blockNum *big.Int) *big.Int {
	return GetBaseFeeAt(t, tc.Client, tc.ctx, blockNum)
}

func (tc *TestClient) SendWaitTestTransactions(t *testing.T, txs []*types.Transaction) []*types.Receipt {
	return SendWaitTestTransactions(t, tc.ctx, tc.Client, txs)
}

func (tc *TestClient) DeploySimple(t *testing.T, auth bind.TransactOpts) (common.Address, *mocksgen.Simple) {
	return deploySimple(t, tc.ctx, auth, tc.Client)
}

func (tc *TestClient) EnsureTxSucceeded(transaction *types.Transaction) (*types.Receipt, error) {
	return tc.EnsureTxSucceededWithTimeout(transaction, time.Second*5)
}

func (tc *TestClient) EnsureTxSucceededWithTimeout(transaction *types.Transaction, timeout time.Duration) (*types.Receipt, error) {
	return EnsureTxSucceededWithTimeout(tc.ctx, tc.Client, transaction, timeout)
}

var TestCachingConfig = gethexec.CachingConfig{
	Archive:                             false,
	BlockCount:                          128,
	BlockAge:                            30 * time.Minute,
	TrieTimeLimit:                       time.Hour,
	TrieDirtyCache:                      1024,
	TrieCleanCache:                      600,
	SnapshotCache:                       400,
	DatabaseCache:                       2048,
	SnapshotRestoreGasLimit:             300_000_000_000,
	MaxNumberOfBlocksToSkipStateSaving:  0,
	MaxAmountOfGasToSkipStateSaving:     0,
	StylusLRUCacheCapacity:              0,
	DisableStylusCacheMetricsCollection: true,
	StateScheme:                         env.GetTestStateScheme(),
}

var DefaultTestForwarderConfig = gethexec.ForwarderConfig{
	ConnectionTimeout:     2 * time.Second,
	IdleConnectionTimeout: 2 * time.Second,
	MaxIdleConnections:    1,
	RedisUrl:              "",
	UpdateInterval:        time.Millisecond * 10,
	RetryInterval:         time.Millisecond * 3,
}

var TestSequencerConfig = gethexec.SequencerConfig{
	Enable:                       true,
	MaxBlockSpeed:                time.Millisecond * 10,
	MaxRevertGasReject:           params.TxGas + 10000,
	MaxAcceptableTimestampDelta:  time.Hour,
	SenderWhitelist:              []string{},
	Forwarder:                    DefaultTestForwarderConfig,
	QueueSize:                    128,
	QueueTimeout:                 time.Second * 5,
	NonceCacheSize:               4,
	MaxTxDataSize:                95000,
	NonceFailureCacheSize:        1024,
	NonceFailureCacheExpiry:      time.Second,
	ExpectedSurplusSoftThreshold: "default",
	ExpectedSurplusHardThreshold: "default",
	EnableProfiling:              false,
}

func ExecConfigDefaultNonSequencerTest(t *testing.T) *gethexec.Config {
	config := gethexec.ConfigDefault
	config.Caching = TestCachingConfig
	config.ParentChainReader = headerreader.TestConfig
	config.Sequencer.Enable = false
	config.Forwarder = DefaultTestForwarderConfig
	config.ForwardingTarget = "null"
	config.TxPreChecker.Strictness = gethexec.TxPreCheckerStrictnessNone

	Require(t, config.Validate())

	return &config
}

func ExecConfigDefaultTest(t *testing.T) *gethexec.Config {
	config := gethexec.ConfigDefault
	config.Caching = TestCachingConfig
	config.Sequencer = TestSequencerConfig
	config.ParentChainReader = headerreader.TestConfig
	config.ForwardingTarget = "null"
	config.TxPreChecker.Strictness = gethexec.TxPreCheckerStrictnessNone

	Require(t, config.Validate())

	return &config
}

type NodeBuilder struct {
	// NodeBuilder configuration
	ctx           context.Context
	chainConfig   *params.ChainConfig
	nodeConfig    *arbnode.Config
	execConfig    *gethexec.Config
	l1StackConfig *node.Config
	l2StackConfig *node.Config
	valnodeConfig *valnode.Config
	l3Config      *NitroConfig
	L1Info        info
	L2Info        info
	L3Info        info

	// L1, L2, L3 Node parameters
	dataDir                     string
	isSequencer                 bool
	takeOwnership               bool
	withL1                      bool
	addresses                   *chaininfo.RollupAddresses
	l3Addresses                 *chaininfo.RollupAddresses
	initMessage                 *arbostypes.ParsedInitMessage
	l3InitMessage               *arbostypes.ParsedInitMessage
	withProdConfirmPeriodBlocks bool
	wasmCacheTag                uint32

	// Created nodes
	L1 *TestClient
	L2 *TestClient
	L3 *TestClient
}

type NitroConfig struct {
	chainConfig   *params.ChainConfig
	nodeConfig    *arbnode.Config
	execConfig    *gethexec.Config
	stackConfig   *node.Config
	valnodeConfig *valnode.Config

	withProdConfirmPeriodBlocks bool
	isSequencer                 bool
}

func L3NitroConfigDefaultTest(t *testing.T) *NitroConfig {
	chainConfig := &params.ChainConfig{
		ChainID:             big.NewInt(333333),
		HomesteadBlock:      big.NewInt(0),
		DAOForkBlock:        nil,
		DAOForkSupport:      true,
		EIP150Block:         big.NewInt(0),
		EIP155Block:         big.NewInt(0),
		EIP158Block:         big.NewInt(0),
		ByzantiumBlock:      big.NewInt(0),
		ConstantinopleBlock: big.NewInt(0),
		PetersburgBlock:     big.NewInt(0),
		IstanbulBlock:       big.NewInt(0),
		MuirGlacierBlock:    big.NewInt(0),
		BerlinBlock:         big.NewInt(0),
		LondonBlock:         big.NewInt(0),
		ArbitrumChainParams: params.ArbitrumDevTestParams(),
		Clique: &params.CliqueConfig{
			Period: 0,
			Epoch:  0,
		},
	}

	valnodeConfig := valnode.TestValidationConfig
	return &NitroConfig{
		chainConfig:   chainConfig,
		nodeConfig:    arbnode.ConfigDefaultL1Test(),
		execConfig:    ExecConfigDefaultTest(t),
		stackConfig:   testhelpers.CreateStackConfigForTest(t.TempDir()),
		valnodeConfig: &valnodeConfig,

		withProdConfirmPeriodBlocks: false,
		isSequencer:                 true,
	}
}

func NewNodeBuilder(ctx context.Context) *NodeBuilder {
	return &NodeBuilder{ctx: ctx}
}

func (b *NodeBuilder) DefaultConfig(t *testing.T, withL1 bool) *NodeBuilder {
	// most used values across current tests are set here as default
	b.withL1 = withL1
	if withL1 {
		b.isSequencer = true
		b.nodeConfig = arbnode.ConfigDefaultL1Test()
	} else {
		b.takeOwnership = true
		b.nodeConfig = arbnode.ConfigDefaultL2Test()
	}
	b.chainConfig = params.ArbitrumDevTestChainConfig()
	b.L1Info = NewL1TestInfo(t)
	b.L2Info = NewArbTestInfo(t, b.chainConfig.ChainID)
	b.dataDir = t.TempDir()
	b.l1StackConfig = testhelpers.CreateStackConfigForTest(b.dataDir)
	b.l2StackConfig = testhelpers.CreateStackConfigForTest(b.dataDir)
	cp := valnode.TestValidationConfig
	b.valnodeConfig = &cp
	b.execConfig = ExecConfigDefaultTest(t)
	b.l3Config = L3NitroConfigDefaultTest(t)
	return b
}

func (b *NodeBuilder) WithArbOSVersion(arbosVersion uint64) *NodeBuilder {
	newChainConfig := *b.chainConfig
	newChainConfig.ArbitrumChainParams.InitialArbOSVersion = arbosVersion
	b.chainConfig = &newChainConfig
	return b
}

func (b *NodeBuilder) WithProdConfirmPeriodBlocks() *NodeBuilder {
	b.withProdConfirmPeriodBlocks = true
	return b
}

func (b *NodeBuilder) WithWasmRootDir(wasmRootDir string) *NodeBuilder {
	b.valnodeConfig.Wasm.RootPath = wasmRootDir
	return b
}

func (b *NodeBuilder) WithExtraArchs(targets []string) *NodeBuilder {
	b.execConfig.StylusTarget.ExtraArchs = targets
	return b
}

func (b *NodeBuilder) WithStylusLongTermCache(enabled bool) *NodeBuilder {
	if enabled {
		b.wasmCacheTag = 1
	} else {
		b.wasmCacheTag = 0
	}
	return b
}

func (b *NodeBuilder) Build(t *testing.T) func() {
	b.CheckConfig(t)
	if b.withL1 {
		b.BuildL1(t)
		return b.BuildL2OnL1(t)
	}
	return b.BuildL2(t)
}

func (b *NodeBuilder) CheckConfig(t *testing.T) {
	if b.chainConfig == nil {
		b.chainConfig = params.ArbitrumDevTestChainConfig()
	}
	if b.nodeConfig == nil {
		b.nodeConfig = arbnode.ConfigDefaultL1Test()
	}
	if b.execConfig == nil {
		b.execConfig = ExecConfigDefaultTest(t)
	}
	if b.L1Info == nil {
		b.L1Info = NewL1TestInfo(t)
	}
	if b.L2Info == nil {
		b.L2Info = NewArbTestInfo(t, b.chainConfig.ChainID)
	}
	if b.execConfig.RPC.MaxRecreateStateDepth == arbitrum.UninitializedMaxRecreateStateDepth {
		if b.execConfig.Caching.Archive {
			b.execConfig.RPC.MaxRecreateStateDepth = arbitrum.DefaultArchiveNodeMaxRecreateStateDepth
		} else {
			b.execConfig.RPC.MaxRecreateStateDepth = arbitrum.DefaultNonArchiveNodeMaxRecreateStateDepth
		}
	}
}

func (b *NodeBuilder) BuildL1(t *testing.T) {
	b.L1 = NewTestClient(b.ctx)
	b.L1Info, b.L1.Client, b.L1.L1Backend, b.L1.Stack = createTestL1BlockChain(t, b.L1Info)
	locator, err := server_common.NewMachineLocator(b.valnodeConfig.Wasm.RootPath)
	Require(t, err)
	b.addresses, b.initMessage = deployOnParentChain(
		t,
		b.ctx,
		b.L1Info,
		b.L1.Client,
		&headerreader.TestConfig,
		b.chainConfig,
		locator.LatestWasmModuleRoot(),
		b.withProdConfirmPeriodBlocks,
		true,
	)
	b.L1.cleanup = func() { requireClose(t, b.L1.Stack) }
}

func buildOnParentChain(
	t *testing.T,
	ctx context.Context,

	dataDir string,

	parentChainInfo info,
	parentChainTestClient *TestClient,
	parentChainId *big.Int,

	chainConfig *params.ChainConfig,
	stackConfig *node.Config,
	execConfig *gethexec.Config,
	nodeConfig *arbnode.Config,
	valnodeConfig *valnode.Config,
	isSequencer bool,
	chainInfo info,

	initMessage *arbostypes.ParsedInitMessage,
	addresses *chaininfo.RollupAddresses,

	wasmCacheTag uint32,
) *TestClient {
	if parentChainTestClient == nil {
		t.Fatal("must build parent chain before building chain")
	}

	chainTestClient := NewTestClient(ctx)

	var chainDb ethdb.Database
	var arbDb ethdb.Database
	var blockchain *core.BlockChain
	_, chainTestClient.Stack, chainDb, arbDb, blockchain = createNonL1BlockChainWithStackConfig(
		t, chainInfo, dataDir, chainConfig, initMessage, stackConfig, execConfig, wasmCacheTag)

	var sequencerTxOptsPtr *bind.TransactOpts
	var dataSigner signature.DataSignerFunc
	if isSequencer {
		sequencerTxOpts := parentChainInfo.GetDefaultTransactOpts("Sequencer", ctx)
		sequencerTxOptsPtr = &sequencerTxOpts
		dataSigner = signature.DataSignerFromPrivateKey(parentChainInfo.GetInfoWithPrivKey("Sequencer").PrivateKey)
	} else {
		nodeConfig.BatchPoster.Enable = false
		nodeConfig.Sequencer = false
		nodeConfig.DelayedSequencer.Enable = false
		execConfig.Sequencer.Enable = false
	}

	var validatorTxOptsPtr *bind.TransactOpts
	if nodeConfig.Staker.Enable {
		validatorTxOpts := parentChainInfo.GetDefaultTransactOpts("Validator", ctx)
		validatorTxOptsPtr = &validatorTxOpts
	}

	AddValNodeIfNeeded(t, ctx, nodeConfig, true, "", valnodeConfig.Wasm.RootPath)

	Require(t, execConfig.Validate())
	execConfigToBeUsedInConfigFetcher := execConfig
	execConfigFetcher := func() *gethexec.Config { return execConfigToBeUsedInConfigFetcher }
	execNode, err := gethexec.CreateExecutionNode(ctx, chainTestClient.Stack, chainDb, blockchain, parentChainTestClient.Client, execConfigFetcher)
	Require(t, err)

	fatalErrChan := make(chan error, 10)
	chainTestClient.ConsensusNode, err = arbnode.CreateNode(
		ctx, chainTestClient.Stack, execNode, arbDb, NewFetcherFromConfig(nodeConfig), blockchain.Config(), parentChainTestClient.Client,
		addresses, validatorTxOptsPtr, sequencerTxOptsPtr, dataSigner, fatalErrChan, parentChainId, nil)
	Require(t, err)

	err = chainTestClient.ConsensusNode.Start(ctx)
	Require(t, err)

	chainTestClient.Client = ClientForStack(t, chainTestClient.Stack)

	StartWatchChanErr(t, ctx, fatalErrChan, chainTestClient.ConsensusNode)

	chainTestClient.ExecNode = getExecNode(t, chainTestClient.ConsensusNode)
	chainTestClient.cleanup = func() { chainTestClient.ConsensusNode.StopAndWait() }

	return chainTestClient
}

func (b *NodeBuilder) BuildL3OnL2(t *testing.T) func() {
	b.L3Info = NewArbTestInfo(t, b.l3Config.chainConfig.ChainID)

	locator, err := server_common.NewMachineLocator(b.l3Config.valnodeConfig.Wasm.RootPath)
	Require(t, err)

	parentChainReaderConfig := headerreader.TestConfig
	parentChainReaderConfig.Dangerous.WaitForTxApprovalSafePoll = 0
	b.l3Addresses, b.l3InitMessage = deployOnParentChain(
		t,
		b.ctx,
		b.L2Info,
		b.L2.Client,
		&parentChainReaderConfig,
		b.l3Config.chainConfig,
		locator.LatestWasmModuleRoot(),
		b.l3Config.withProdConfirmPeriodBlocks,
		false,
	)

	b.L3 = buildOnParentChain(
		t,
		b.ctx,

		b.dataDir,

		b.L2Info,
		b.L2,
		b.chainConfig.ChainID,

		b.l3Config.chainConfig,
		b.l3Config.stackConfig,
		b.l3Config.execConfig,
		b.l3Config.nodeConfig,
		b.l3Config.valnodeConfig,
		b.l3Config.isSequencer,
		b.L3Info,

		b.l3InitMessage,
		b.l3Addresses,

		b.wasmCacheTag,
	)

	return func() {
		b.L3.cleanup()
	}
}

func (b *NodeBuilder) BuildL2OnL1(t *testing.T) func() {
	b.L2 = buildOnParentChain(
		t,
		b.ctx,

		b.dataDir,

		b.L1Info,
		b.L1,
		big.NewInt(1337),

		b.chainConfig,
		b.l2StackConfig,
		b.execConfig,
		b.nodeConfig,
		b.valnodeConfig,
		b.isSequencer,
		b.L2Info,

		b.initMessage,
		b.addresses,

		b.wasmCacheTag,
	)

	return func() {
		b.L2.cleanup()
		if b.L1 != nil && b.L1.cleanup != nil {
			b.L1.cleanup()
		}
	}
}

// L2 -Only. Enough for tests that needs no interface to L1
// Requires precompiles.AllowDebugPrecompiles = true
func (b *NodeBuilder) BuildL2(t *testing.T) func() {
	b.L2 = NewTestClient(b.ctx)

	AddValNodeIfNeeded(t, b.ctx, b.nodeConfig, true, "", b.valnodeConfig.Wasm.RootPath)

	var chainDb ethdb.Database
	var arbDb ethdb.Database
	var blockchain *core.BlockChain
	b.L2Info, b.L2.Stack, chainDb, arbDb, blockchain = createL2BlockChain(
		t, b.L2Info, b.dataDir, b.chainConfig, b.execConfig, b.wasmCacheTag)

	Require(t, b.execConfig.Validate())
	execConfig := b.execConfig
	execConfigFetcher := func() *gethexec.Config { return execConfig }
	execNode, err := gethexec.CreateExecutionNode(b.ctx, b.L2.Stack, chainDb, blockchain, nil, execConfigFetcher)
	Require(t, err)

	fatalErrChan := make(chan error, 10)
	b.L2.ConsensusNode, err = arbnode.CreateNode(
		b.ctx, b.L2.Stack, execNode, arbDb, NewFetcherFromConfig(b.nodeConfig), blockchain.Config(),
		nil, nil, nil, nil, nil, fatalErrChan, big.NewInt(1337), nil)
	Require(t, err)

	// Give the node an init message
	err = b.L2.ConsensusNode.TxStreamer.AddFakeInitMessage()
	Require(t, err)

	err = b.L2.ConsensusNode.Start(b.ctx)
	Require(t, err)

	b.L2.Client = ClientForStack(t, b.L2.Stack)

	if b.takeOwnership {
		debugAuth := b.L2Info.GetDefaultTransactOpts("Owner", b.ctx)

		// make auth a chain owner
		arbdebug, err := precompilesgen.NewArbDebug(common.HexToAddress("0xff"), b.L2.Client)
		Require(t, err, "failed to deploy ArbDebug")

		tx, err := arbdebug.BecomeChainOwner(&debugAuth)
		Require(t, err, "failed to deploy ArbDebug")

		_, err = EnsureTxSucceeded(b.ctx, b.L2.Client, tx)
		Require(t, err)
	}

	StartWatchChanErr(t, b.ctx, fatalErrChan, b.L2.ConsensusNode)

	b.L2.ExecNode = getExecNode(t, b.L2.ConsensusNode)
	b.L2.cleanup = func() { b.L2.ConsensusNode.StopAndWait() }
	return func() { b.L2.cleanup() }
}

// L2 -Only. RestartL2Node shutdowns the existing l2 node and start it again using the same data dir.
func (b *NodeBuilder) RestartL2Node(t *testing.T) {
	if b.L2 == nil {
		t.Fatalf("L2 was not created")
	}
	b.L2.cleanup()

	l2info, stack, chainDb, arbDb, blockchain := createNonL1BlockChainWithStackConfig(t, b.L2Info, b.dataDir, b.chainConfig, b.initMessage, b.l2StackConfig, b.execConfig, b.wasmCacheTag)

	execConfigFetcher := func() *gethexec.Config { return b.execConfig }
	execNode, err := gethexec.CreateExecutionNode(b.ctx, stack, chainDb, blockchain, nil, execConfigFetcher)
	Require(t, err)

	feedErrChan := make(chan error, 10)
	currentNode, err := arbnode.CreateNode(b.ctx, stack, execNode, arbDb, NewFetcherFromConfig(b.nodeConfig), blockchain.Config(), nil, nil, nil, nil, nil, feedErrChan, big.NewInt(1337), nil)
	Require(t, err)

	Require(t, currentNode.Start(b.ctx))
	client := ClientForStack(t, stack)

	StartWatchChanErr(t, b.ctx, feedErrChan, currentNode)

	l2 := NewTestClient(b.ctx)
	l2.ConsensusNode = currentNode
	l2.Client = client
	l2.ExecNode = execNode
	l2.cleanup = func() { b.L2.ConsensusNode.StopAndWait() }

	b.L2 = l2
	b.L2Info = l2info
}

func build2ndNode(
	t *testing.T,
	ctx context.Context,

	firstNodeStackConfig *node.Config,
	firsNodeExecConfig *gethexec.Config,
	firstNodeNodeConfig *arbnode.Config,
	firstNodeInfo info,
	firstNodeTestClient *TestClient,
	valnodeConfig *valnode.Config,

	parentChainTestClient *TestClient,
	parentChainInfo info,

	params *SecondNodeParams,

	addresses *chaininfo.RollupAddresses,
	initMessage *arbostypes.ParsedInitMessage,
) (*TestClient, func()) {
	if params.nodeConfig == nil {
		params.nodeConfig = arbnode.ConfigDefaultL1NonSequencerTest()
	}
	if params.dasConfig != nil {
		params.nodeConfig.DataAvailability = *params.dasConfig
	}
	if params.stackConfig == nil {
		params.stackConfig = firstNodeStackConfig
		// should use different dataDir from the previously used ones
		params.stackConfig.DataDir = t.TempDir()
	}
	if params.initData == nil {
		params.initData = &firstNodeInfo.ArbInitData
	}
	if params.execConfig == nil {
		params.execConfig = firsNodeExecConfig
	}
	if params.addresses == nil {
		params.addresses = addresses
	}
	if params.execConfig.RPC.MaxRecreateStateDepth == arbitrum.UninitializedMaxRecreateStateDepth {
		if params.execConfig.Caching.Archive {
			params.execConfig.RPC.MaxRecreateStateDepth = arbitrum.DefaultArchiveNodeMaxRecreateStateDepth
		} else {
			params.execConfig.RPC.MaxRecreateStateDepth = arbitrum.DefaultNonArchiveNodeMaxRecreateStateDepth
		}
	}
	if firstNodeNodeConfig.BatchPoster.Enable && params.nodeConfig.BatchPoster.Enable && params.nodeConfig.BatchPoster.RedisUrl == "" {
		t.Fatal("The batch poster must use Redis when enabled for multiple nodes")
	}

	testClient := NewTestClient(ctx)
	testClient.Client, testClient.ConsensusNode =
		Create2ndNodeWithConfig(t, ctx, firstNodeTestClient.ConsensusNode, parentChainTestClient.Stack, parentChainInfo, params.initData, params.nodeConfig, params.execConfig, params.stackConfig, valnodeConfig, params.addresses, initMessage, params.wasmCacheTag)
	testClient.ExecNode = getExecNode(t, testClient.ConsensusNode)
	testClient.cleanup = func() { testClient.ConsensusNode.StopAndWait() }
	return testClient, func() { testClient.cleanup() }
}

func (b *NodeBuilder) Build2ndNode(t *testing.T, params *SecondNodeParams) (*TestClient, func()) {
	if b.L2 == nil {
		t.Fatal("builder did not previously built an L2 Node")
	}
	if b.withL1 && b.L1 == nil {
		t.Fatal("builder did not previously built an L1 Node")
	}
	return build2ndNode(
		t,
		b.ctx,

		b.l2StackConfig,
		b.execConfig,
		b.nodeConfig,
		b.L2Info,
		b.L2,
		b.valnodeConfig,

		b.L1,
		b.L1Info,

		params,

		b.addresses,
		b.initMessage,
	)
}

func (b *NodeBuilder) Build2ndNodeOnL3(t *testing.T, params *SecondNodeParams) (*TestClient, func()) {
	if b.L3 == nil {
		t.Fatal("builder did not previously built an L3 Node")
	}
	return build2ndNode(
		t,
		b.ctx,

		b.l3Config.stackConfig,
		b.l3Config.execConfig,
		b.l3Config.nodeConfig,
		b.L3Info,
		b.L3,
		b.l3Config.valnodeConfig,

		b.L2,
		b.L2Info,

		params,

		b.l3Addresses,
		b.l3InitMessage,
	)
}

func (b *NodeBuilder) BridgeBalance(t *testing.T, account string, amount *big.Int) (*types.Transaction, *types.Receipt) {
	return BridgeBalance(t, account, amount, b.L1Info, b.L2Info, b.L1.Client, b.L2.Client, b.ctx)
}

func SendWaitTestTransactions(t *testing.T, ctx context.Context, client *ethclient.Client, txs []*types.Transaction) []*types.Receipt {
	t.Helper()
	receipts := make([]*types.Receipt, len(txs))
	for _, tx := range txs {
		Require(t, client.SendTransaction(ctx, tx))
	}
	for i, tx := range txs {
		var err error
		receipts[i], err = EnsureTxSucceeded(ctx, client, tx)
		Require(t, err)
	}
	return receipts
}

func TransferBalance(
	t *testing.T, from, to string, amount *big.Int, l2info info, client *ethclient.Client, ctx context.Context,
) (*types.Transaction, *types.Receipt) {
	t.Helper()
	return TransferBalanceTo(t, from, l2info.GetAddress(to), amount, l2info, client, ctx)
}

func TransferBalanceTo(
	t *testing.T, from string, to common.Address, amount *big.Int, l2info info, client *ethclient.Client, ctx context.Context,
) (*types.Transaction, *types.Receipt) {
	t.Helper()
	tx := l2info.PrepareTxTo(from, &to, l2info.TransferGas, amount, nil)
	err := client.SendTransaction(ctx, tx)
	Require(t, err)
	res, err := EnsureTxSucceeded(ctx, client, tx)
	Require(t, err)
	return tx, res
}

// if l2client is not nil - will wait until balance appears in l2
func BridgeBalance(
	t *testing.T, account string, amount *big.Int, l1info info, l2info info, l1client *ethclient.Client, l2client *ethclient.Client, ctx context.Context,
) (*types.Transaction, *types.Receipt) {
	t.Helper()

	// setup or validate the same account on l2info
	l1acct := l1info.GetInfoWithPrivKey(account)
	if l2info.Accounts[account] == nil {
		l2info.SetFullAccountInfo(account, &AccountInfo{
			Address:    l1acct.Address,
			PrivateKey: l1acct.PrivateKey,
		})
	} else {
		l2acct := l2info.GetInfoWithPrivKey(account)
		if l2acct.PrivateKey.X.Cmp(l1acct.PrivateKey.X) != 0 ||
			l2acct.PrivateKey.Y.Cmp(l1acct.PrivateKey.Y) != 0 {
			Fatal(t, "l2 account already exists and not compatible to l1")
		}
	}

	// check previous balance
	var l2Balance *big.Int
	var err error
	if l2client != nil {
		l2Balance, err = l2client.BalanceAt(ctx, l2info.GetAddress("Faucet"), nil)
		Require(t, err)
	}

	// send transaction
	data, err := hex.DecodeString("0f4d14e9000000000000000000000000000000000000000000000000000082f79cd90000")
	Require(t, err)
	tx := l1info.PrepareTx(account, "Inbox", l1info.TransferGas*100, amount, data)
	err = l1client.SendTransaction(ctx, tx)
	Require(t, err)
	res, err := EnsureTxSucceeded(ctx, l1client, tx)
	Require(t, err)

	// wait for balance to appear in l2
	if l2client != nil {
		l2Balance.Add(l2Balance, amount)
		for i := 0; true; i++ {
			balance, err := l2client.BalanceAt(ctx, l2info.GetAddress("Faucet"), nil)
			Require(t, err)
			if balance.Cmp(l2Balance) >= 0 {
				break
			}
			TransferBalance(t, "Faucet", "User", big.NewInt(1), l1info, l1client, ctx)
			if i > 200 {
				Fatal(t, "bridging failed")
			}
			<-time.After(time.Millisecond * 100)
		}
	}

	return tx, res
}

func SendSignedTxesInBatchViaL1(
	t *testing.T,
	ctx context.Context,
	l1info *BlockchainTestInfo,
	l1client *ethclient.Client,
	l2client *ethclient.Client,
	delayedTxes types.Transactions,
) types.Receipts {
	delayedInboxContract, err := bridgegen.NewInbox(l1info.GetAddress("Inbox"), l1client)
	Require(t, err)
	usertxopts := l1info.GetDefaultTransactOpts("User", ctx)

	wraped, err := l2MessageBatchDataFromTxes(delayedTxes)
	Require(t, err)
	l1tx, err := delayedInboxContract.SendL2Message(&usertxopts, wraped)
	Require(t, err)
	_, err = EnsureTxSucceeded(ctx, l1client, l1tx)
	Require(t, err)

	// sending l1 messages creates l1 blocks.. make enough to get that delayed inbox message in
	for i := 0; i < 30; i++ {
		SendWaitTestTransactions(t, ctx, l1client, []*types.Transaction{
			l1info.PrepareTx("Faucet", "Faucet", 30000, big.NewInt(1e12), nil),
		})
	}
	var receipts types.Receipts
	for _, tx := range delayedTxes {
		receipt, err := EnsureTxSucceeded(ctx, l2client, tx)
		Require(t, err)
		receipts = append(receipts, receipt)
	}
	return receipts
}

func l2MessageBatchDataFromTxes(txes types.Transactions) ([]byte, error) {
	var l2Message []byte
	l2Message = append(l2Message, arbos.L2MessageKind_Batch)
	sizeBuf := make([]byte, 8)
	for _, tx := range txes {
		txBytes, err := tx.MarshalBinary()
		if err != nil {
			return nil, err
		}
		binary.BigEndian.PutUint64(sizeBuf, uint64(len(txBytes))+1)
		l2Message = append(l2Message, sizeBuf...)
		l2Message = append(l2Message, arbos.L2MessageKind_SignedTx)
		l2Message = append(l2Message, txBytes...)
	}
	return l2Message, nil
}

func SendSignedTxViaL1(
	t *testing.T,
	ctx context.Context,
	l1info *BlockchainTestInfo,
	l1client *ethclient.Client,
	l2client *ethclient.Client,
	delayedTx *types.Transaction,
) *types.Receipt {
	delayedInboxContract, err := bridgegen.NewInbox(l1info.GetAddress("Inbox"), l1client)
	Require(t, err)
	usertxopts := l1info.GetDefaultTransactOpts("User", ctx)

	txbytes, err := delayedTx.MarshalBinary()
	Require(t, err)
	txwrapped := append([]byte{arbos.L2MessageKind_SignedTx}, txbytes...)
	l1tx, err := delayedInboxContract.SendL2Message(&usertxopts, txwrapped)
	Require(t, err)
	_, err = EnsureTxSucceeded(ctx, l1client, l1tx)
	Require(t, err)

	// sending l1 messages creates l1 blocks.. make enough to get that delayed inbox message in
	for i := 0; i < 30; i++ {
		SendWaitTestTransactions(t, ctx, l1client, []*types.Transaction{
			l1info.PrepareTx("Faucet", "Faucet", 30000, big.NewInt(1e12), nil),
		})
	}
	receipt, err := EnsureTxSucceeded(ctx, l2client, delayedTx)
	Require(t, err)
	return receipt
}

func SendUnsignedTxViaL1(
	t *testing.T,
	ctx context.Context,
	l1info *BlockchainTestInfo,
	l1client *ethclient.Client,
	l2client *ethclient.Client,
	templateTx *types.Transaction,
) *types.Receipt {
	delayedInboxContract, err := bridgegen.NewInbox(l1info.GetAddress("Inbox"), l1client)
	Require(t, err)

	usertxopts := l1info.GetDefaultTransactOpts("User", ctx)
	remapped := util.RemapL1Address(usertxopts.From)
	nonce, err := l2client.NonceAt(ctx, remapped, nil)
	Require(t, err)

	unsignedTx := types.NewTx(&types.ArbitrumUnsignedTx{
		ChainId:   templateTx.ChainId(),
		From:      remapped,
		Nonce:     nonce,
		GasFeeCap: templateTx.GasFeeCap(),
		Gas:       templateTx.Gas(),
		To:        templateTx.To(),
		Value:     templateTx.Value(),
		Data:      templateTx.Data(),
	})

	l1tx, err := delayedInboxContract.SendUnsignedTransaction(
		&usertxopts,
		arbmath.UintToBig(unsignedTx.Gas()),
		unsignedTx.GasFeeCap(),
		arbmath.UintToBig(unsignedTx.Nonce()),
		*unsignedTx.To(),
		unsignedTx.Value(),
		unsignedTx.Data(),
	)
	Require(t, err)
	_, err = EnsureTxSucceeded(ctx, l1client, l1tx)
	Require(t, err)

	// sending l1 messages creates l1 blocks.. make enough to get that delayed inbox message in
	for i := 0; i < 30; i++ {
		SendWaitTestTransactions(t, ctx, l1client, []*types.Transaction{
			l1info.PrepareTx("Faucet", "Faucet", 30000, big.NewInt(1e12), nil),
		})
	}
	receipt, err := EnsureTxSucceeded(ctx, l2client, unsignedTx)
	Require(t, err)
	return receipt
}

func GetBaseFee(t *testing.T, client *ethclient.Client, ctx context.Context) *big.Int {
	header, err := client.HeaderByNumber(ctx, nil)
	Require(t, err)
	return header.BaseFee
}

func GetBaseFeeAt(t *testing.T, client *ethclient.Client, ctx context.Context, blockNum *big.Int) *big.Int {
	header, err := client.HeaderByNumber(ctx, blockNum)
	Require(t, err)
	return header.BaseFee
}

type lifecycle struct {
	start func() error
	stop  func() error
}

func (l *lifecycle) Start() error {
	if l.start != nil {
		return l.start()
	}
	return nil
}

func (l *lifecycle) Stop() error {
	if l.start != nil {
		return l.stop()
	}
	return nil
}

type staticNodeConfigFetcher struct {
	config *arbnode.Config
}

func NewFetcherFromConfig(c *arbnode.Config) *staticNodeConfigFetcher {
	err := c.Validate()
	if err != nil {
		panic("invalid static config: " + err.Error())
	}
	return &staticNodeConfigFetcher{c}
}

func (c *staticNodeConfigFetcher) Get() *arbnode.Config {
	return c.config
}

func (c *staticNodeConfigFetcher) Start(context.Context) {}

func (c *staticNodeConfigFetcher) StopAndWait() {}

func (c *staticNodeConfigFetcher) Started() bool {
	return true
}

func createRedisGroup(ctx context.Context, t *testing.T, streamName string, client redis.UniversalClient) {
	t.Helper()
	// Stream name and group name are the same.
	if _, err := client.XGroupCreateMkStream(ctx, streamName, streamName, "$").Result(); err != nil {
		log.Debug("Error creating stream group: %v", err)
	}
}

func destroyRedisGroup(ctx context.Context, t *testing.T, streamName string, client redis.UniversalClient) {
	t.Helper()
	if client == nil {
		return
	}
	if _, err := client.XGroupDestroy(ctx, streamName, streamName).Result(); err != nil {
		log.Debug("Error destroying a stream group", "error", err)
	}
}

func createTestValidationNode(t *testing.T, ctx context.Context, config *valnode.Config) (*valnode.ValidationNode, *node.Node) {
	stackConf := node.DefaultConfig
	stackConf.HTTPPort = 0
	stackConf.DataDir = ""
	stackConf.WSHost = "127.0.0.1"
	stackConf.WSPort = 0
	stackConf.WSModules = []string{server_api.Namespace}
	stackConf.P2P.NoDiscovery = true
	stackConf.P2P.ListenAddr = ""
	stackConf.DBEngine = "leveldb" // TODO Try pebble again in future once iterator race condition issues are fixed

	valnode.EnsureValidationExposedViaAuthRPC(&stackConf)

	stack, err := node.New(&stackConf)
	Require(t, err)

	configFetcher := func() *valnode.Config { return config }
	valnode, err := valnode.CreateValidationNode(configFetcher, stack, nil)
	Require(t, err)

	err = stack.Start()
	Require(t, err)

	err = valnode.Start(ctx)
	Require(t, err)

	go func() {
		<-ctx.Done()
		stack.Close()
	}()

	return valnode, stack
}

type validated interface {
	Validate() error
}

func StaticFetcherFrom[T any](t *testing.T, config *T) func() *T {
	t.Helper()
	tCopy := *config
	asEmptyIf := interface{}(&tCopy)
	if asValidtedIf, ok := asEmptyIf.(validated); ok {
		err := asValidtedIf.Validate()
		if err != nil {
			Fatal(t, err)
		}
	}
	return func() *T { return &tCopy }
}

func configByValidationNode(clientConfig *arbnode.Config, valStack *node.Node) {
	clientConfig.BlockValidator.ValidationServerConfigs[0].URL = valStack.WSEndpoint()
	clientConfig.BlockValidator.ValidationServerConfigs[0].JWTSecret = ""
}

func currentRootModule(t *testing.T) common.Hash {
	t.Helper()
	locator, err := server_common.NewMachineLocator("")
	if err != nil {
		t.Fatalf("Error creating machine locator: %v", err)
	}
	return locator.LatestWasmModuleRoot()
}

func AddValNodeIfNeeded(t *testing.T, ctx context.Context, nodeConfig *arbnode.Config, useJit bool, redisURL string, wasmRootDir string) {
	if !nodeConfig.ValidatorRequired() || nodeConfig.BlockValidator.ValidationServerConfigs[0].URL != "" {
		return
	}
	AddValNode(t, ctx, nodeConfig, useJit, redisURL, wasmRootDir)
}

func AddValNode(t *testing.T, ctx context.Context, nodeConfig *arbnode.Config, useJit bool, redisURL string, wasmRootDir string) {
	conf := valnode.TestValidationConfig
	conf.UseJit = useJit
	conf.Wasm.RootPath = wasmRootDir
	// Enable redis streams when URL is specified
	if redisURL != "" {
		conf.Arbitrator.RedisValidationServerConfig = rediscons.TestValidationServerConfig
		redisClient, err := redisutil.RedisClientFromURL(redisURL)
		if err != nil {
			t.Fatalf("Error creating redis coordinator: %v", err)
		}
		redisStream := server_api.RedisStreamForRoot(rediscons.TestValidationServerConfig.StreamPrefix, currentRootModule(t))
		createRedisGroup(ctx, t, redisStream, redisClient)
		conf.Arbitrator.RedisValidationServerConfig.RedisURL = redisURL
		t.Cleanup(func() { destroyRedisGroup(ctx, t, redisStream, redisClient) })
		conf.Arbitrator.RedisValidationServerConfig.ModuleRoots = []string{currentRootModule(t).Hex()}
	}
	_, valStack := createTestValidationNode(t, ctx, &conf)
	configByValidationNode(nodeConfig, valStack)
}

func createTestL1BlockChain(t *testing.T, l1info info) (info, *ethclient.Client, *eth.Ethereum, *node.Node) {
	if l1info == nil {
		l1info = NewL1TestInfo(t)
	}
	stackConfig := testhelpers.CreateStackConfigForTest(t.TempDir())
	l1info.GenerateAccount("Faucet")

	chainConfig := params.ArbitrumDevTestChainConfig()
	chainConfig.ArbitrumChainParams = params.ArbitrumChainParams{}

	stack, err := node.New(stackConfig)
	Require(t, err)

	nodeConf := ethconfig.Defaults
	nodeConf.NetworkId = chainConfig.ChainID.Uint64()
	faucetAddr := l1info.GetAddress("Faucet")
	l1Genesis := core.DeveloperGenesisBlock(15_000_000, &faucetAddr)
	infoGenesis := l1info.GetGenesisAlloc()
	for acct, info := range infoGenesis {
		l1Genesis.Alloc[acct] = info
	}
	l1Genesis.BaseFee = big.NewInt(50 * params.GWei)
	nodeConf.Genesis = l1Genesis
	nodeConf.Miner.Etherbase = l1info.GetAddress("Faucet")
	nodeConf.SyncMode = downloader.FullSync

	l1backend, err := eth.New(stack, &nodeConf)
	Require(t, err)

	simBeacon, err := catalyst.NewSimulatedBeacon(0, l1backend)
	Require(t, err)
	catalyst.RegisterSimulatedBeaconAPIs(stack, simBeacon)
	stack.RegisterLifecycle(simBeacon)

	tempKeyStore := keystore.NewPlaintextKeyStore(t.TempDir())
	faucetAccount, err := tempKeyStore.ImportECDSA(l1info.Accounts["Faucet"].PrivateKey, "passphrase")
	Require(t, err)
	Require(t, tempKeyStore.Unlock(faucetAccount, "passphrase"))
	l1backend.AccountManager().AddBackend(tempKeyStore)
	l1backend.SetEtherbase(l1info.GetAddress("Faucet"))

	stack.RegisterLifecycle(&lifecycle{stop: func() error {
		l1backend.StopMining()
		return nil
	}})

	stack.RegisterAPIs([]rpc.API{{
		Namespace: "eth",
		Service:   filters.NewFilterAPI(filters.NewFilterSystem(l1backend.APIBackend, filters.Config{}), false),
	}})
	stack.RegisterAPIs(tracers.APIs(l1backend.APIBackend))

	Require(t, stack.Start())
	Require(t, l1backend.StartMining())

	rpcClient := stack.Attach()

	l1Client := ethclient.NewClient(rpcClient)

	return l1info, l1Client, l1backend, stack
}

func getInitMessage(ctx context.Context, t *testing.T, parentChainClient *ethclient.Client, addresses *chaininfo.RollupAddresses) *arbostypes.ParsedInitMessage {
	bridge, err := arbnode.NewDelayedBridge(parentChainClient, addresses.Bridge, addresses.DeployedAt)
	Require(t, err)
	deployedAtBig := arbmath.UintToBig(addresses.DeployedAt)
	messages, err := bridge.LookupMessagesInRange(ctx, deployedAtBig, deployedAtBig, nil)
	Require(t, err)
	if len(messages) == 0 {
		Fatal(t, "No delayed messages found at rollup creation block")
	}
	initMessage, err := messages[0].Message.ParseInitMessage()
	Require(t, err, "Failed to parse rollup init message")

	return initMessage
}

func deployOnParentChain(
	t *testing.T,
	ctx context.Context,
	parentChainInfo info,
	parentChainClient *ethclient.Client,
	parentChainReaderConfig *headerreader.Config,
	chainConfig *params.ChainConfig,
	wasmModuleRoot common.Hash,
	prodConfirmPeriodBlocks bool,
	chainSupportsBlobs bool,
) (*chaininfo.RollupAddresses, *arbostypes.ParsedInitMessage) {
	parentChainInfo.GenerateAccount("RollupOwner")
	parentChainInfo.GenerateAccount("Sequencer")
	parentChainInfo.GenerateAccount("Validator")
	parentChainInfo.GenerateAccount("User")

	SendWaitTestTransactions(t, ctx, parentChainClient, []*types.Transaction{
		parentChainInfo.PrepareTx("Faucet", "RollupOwner", parentChainInfo.TransferGas, big.NewInt(9223372036854775807), nil),
		parentChainInfo.PrepareTx("Faucet", "Sequencer", parentChainInfo.TransferGas, big.NewInt(9223372036854775807), nil),
		parentChainInfo.PrepareTx("Faucet", "Validator", parentChainInfo.TransferGas, big.NewInt(9223372036854775807), nil),
		parentChainInfo.PrepareTx("Faucet", "User", parentChainInfo.TransferGas, big.NewInt(9223372036854775807), nil)})

	parentChainTransactionOpts := parentChainInfo.GetDefaultTransactOpts("RollupOwner", ctx)
	serializedChainConfig, err := json.Marshal(chainConfig)
	Require(t, err)

	arbSys, _ := precompilesgen.NewArbSys(types.ArbSysAddress, parentChainClient)
	parentChainReader, err := headerreader.New(ctx, parentChainClient, func() *headerreader.Config { return parentChainReaderConfig }, arbSys)
	Require(t, err)
	parentChainReader.Start(ctx)
	defer parentChainReader.StopAndWait()

	nativeToken := common.Address{}
	maxDataSize := big.NewInt(117964)
	addresses, err := deploy.DeployOnParentChain(
		ctx,
		parentChainReader,
		&parentChainTransactionOpts,
		[]common.Address{parentChainInfo.GetAddress("Sequencer")},
		parentChainInfo.GetAddress("RollupOwner"),
		0,
		arbnode.GenerateRollupConfig(prodConfirmPeriodBlocks, wasmModuleRoot, parentChainInfo.GetAddress("RollupOwner"), chainConfig, serializedChainConfig, common.Address{}),
		nativeToken,
		maxDataSize,
		chainSupportsBlobs,
	)
	Require(t, err)
	parentChainInfo.SetContract("Bridge", addresses.Bridge)
	parentChainInfo.SetContract("SequencerInbox", addresses.SequencerInbox)
	parentChainInfo.SetContract("Inbox", addresses.Inbox)
	parentChainInfo.SetContract("UpgradeExecutor", addresses.UpgradeExecutor)
	initMessage := getInitMessage(ctx, t, parentChainClient, addresses)
	return addresses, initMessage
}

func createL2BlockChain(
	t *testing.T, l2info *BlockchainTestInfo, dataDir string, chainConfig *params.ChainConfig, execConfig *gethexec.Config, wasmCacheTag uint32,
) (*BlockchainTestInfo, *node.Node, ethdb.Database, ethdb.Database, *core.BlockChain) {
	return createNonL1BlockChainWithStackConfig(t, l2info, dataDir, chainConfig, nil, nil, execConfig, wasmCacheTag)
}

func createNonL1BlockChainWithStackConfig(
	t *testing.T, info *BlockchainTestInfo, dataDir string, chainConfig *params.ChainConfig, initMessage *arbostypes.ParsedInitMessage, stackConfig *node.Config, execConfig *gethexec.Config, wasmCacheTag uint32,
) (*BlockchainTestInfo, *node.Node, ethdb.Database, ethdb.Database, *core.BlockChain) {
	if info == nil {
		info = NewArbTestInfo(t, chainConfig.ChainID)
	}
	if stackConfig == nil {
		stackConfig = testhelpers.CreateStackConfigForTest(dataDir)
	}
	if execConfig == nil {
		execConfig = ExecConfigDefaultTest(t)
	}

	stack, err := node.New(stackConfig)
	Require(t, err)

	chainData, err := stack.OpenDatabaseWithExtraOptions("l2chaindata", 0, 0, "l2chaindata/", false, conf.PersistentConfigDefault.Pebble.ExtraOptions("l2chaindata"))
	Require(t, err)
	wasmData, err := stack.OpenDatabaseWithExtraOptions("wasm", 0, 0, "wasm/", false, conf.PersistentConfigDefault.Pebble.ExtraOptions("wasm"))
	Require(t, err)
	chainDb := rawdb.WrapDatabaseWithWasm(chainData, wasmData, wasmCacheTag, execConfig.StylusTarget.WasmTargets())
	arbDb, err := stack.OpenDatabaseWithExtraOptions("arbitrumdata", 0, 0, "arbitrumdata/", false, conf.PersistentConfigDefault.Pebble.ExtraOptions("arbitrumdata"))
	Require(t, err)

	initReader := statetransfer.NewMemoryInitDataReader(&info.ArbInitData)
	if initMessage == nil {
		serializedChainConfig, err := json.Marshal(chainConfig)
		Require(t, err)
		initMessage = &arbostypes.ParsedInitMessage{
			ChainId:               chainConfig.ChainID,
			InitialL1BaseFee:      arbostypes.DefaultInitialL1BaseFee,
			ChainConfig:           chainConfig,
			SerializedChainConfig: serializedChainConfig,
		}
	}
	coreCacheConfig := gethexec.DefaultCacheConfigFor(stack, &execConfig.Caching)
	blockchain, err := gethexec.WriteOrTestBlockChain(chainDb, coreCacheConfig, initReader, chainConfig, initMessage, ExecConfigDefaultTest(t).TxLookupLimit, 0)
	Require(t, err)

	return info, stack, chainDb, arbDb, blockchain
}

func ClientForStack(t *testing.T, backend *node.Node) *ethclient.Client {
	rpcClient := backend.Attach()
	return ethclient.NewClient(rpcClient)
}

func StartWatchChanErr(t *testing.T, ctx context.Context, feedErrChan chan error, node *arbnode.Node) {
	go func() {
		select {
		case <-ctx.Done():
			return
		case err := <-feedErrChan:
			t.Errorf("error occurred: %v", err)
			if node != nil {
				node.StopAndWait()
			}
		}
	}()
}

func Require(t *testing.T, err error, text ...interface{}) {
	t.Helper()
	testhelpers.RequireImpl(t, err, text...)
}

func Fatal(t *testing.T, printables ...interface{}) {
	t.Helper()
	testhelpers.FailImpl(t, printables...)
}

func CheckEqual[T any](t *testing.T, want T, got T, printables ...interface{}) {
	t.Helper()
	if !reflect.DeepEqual(want, got) {
		testhelpers.FailImpl(t, "wrong result, want ", want, ", got ", got, printables)
	}
}

func Create2ndNodeWithConfig(
	t *testing.T,
	ctx context.Context,
	first *arbnode.Node,
	parentChainStack *node.Node,
	parentChainInfo *BlockchainTestInfo,
	chainInitData *statetransfer.ArbosInitializationInfo,
	nodeConfig *arbnode.Config,
	execConfig *gethexec.Config,
	stackConfig *node.Config,
	valnodeConfig *valnode.Config,
	addresses *chaininfo.RollupAddresses,
	initMessage *arbostypes.ParsedInitMessage,
	wasmCacheTag uint32,
) (*ethclient.Client, *arbnode.Node) {
	if nodeConfig == nil {
		nodeConfig = arbnode.ConfigDefaultL1NonSequencerTest()
	}
	if execConfig == nil {
		execConfig = ExecConfigDefaultNonSequencerTest(t)
	}
	feedErrChan := make(chan error, 10)
	parentChainRpcClient := parentChainStack.Attach()
	parentChainClient := ethclient.NewClient(parentChainRpcClient)

	if stackConfig == nil {
		stackConfig = testhelpers.CreateStackConfigForTest(t.TempDir())
	}
	chainStack, err := node.New(stackConfig)
	Require(t, err)

	chainData, err := chainStack.OpenDatabaseWithExtraOptions("l2chaindata", 0, 0, "l2chaindata/", false, conf.PersistentConfigDefault.Pebble.ExtraOptions("l2chaindata"))
	Require(t, err)
	wasmData, err := chainStack.OpenDatabaseWithExtraOptions("wasm", 0, 0, "wasm/", false, conf.PersistentConfigDefault.Pebble.ExtraOptions("wasm"))
	Require(t, err)
	chainDb := rawdb.WrapDatabaseWithWasm(chainData, wasmData, wasmCacheTag, execConfig.StylusTarget.WasmTargets())

	arbDb, err := chainStack.OpenDatabaseWithExtraOptions("arbitrumdata", 0, 0, "arbitrumdata/", false, conf.PersistentConfigDefault.Pebble.ExtraOptions("arbitrumdata"))
	Require(t, err)
	initReader := statetransfer.NewMemoryInitDataReader(chainInitData)

	dataSigner := signature.DataSignerFromPrivateKey(parentChainInfo.GetInfoWithPrivKey("Sequencer").PrivateKey)
	sequencerTxOpts := parentChainInfo.GetDefaultTransactOpts("Sequencer", ctx)
	validatorTxOpts := parentChainInfo.GetDefaultTransactOpts("Validator", ctx)
	firstExec := getExecNode(t, first)

	chainConfig := firstExec.ArbInterface.BlockChain().Config()

	coreCacheConfig := gethexec.DefaultCacheConfigFor(chainStack, &execConfig.Caching)
	blockchain, err := gethexec.WriteOrTestBlockChain(chainDb, coreCacheConfig, initReader, chainConfig, initMessage, ExecConfigDefaultTest(t).TxLookupLimit, 0)
	Require(t, err)

	AddValNodeIfNeeded(t, ctx, nodeConfig, true, "", valnodeConfig.Wasm.RootPath)

	Require(t, execConfig.Validate())
	Require(t, nodeConfig.Validate())
	configFetcher := func() *gethexec.Config { return execConfig }
	currentExec, err := gethexec.CreateExecutionNode(ctx, chainStack, chainDb, blockchain, parentChainClient, configFetcher)
	Require(t, err)

	currentNode, err := arbnode.CreateNode(ctx, chainStack, currentExec, arbDb, NewFetcherFromConfig(nodeConfig), blockchain.Config(), parentChainClient, addresses, &validatorTxOpts, &sequencerTxOpts, dataSigner, feedErrChan, big.NewInt(1337), nil)
	Require(t, err)

	err = currentNode.Start(ctx)
	Require(t, err)
	chainClient := ClientForStack(t, chainStack)

	StartWatchChanErr(t, ctx, feedErrChan, currentNode)

	return chainClient, currentNode
}

func GetBalance(t *testing.T, ctx context.Context, client *ethclient.Client, account common.Address) *big.Int {
	t.Helper()
	balance, err := client.BalanceAt(ctx, account, nil)
	Require(t, err, "could not get balance")
	return balance
}

func requireClose(t *testing.T, s *node.Node, text ...interface{}) {
	t.Helper()
	Require(t, s.Close(), text...)
}

func authorizeDASKeyset(
	t *testing.T,
	ctx context.Context,
	dasSignerKey *blsSignatures.PublicKey,
	l1info info,
	l1client *ethclient.Client,
) {
	if dasSignerKey == nil {
		return
	}
	keyset := &daprovider.DataAvailabilityKeyset{
		AssumedHonest: 1,
		PubKeys:       []blsSignatures.PublicKey{*dasSignerKey},
	}
	wr := bytes.NewBuffer([]byte{})
	err := keyset.Serialize(wr)
	Require(t, err, "unable to serialize DAS keyset")
	keysetBytes := wr.Bytes()

	sequencerInboxABI, err := abi.JSON(strings.NewReader(bridgegen.SequencerInboxABI))
	Require(t, err, "unable to parse sequencer inbox ABI")
	setKeysetCalldata, err := sequencerInboxABI.Pack("setValidKeyset", keysetBytes)
	Require(t, err, "unable to generate calldata")

	upgradeExecutor, err := upgrade_executorgen.NewUpgradeExecutor(l1info.Accounts["UpgradeExecutor"].Address, l1client)
	Require(t, err, "unable to bind upgrade executor")

	trOps := l1info.GetDefaultTransactOpts("RollupOwner", ctx)
	tx, err := upgradeExecutor.ExecuteCall(&trOps, l1info.Accounts["SequencerInbox"].Address, setKeysetCalldata)
	Require(t, err, "unable to set valid keyset")

	_, err = EnsureTxSucceeded(ctx, l1client, tx)
	Require(t, err, "unable to ensure transaction success for setting valid keyset")
}

func setupConfigWithDAS(
	t *testing.T, ctx context.Context, dasModeString string,
) (*params.ChainConfig, *arbnode.Config, *das.LifecycleManager, string, *blsSignatures.PublicKey) {
	l1NodeConfigA := arbnode.ConfigDefaultL1Test()
	chainConfig := params.ArbitrumDevTestChainConfig()
	var dbPath string
	var err error

	enableFileStorage, enableDbStorage, enableDas := false, false, true
	switch dasModeString {
	case "db":
		enableDbStorage = true
		chainConfig = params.ArbitrumDevTestDASChainConfig()
	case "files":
		enableFileStorage = true
		chainConfig = params.ArbitrumDevTestDASChainConfig()
	case "onchain":
		enableDas = false
	default:
		Fatal(t, "unknown storage type")
	}
	dbPath = t.TempDir()
	dasSignerKey, _, err := das.GenerateAndStoreKeys(dbPath)
	Require(t, err)

	dbConfig := das.DefaultLocalDBStorageConfig
	dbConfig.Enable = enableDbStorage
	dbConfig.DataDir = dbPath

	dasConfig := &das.DataAvailabilityConfig{
		Enable: enableDas,
		Key: das.KeyConfig{
			KeyDir: dbPath,
		},
		LocalFileStorage: das.LocalFileStorageConfig{
			Enable:  enableFileStorage,
			DataDir: dbPath,
		},
		LocalDBStorage:           dbConfig,
		RequestTimeout:           5 * time.Second,
		ParentChainNodeURL:       "none",
		SequencerInboxAddress:    "none",
		PanicOnError:             true,
		DisableSignatureChecking: true,
	}

	l1NodeConfigA.DataAvailability = das.DefaultDataAvailabilityConfig
	var lifecycleManager *das.LifecycleManager
	var daReader das.DataAvailabilityServiceReader
	var daWriter das.DataAvailabilityServiceWriter
	var daHealthChecker das.DataAvailabilityServiceHealthChecker
	var signatureVerifier *das.SignatureVerifier
	if dasModeString != "onchain" {
		daReader, daWriter, signatureVerifier, daHealthChecker, lifecycleManager, err = das.CreateDAComponentsForDaserver(ctx, dasConfig, nil, nil)

		Require(t, err)
		rpcLis, err := net.Listen("tcp", "localhost:0")
		Require(t, err)
		restLis, err := net.Listen("tcp", "localhost:0")
		Require(t, err)
		_, err = das.StartDASRPCServerOnListener(ctx, rpcLis, genericconf.HTTPServerTimeoutConfigDefault, genericconf.HTTPServerBodyLimitDefault, daReader, daWriter, daHealthChecker, signatureVerifier)
		Require(t, err)
		_, err = das.NewRestfulDasServerOnListener(restLis, genericconf.HTTPServerTimeoutConfigDefault, daReader, daHealthChecker)
		Require(t, err)

		beConfigA := das.BackendConfig{
			URL:    "http://" + rpcLis.Addr().String(),
			Pubkey: blsPubToBase64(dasSignerKey),
		}
		l1NodeConfigA.DataAvailability.RPCAggregator = aggConfigForBackend(beConfigA)
		l1NodeConfigA.DataAvailability.Enable = true
		l1NodeConfigA.DataAvailability.RestAggregator = das.DefaultRestfulClientAggregatorConfig
		l1NodeConfigA.DataAvailability.RestAggregator.Enable = true
		l1NodeConfigA.DataAvailability.RestAggregator.Urls = []string{"http://" + restLis.Addr().String()}
		l1NodeConfigA.DataAvailability.ParentChainNodeURL = "none"
	}

	return chainConfig, l1NodeConfigA, lifecycleManager, dbPath, dasSignerKey
}

func getDeadlineTimeout(t *testing.T, defaultTimeout time.Duration) time.Duration {
	testDeadLine, deadlineExist := t.Deadline()
	var timeout time.Duration
	if deadlineExist {
		timeout = time.Until(testDeadLine) - (time.Second * 10)
		if timeout > time.Second*10 {
			timeout = timeout - (time.Second * 10)
		}
	} else {
		timeout = defaultTimeout
	}

	return timeout
}

func deploySimple(
	t *testing.T, ctx context.Context, auth bind.TransactOpts, client *ethclient.Client,
) (common.Address, *mocksgen.Simple) {
	addr, tx, simple, err := mocksgen.DeploySimple(&auth, client)
	Require(t, err, "could not deploy Simple.sol contract")
	_, err = EnsureTxSucceeded(ctx, client, tx)
	Require(t, err)
	return addr, simple
}

func deployContractInitCode(code []byte, revert bool) []byte {
	// a small prelude to return the given contract code
	last_opcode := vm.RETURN
	if revert {
		last_opcode = vm.REVERT
	}
	deploy := []byte{byte(vm.PUSH32)}
	deploy = append(deploy, math.U256Bytes(big.NewInt(int64(len(code))))...)
	deploy = append(deploy, byte(vm.DUP1))
	deploy = append(deploy, byte(vm.PUSH1))
	deploy = append(deploy, 42) // the prelude length
	deploy = append(deploy, byte(vm.PUSH1))
	deploy = append(deploy, 0)
	deploy = append(deploy, byte(vm.CODECOPY))
	deploy = append(deploy, byte(vm.PUSH1))
	deploy = append(deploy, 0)
	deploy = append(deploy, byte(last_opcode))
	deploy = append(deploy, code...)
	return deploy
}

func deployContract(
	t *testing.T, ctx context.Context, auth bind.TransactOpts, client *ethclient.Client, code []byte,
) common.Address {
	deploy := deployContractInitCode(code, false)
	basefee := arbmath.BigMulByFrac(GetBaseFee(t, client, ctx), 6, 5) // current*1.2
	nonce, err := client.NonceAt(ctx, auth.From, nil)
	Require(t, err)
	gas, err := client.EstimateGas(ctx, ethereum.CallMsg{
		From:      auth.From,
		GasPrice:  basefee,
		GasTipCap: auth.GasTipCap,
		Value:     big.NewInt(0),
		Data:      deploy,
	})
	Require(t, err)
	tx := types.NewContractCreation(nonce, big.NewInt(0), gas, basefee, deploy)
	tx, err = auth.Signer(auth.From, tx)
	Require(t, err)
	Require(t, client.SendTransaction(ctx, tx))
	_, err = EnsureTxSucceeded(ctx, client, tx)
	Require(t, err)
	return crypto.CreateAddress(auth.From, nonce)
}

func sendContractCall(
	t *testing.T, ctx context.Context, to common.Address, client *ethclient.Client, data []byte,
) []byte {
	t.Helper()
	msg := ethereum.CallMsg{
		To:    &to,
		Value: big.NewInt(0),
		Data:  data,
	}
	res, err := client.CallContract(ctx, msg, nil)
	Require(t, err)
	return res
}

func doUntil(t *testing.T, delay time.Duration, max int, lambda func() bool) {
	t.Helper()
	for i := 0; i < max; i++ {
		if lambda() {
			return
		}
		time.Sleep(delay)
	}
	Fatal(t, "failed to complete after ", delay*time.Duration(max))
}

func TestMain(m *testing.M) {
	logLevelEnv := os.Getenv("TEST_LOGLEVEL")
	if logLevelEnv != "" {
		logLevel, err := strconv.ParseInt(logLevelEnv, 10, 32)
		if err != nil || logLevel > int64(log.LevelCrit) {
			log.Warn("TEST_LOGLEVEL exists but out of bound, ignoring", "logLevel", logLevelEnv, "max", log.LvlTrace)
		}
		glogger := log.NewGlogHandler(
			log.NewTerminalHandler(io.Writer(os.Stderr), false))
		glogger.Verbosity(slog.Level(logLevel))
		log.SetDefault(log.NewLogger(glogger))
	}
	code := m.Run()
	os.Exit(code)
}

func getExecNode(t *testing.T, node *arbnode.Node) *gethexec.ExecutionNode {
	t.Helper()
	gethExec, ok := node.Execution.(*gethexec.ExecutionNode)
	if !ok {
		t.Fatal("failed to get exec node from arbnode")
	}
	return gethExec
}

func logParser[T any](t *testing.T, source string, name string) func(*types.Log) *T {
	parser := util.NewLogParser[T](source, name)
	return func(log *types.Log) *T {
		t.Helper()
		event, err := parser(log)
		Require(t, err, "failed to parse log")
		return event
	}
}

var (
	recordBlockInputsEnable                       = flag.Bool("recordBlockInputs.enable", true, "Whether to record block inputs as a json file")
	recordBlockInputsWithSlug                     = flag.String("recordBlockInputs.WithSlug", "", "Slug directory for validationInputsWriter")
	recordBlockInputsWithBaseDir                  = flag.String("recordBlockInputs.WithBaseDir", "", "Base directory for validationInputsWriter")
	recordBlockInputsWithTimestampDirEnabled      = flag.Bool("recordBlockInputs.WithTimestampDirEnabled", true, "Whether to add timestamp directory while recording block inputs")
	recordBlockInputsWithBlockIdInFileNameEnabled = flag.Bool("recordBlockInputs.WithBlockIdInFileNameEnabled", true, "Whether to record block inputs using test specific block_id")
)

// recordBlock writes a json file with all of the data needed to validate a block.
//
// This can be used as an input to the arbitrator prover to validate a block.
<<<<<<< HEAD
func recordBlock(t *testing.T, block uint64, builder *NodeBuilder, baseDirectory string, targets ...ethdb.WasmTarget) {
=======
func recordBlock(t *testing.T, block uint64, builder *NodeBuilder) {
>>>>>>> 80872b47
	t.Helper()
	flag.Parse()
	if !*recordBlockInputsEnable {
		return
	}
	ctx := builder.ctx
	inboxPos := arbutil.MessageIndex(block)
	for {
		time.Sleep(250 * time.Millisecond)
		batches, err := builder.L2.ConsensusNode.InboxTracker.GetBatchCount()
		Require(t, err)
		haveMessages, err := builder.L2.ConsensusNode.InboxTracker.GetBatchMessageCount(batches - 1)
		Require(t, err)
		if haveMessages >= inboxPos {
			break
		}
	}
	var options []inputs.WriterOption
	options = append(options, inputs.WithTimestampDirEnabled(*recordBlockInputsWithTimestampDirEnabled))
	options = append(options, inputs.WithBlockIdInFileNameEnabled(*recordBlockInputsWithBlockIdInFileNameEnabled))
	if *recordBlockInputsWithBaseDir != "" {
		options = append(options, inputs.WithBaseDir(*recordBlockInputsWithBaseDir))
	}
	if *recordBlockInputsWithSlug != "" {
		options = append(options, inputs.WithSlug(*recordBlockInputsWithSlug))
	} else {
		options = append(options, inputs.WithSlug(t.Name()))
	}
	validationInputsWriter, err := inputs.NewWriter(options...)
	Require(t, err)
	inputJson, err := builder.L2.ConsensusNode.StatelessBlockValidator.ValidationInputsAt(ctx, inboxPos, targets...)
	if err != nil {
		Fatal(t, "failed to get validation inputs", block, err)
	}
	if err := validationInputsWriter.Write(&inputJson); err != nil {
		Fatal(t, "failed to write validation inputs", block, err)
	}
}

func populateMachineDir(t *testing.T, cr *github.ConsensusRelease) string {
	baseDir := t.TempDir()
	machineDir := baseDir + "/machines"
	err := os.Mkdir(machineDir, 0755)
	Require(t, err)
	err = os.Mkdir(machineDir+"/latest", 0755)
	Require(t, err)
	mrFile, err := os.Create(machineDir + "/latest/module-root.txt")
	Require(t, err)
	_, err = mrFile.WriteString(cr.WavmModuleRoot)
	Require(t, err)
	machResp, err := http.Get(cr.MachineWavmURL.String())
	Require(t, err)
	defer machResp.Body.Close()
	machineFile, err := os.Create(machineDir + "/latest/machine.wavm.br")
	Require(t, err)
	_, err = io.Copy(machineFile, machResp.Body)
	Require(t, err)
	replayResp, err := http.Get(cr.ReplayWasmURL.String())
	Require(t, err)
	defer replayResp.Body.Close()
	replayFile, err := os.Create(machineDir + "/latest/replay.wasm")
	Require(t, err)
	_, err = io.Copy(replayFile, replayResp.Body)
	Require(t, err)
	return machineDir
}<|MERGE_RESOLUTION|>--- conflicted
+++ resolved
@@ -1728,11 +1728,7 @@
 // recordBlock writes a json file with all of the data needed to validate a block.
 //
 // This can be used as an input to the arbitrator prover to validate a block.
-<<<<<<< HEAD
-func recordBlock(t *testing.T, block uint64, builder *NodeBuilder, baseDirectory string, targets ...ethdb.WasmTarget) {
-=======
-func recordBlock(t *testing.T, block uint64, builder *NodeBuilder) {
->>>>>>> 80872b47
+func recordBlock(t *testing.T, block uint64, builder *NodeBuilder, targets ...ethdb.WasmTarget) {
 	t.Helper()
 	flag.Parse()
 	if !*recordBlockInputsEnable {
