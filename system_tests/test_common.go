//
// Copyright 2021, Offchain Labs, Inc. All rights reserved.
//

package arbtest

import (
	"context"
	"math/big"
	"testing"
	"time"

	"github.com/ethereum/go-ethereum/accounts/abi/bind"
	"github.com/ethereum/go-ethereum/accounts/keystore"
	"github.com/ethereum/go-ethereum/arbitrum"
	"github.com/ethereum/go-ethereum/common"
	"github.com/ethereum/go-ethereum/core"
	"github.com/ethereum/go-ethereum/core/types"
	"github.com/ethereum/go-ethereum/eth"
	"github.com/ethereum/go-ethereum/eth/ethconfig"
	"github.com/ethereum/go-ethereum/ethclient"
	"github.com/ethereum/go-ethereum/ethdb"
	"github.com/ethereum/go-ethereum/node"
	"github.com/ethereum/go-ethereum/rpc"
	"github.com/offchainlabs/arbstate/arbnode"
	"github.com/offchainlabs/arbstate/arbos"
	"github.com/offchainlabs/arbstate/solgen/go/precompilesgen"
	"github.com/offchainlabs/arbstate/util/colors"
)

var simulatedChainID = big.NewInt(1337)

var (
	l1Genesys, l2Genesys *core.Genesis
)

func SendWaitTestTransactions(t *testing.T, ctx context.Context, client arbnode.L1Interface, txs []*types.Transaction) {
	t.Helper()
	for _, tx := range txs {
		Require(t, client.SendTransaction(ctx, tx))
	}
	if len(txs) > 0 {
		_, err := arbnode.EnsureTxSucceeded(ctx, client, txs[len(txs)-1])
		Require(t, err)
	}
}

func CreateTestL1BlockChain(t *testing.T) (*BlockchainTestInfo, *eth.Ethereum, *node.Node) {
	l1info := NewBlockChainTestInfo(t, types.NewLondonSigner(simulatedChainID), 0)
	l1info.GenerateAccount("faucet")

	stackConf := node.DefaultConfig
	stackConf.HTTPPort = 0
	stackConf.WSPort = 0
	stackConf.UseLightweightKDF = true
	stackConf.P2P.ListenAddr = ""
	stackConf.P2P.NoDial = true
	stackConf.P2P.NoDiscovery = true
	stackConf.P2P.NAT = nil
	var err error
	stackConf.DataDir = t.TempDir()
	stack, err := node.New(&stackConf)
	Require(t, err)

	nodeConf := ethconfig.Defaults
	nodeConf.NetworkId = arbos.ChainConfig.ChainID.Uint64()
	l1Genesys = core.DeveloperGenesisBlock(0, arbos.PerBlockGasLimit, l1info.GetAddress("faucet"))
	nodeConf.Genesis = l1Genesys
	nodeConf.Miner.Etherbase = l1info.GetAddress("faucet")

	l1backend, err := eth.New(stack, &nodeConf)
	Require(t, err)
	tempKeyStore := keystore.NewPlaintextKeyStore(t.TempDir())
	faucetAccount, err := tempKeyStore.ImportECDSA(l1info.Accounts["faucet"].PrivateKey, "passphrase")
	Require(t, err)
	Require(t, tempKeyStore.Unlock(faucetAccount, "passphrase"))
	l1backend.AccountManager().AddBackend(tempKeyStore)
	l1backend.SetEtherbase(l1info.GetAddress("faucet"))
	Require(t, stack.Start())
	Require(t, l1backend.StartMining(1))

	rpcClient, err := stack.Attach()
	Require(t, err)

	l1Client := ethclient.NewClient(rpcClient)

	l1info.Client = l1Client

	return l1info, l1backend, stack
}

func TestDeployOnL1(t *testing.T, ctx context.Context, l1info *BlockchainTestInfo) *arbnode.RollupAddresses {
	l1info.GenerateAccount("RollupOwner")
	l1info.GenerateAccount("Sequencer")
	l1info.GenerateAccount("User")

	SendWaitTestTransactions(t, ctx, l1info.Client, []*types.Transaction{
		l1info.PrepareTx("faucet", "RollupOwner", 30000, big.NewInt(9223372036854775807), nil),
		l1info.PrepareTx("faucet", "Sequencer", 30000, big.NewInt(9223372036854775807), nil),
		l1info.PrepareTx("faucet", "User", 30000, big.NewInt(9223372036854775807), nil)})

	l1TransactionOpts := l1info.GetDefaultTransactOpts("RollupOwner")
	addresses, err := arbnode.DeployOnL1(ctx, l1info.Client, &l1TransactionOpts, l1info.GetAddress("Sequencer"), time.Second)
	Require(t, err)
	l1info.SetContract("Bridge", addresses.Bridge)
	l1info.SetContract("SequencerInbox", addresses.SequencerInbox)
	l1info.SetContract("Inbox", addresses.Inbox)
	return addresses
}

func createL2BlockChain(t *testing.T) (*BlockchainTestInfo, *node.Node, ethdb.Database, *core.BlockChain) {
	l2info := NewBlockChainTestInfo(t, types.NewArbitrumSigner(types.NewLondonSigner(arbos.ChainConfig.ChainID)), 1e6)
	l2info.GenerateAccount("Owner")
	l2info.GenerateAccount("Faucet")
	l2GenesysAlloc := make(map[common.Address]core.GenesisAccount)
	l2GenesysAlloc[l2info.GetAddress("Owner")] = core.GenesisAccount{
		Balance:    big.NewInt(9223372036854775807),
		Nonce:      0,
		PrivateKey: nil,
	}
	l2GenesysAlloc[l2info.GetAddress("Faucet")] = core.GenesisAccount{
		Balance:    new(big.Int).Sub(new(big.Int).Lsh(big.NewInt(1), 256), big.NewInt(9)),
		Nonce:      0,
		PrivateKey: nil,
	}
	l2Genesys = &core.Genesis{
		Config:     arbos.ChainConfig,
		Nonce:      0,
		Timestamp:  1633932474,
		ExtraData:  []byte("ArbitrumMainnet"),
		GasLimit:   0,
		Difficulty: big.NewInt(1),
		Mixhash:    common.Hash{},
		Coinbase:   common.Address{},
		Alloc:      l2GenesysAlloc,
		Number:     0,
		GasUsed:    0,
		ParentHash: common.Hash{},
		BaseFee:    big.NewInt(arbos.InitialGasPriceWei),
	}
	stack, err := arbnode.CreateDefaultStack()
	Require(t, err)
	chainDb, blockchain, err := arbnode.CreateDefaultBlockChain(stack, l2Genesys)
	Require(t, err)
	return l2info, stack, chainDb, blockchain
}

func ClientForArbBackend(t *testing.T, backend *arbitrum.Backend) *ethclient.Client {
	apis := backend.APIBackend().GetAPIs()

	inproc := rpc.NewServer()
	for _, api := range apis {
		err := inproc.RegisterName(api.Namespace, api.Service)
		Require(t, err)
	}

	return ethclient.NewClient(rpc.DialInProc(inproc))
}

// Create and deploy L1 and arbnode for L2
func CreateTestNodeOnL1(t *testing.T, ctx context.Context, isSequencer bool) (*BlockchainTestInfo, *arbnode.Node, *BlockchainTestInfo, *eth.Ethereum, *node.Node) {
	return CreateTestNodeOnL1WithConfig(t, ctx, isSequencer, &arbnode.NodeConfigL1Test)
}

func CreateTestNodeOnL1WithConfig(t *testing.T, ctx context.Context, isSequencer bool, nodeConfig *arbnode.NodeConfig) (*BlockchainTestInfo, *arbnode.Node, *BlockchainTestInfo, *eth.Ethereum, *node.Node) {
	l1info, l1backend, l1stack := CreateTestL1BlockChain(t)
	l2info, l2stack, l2chainDb, l2blockchain := createL2BlockChain(t)
	addresses := TestDeployOnL1(t, ctx, l1info)
	var sequencerTxOptsPtr *bind.TransactOpts
	if isSequencer {
		sequencerTxOpts := l1info.GetDefaultTransactOpts("Sequencer")
		sequencerTxOptsPtr = &sequencerTxOpts
	}

<<<<<<< HEAD
	node, err := arbnode.CreateNode(l2stack, l2chainDb, nodeConfig, l2blockchain, l1info.Client, addresses, sequencerTxOptsPtr)
	if err != nil {
		t.Fatal(err)
	}
	err = node.Start(ctx)
	if err != nil {
		t.Fatal(err)
	}
=======
	node, err := arbnode.CreateNode(l2stack, l2chainDb, &arbnode.NodeConfigL1Test, l2blockchain, l1info.Client, addresses, sequencerTxOptsPtr)
	Require(t, err)
	Require(t, node.Start(ctx))
>>>>>>> 720aa61a

	l2info.Client = ClientForArbBackend(t, node.Backend)
	return l2info, node, l1info, l1backend, l1stack
}

// L2 -Only. Enough for tests that needs no interface to L1
<<<<<<< HEAD
func CreateTestL2(t *testing.T, ctx context.Context) (*BlockchainTestInfo, *arbnode.Node) {
	return CreateTestL2WithConfig(t, ctx, &arbnode.NodeConfigL2Test)
}

func CreateTestL2WithConfig(t *testing.T, ctx context.Context, nodeConfig *arbnode.NodeConfig) (*BlockchainTestInfo, *arbnode.Node) {
	l2info, stack, chainDb, blockchain := createL2BlockChain(t)
	node, err := arbnode.CreateNode(stack, chainDb, nodeConfig, blockchain, nil, nil, nil)
=======
func CreateTestL2(
	t *testing.T,
	ctx context.Context,
) (*BlockchainTestInfo, *arbnode.Node, *ethclient.Client, *bind.TransactOpts) {
	l2info, stack, chainDb, blockchain := createL2BlockChain(t)
	node, err := arbnode.CreateNode(stack, chainDb, &arbnode.NodeConfigL2Test, blockchain, nil, nil, nil)
	Require(t, err)
	Require(t, node.Start(ctx))
	l2info.Client = ClientForArbBackend(t, node.Backend)

	client := l2info.Client
	auth := l2info.GetDefaultTransactOpts("Owner")

	// make auth a chain owner
	arbdebug, err := precompilesgen.NewArbDebug(common.HexToAddress("0xff"), client)
	Require(t, err, "failed to deploy ArbDebug")

	tx, err := arbdebug.BecomeChainOwner(&auth)
	Require(t, err, "failed to deploy ArbDebug")

	_, err = arbnode.EnsureTxSucceeded(ctx, client, tx)
	Require(t, err)

	return l2info, node, client, &auth
}

// Fail a test should an error occur
func Require(t *testing.T, err error, text ...string) {
	t.Helper()
>>>>>>> 720aa61a
	if err != nil {
		t.Fatal(colors.Red, text, err, colors.Clear)
	}
<<<<<<< HEAD
	l2info.Client = ClientForArbBackend(t, node.Backend)
	return l2info, node
}

func Create2ndNode(t *testing.T, ctx context.Context, first *arbnode.Node, l1stack *node.Node, blockValidator bool) (*ethclient.Client, *arbnode.Node) {
	nodeConf := arbnode.NodeConfigL1Test
	nodeConf.BatchPoster = false
	nodeConf.BlockValidator = blockValidator
	return Create2ndNodeWithConfig(t, ctx, first, l1stack, &nodeConf)
}

func Create2ndNodeWithConfig(t *testing.T, ctx context.Context, first *arbnode.Node, l1stack *node.Node, nodeConfig *arbnode.NodeConfig) (*ethclient.Client, *arbnode.Node) {
	l1rpcClient, err := l1stack.Attach()
	if err != nil {
		t.Fatal(err)
	}
	l1client := ethclient.NewClient(l1rpcClient)
	l2stack, err := arbnode.CreateDefaultStack()
	if err != nil {
		t.Fatal(err)
	}
	l2chainDb, l2blockchain, err := arbnode.CreateDefaultBlockChain(l2stack, l2Genesys)
	if err != nil {
		t.Fatal(err)
	}

	node, err := arbnode.CreateNode(l2stack, l2chainDb, nodeConfig, l2blockchain, l1client, first.DeployInfo, nil)
	if err != nil {
		t.Fatal(err)
	}
	err = node.Start(ctx)
	if err != nil {
		t.Fatal(err)
	}
	l2client := ClientForArbBackend(t, node.Backend)
	return l2client, node
=======
>>>>>>> 720aa61a
}<|MERGE_RESOLUTION|>--- conflicted
+++ resolved
@@ -172,39 +172,20 @@
 		sequencerTxOptsPtr = &sequencerTxOpts
 	}
 
-<<<<<<< HEAD
 	node, err := arbnode.CreateNode(l2stack, l2chainDb, nodeConfig, l2blockchain, l1info.Client, addresses, sequencerTxOptsPtr)
-	if err != nil {
-		t.Fatal(err)
-	}
-	err = node.Start(ctx)
-	if err != nil {
-		t.Fatal(err)
-	}
-=======
-	node, err := arbnode.CreateNode(l2stack, l2chainDb, &arbnode.NodeConfigL1Test, l2blockchain, l1info.Client, addresses, sequencerTxOptsPtr)
 	Require(t, err)
 	Require(t, node.Start(ctx))
->>>>>>> 720aa61a
 
 	l2info.Client = ClientForArbBackend(t, node.Backend)
 	return l2info, node, l1info, l1backend, l1stack
 }
 
 // L2 -Only. Enough for tests that needs no interface to L1
-<<<<<<< HEAD
-func CreateTestL2(t *testing.T, ctx context.Context) (*BlockchainTestInfo, *arbnode.Node) {
+func CreateTestL2(t *testing.T, ctx context.Context) (*BlockchainTestInfo, *arbnode.Node, *ethclient.Client, *bind.TransactOpts) {
 	return CreateTestL2WithConfig(t, ctx, &arbnode.NodeConfigL2Test)
 }
 
-func CreateTestL2WithConfig(t *testing.T, ctx context.Context, nodeConfig *arbnode.NodeConfig) (*BlockchainTestInfo, *arbnode.Node) {
-	l2info, stack, chainDb, blockchain := createL2BlockChain(t)
-	node, err := arbnode.CreateNode(stack, chainDb, nodeConfig, blockchain, nil, nil, nil)
-=======
-func CreateTestL2(
-	t *testing.T,
-	ctx context.Context,
-) (*BlockchainTestInfo, *arbnode.Node, *ethclient.Client, *bind.TransactOpts) {
+func CreateTestL2WithConfig(t *testing.T, ctx context.Context, nodeConfig *arbnode.NodeConfig) (*BlockchainTestInfo, *arbnode.Node, *ethclient.Client, *bind.TransactOpts) {
 	l2info, stack, chainDb, blockchain := createL2BlockChain(t)
 	node, err := arbnode.CreateNode(stack, chainDb, &arbnode.NodeConfigL2Test, blockchain, nil, nil, nil)
 	Require(t, err)
@@ -230,13 +211,9 @@
 // Fail a test should an error occur
 func Require(t *testing.T, err error, text ...string) {
 	t.Helper()
->>>>>>> 720aa61a
 	if err != nil {
 		t.Fatal(colors.Red, text, err, colors.Clear)
 	}
-<<<<<<< HEAD
-	l2info.Client = ClientForArbBackend(t, node.Backend)
-	return l2info, node
 }
 
 func Create2ndNode(t *testing.T, ctx context.Context, first *arbnode.Node, l1stack *node.Node, blockValidator bool) (*ethclient.Client, *arbnode.Node) {
@@ -253,24 +230,16 @@
 	}
 	l1client := ethclient.NewClient(l1rpcClient)
 	l2stack, err := arbnode.CreateDefaultStack()
-	if err != nil {
-		t.Fatal(err)
-	}
+	Require(t, err)
+
 	l2chainDb, l2blockchain, err := arbnode.CreateDefaultBlockChain(l2stack, l2Genesys)
-	if err != nil {
-		t.Fatal(err)
-	}
+	Require(t, err)
 
 	node, err := arbnode.CreateNode(l2stack, l2chainDb, nodeConfig, l2blockchain, l1client, first.DeployInfo, nil)
-	if err != nil {
-		t.Fatal(err)
-	}
+	Require(t, err)
+
 	err = node.Start(ctx)
-	if err != nil {
-		t.Fatal(err)
-	}
+	Require(t, err)
 	l2client := ClientForArbBackend(t, node.Backend)
 	return l2client, node
-=======
->>>>>>> 720aa61a
 }