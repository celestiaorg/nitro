FROM debian:bookworm-slim AS brotli-wasm-builder
WORKDIR /workspace
RUN apt-get update && \
    apt-get install -y cmake make git lbzip2 python3 xz-utils && \
    git clone https://github.com/emscripten-core/emsdk.git && \
    cd emsdk && \
    ./emsdk install 3.1.7 && \
    ./emsdk activate 3.1.7
COPY scripts/build-brotli.sh scripts/
COPY brotli brotli
RUN cd emsdk && . ./emsdk_env.sh && cd .. && ./scripts/build-brotli.sh -w -t /workspace/install/

FROM scratch AS brotli-wasm-export
COPY --from=brotli-wasm-builder /workspace/install/ /

FROM debian:bookworm-slim AS brotli-library-builder
WORKDIR /workspace
COPY scripts/build-brotli.sh scripts/
COPY brotli brotli
RUN apt-get update && \
    apt-get install -y cmake make gcc git && \
    ./scripts/build-brotli.sh -l -t /workspace/install/

FROM scratch AS brotli-library-export
COPY --from=brotli-library-builder /workspace/install/ /

FROM node:18-bookworm-slim AS contracts-builder
RUN apt-get update && \
    apt-get install -y git python3 make g++ curl
RUN curl -L https://foundry.paradigm.xyz | bash && . ~/.bashrc && ~/.foundry/bin/foundryup
WORKDIR /workspace
COPY contracts/package.json contracts/yarn.lock contracts/
RUN cd contracts && yarn install
COPY contracts contracts/
COPY safe-smart-account safe-smart-account/
RUN cd safe-smart-account && yarn install
COPY Makefile .
RUN . ~/.bashrc && NITRO_BUILD_IGNORE_TIMESTAMPS=1 make build-solidity

FROM debian:bookworm-20231218 AS wasm-base
WORKDIR /workspace
RUN apt-get update && apt-get install -y curl build-essential=12.9

FROM wasm-base AS wasm-libs-builder
# clang / lld used by soft-float wasm
RUN apt-get update && \
    apt-get install -y clang=1:14.0-55.7~deb12u1 lld=1:14.0-55.7~deb12u1 wabt
<<<<<<< HEAD
    # pinned rust 1.80.1
RUN curl --proto '=https' --tlsv1.2 -sSf https://sh.rustup.rs | sh -s -- -y --default-toolchain 1.80.1 --target x86_64-unknown-linux-gnu wasm32-unknown-unknown wasm32-wasi
=======
# pinned rust 1.75.0
RUN curl --proto '=https' --tlsv1.2 -sSf https://sh.rustup.rs | sh -s -- -y --default-toolchain 1.75.0 --target x86_64-unknown-linux-gnu wasm32-unknown-unknown wasm32-wasi
>>>>>>> 3da138c6
COPY ./Makefile ./
COPY arbitrator/Cargo.* arbitrator/
COPY arbitrator/arbutil arbitrator/arbutil
COPY arbitrator/brotli arbitrator/brotli
COPY arbitrator/caller-env arbitrator/caller-env
COPY arbitrator/prover arbitrator/prover
COPY arbitrator/wasm-libraries arbitrator/wasm-libraries
COPY arbitrator/tools/wasmer arbitrator/tools/wasmer
COPY brotli brotli
COPY scripts/build-brotli.sh scripts/
COPY --from=brotli-wasm-export / target/
RUN apt-get update && apt-get install -y cmake
RUN . ~/.cargo/env && NITRO_BUILD_IGNORE_TIMESTAMPS=1 RUSTFLAGS='-C symbol-mangling-version=v0' make build-wasm-libs

FROM scratch AS wasm-libs-export
COPY --from=wasm-libs-builder /workspace/ /

FROM wasm-base AS wasm-bin-builder
# pinned go version
RUN curl -L https://golang.org/dl/go1.21.10.linux-`dpkg --print-architecture`.tar.gz | tar -C /usr/local -xzf -
COPY ./Makefile ./go.mod ./go.sum ./
COPY ./arbcompress ./arbcompress
COPY ./arbos ./arbos
COPY ./arbstate ./arbstate
COPY ./arbutil ./arbutil
COPY ./gethhook ./gethhook
COPY ./blsSignatures ./blsSignatures
COPY ./cmd/chaininfo ./cmd/chaininfo
COPY ./cmd/replay ./cmd/replay
COPY ./das/dastree ./das/dastree
COPY ./das/celestia ./das/celestia
COPY ./precompiles ./precompiles
COPY ./statetransfer ./statetransfer
COPY ./util ./util
COPY ./wavmio ./wavmio
COPY ./zeroheavy ./zeroheavy
COPY ./contracts/src/precompiles/ ./contracts/src/precompiles/
COPY ./contracts/package.json ./contracts/yarn.lock ./contracts/
COPY ./safe-smart-account ./safe-smart-account
COPY ./solgen/gen.go ./solgen/
COPY ./fastcache ./fastcache
COPY ./go-ethereum ./go-ethereum
COPY --from=brotli-wasm-export / target/
COPY --from=contracts-builder workspace/contracts/build/contracts/src/precompiles/ contracts/build/contracts/src/precompiles/
COPY --from=contracts-builder workspace/contracts/build/contracts/src/celestia/ contracts/build/contracts/src/celestia/
COPY --from=contracts-builder workspace/contracts/node_modules/@offchainlabs/upgrade-executor/build/contracts/src/UpgradeExecutor.sol/UpgradeExecutor.json contracts/
COPY --from=contracts-builder workspace/.make/ .make/
RUN PATH="$PATH:/usr/local/go/bin" NITRO_BUILD_IGNORE_TIMESTAMPS=1 make build-wasm-bin

FROM rust:1.80.1-slim-bookworm AS prover-header-builder
WORKDIR /workspace
RUN export DEBIAN_FRONTEND=noninteractive && \
    apt-get update && \
    apt-get install -y make clang wabt && \
    cargo install --force cbindgen
COPY arbitrator/Cargo.* arbitrator/
COPY ./Makefile ./
COPY arbitrator/arbutil arbitrator/arbutil
COPY arbitrator/bench arbitrator/bench
COPY arbitrator/brotli arbitrator/brotli
COPY arbitrator/caller-env arbitrator/caller-env
COPY arbitrator/prover arbitrator/prover
COPY arbitrator/wasm-libraries arbitrator/wasm-libraries
COPY arbitrator/jit arbitrator/jit
COPY arbitrator/stylus arbitrator/stylus
COPY arbitrator/tools/wasmer arbitrator/tools/wasmer
COPY --from=brotli-wasm-export / target/
COPY scripts/build-brotli.sh scripts/
COPY brotli brotli
RUN apt-get update && apt-get install -y cmake
RUN NITRO_BUILD_IGNORE_TIMESTAMPS=1 make build-prover-header

FROM scratch AS prover-header-export
COPY --from=prover-header-builder /workspace/target/ /

FROM rust:1.80.1-slim-bookworm AS prover-builder
WORKDIR /workspace
RUN export DEBIAN_FRONTEND=noninteractive && \
    apt-get update && \
    apt-get install -y make wget gpg software-properties-common zlib1g-dev libstdc++-12-dev wabt
RUN wget -O - https://apt.llvm.org/llvm-snapshot.gpg.key | apt-key add - && \
    add-apt-repository 'deb http://apt.llvm.org/bookworm/ llvm-toolchain-bookworm-15 main' && \
    apt-get update && \
    apt-get install -y llvm-15-dev libclang-common-15-dev
COPY --from=brotli-library-export / target/
COPY arbitrator/Cargo.* arbitrator/
COPY arbitrator/arbutil arbitrator/arbutil
COPY arbitrator/bench arbitrator/bench
COPY arbitrator/brotli arbitrator/brotli
COPY arbitrator/caller-env arbitrator/caller-env
COPY arbitrator/prover/Cargo.toml arbitrator/prover/
COPY arbitrator/prover/benches arbitrator/prover/benches
COPY arbitrator/bench/Cargo.toml arbitrator/bench/
COPY arbitrator/jit/Cargo.toml arbitrator/jit/
COPY arbitrator/stylus/Cargo.toml arbitrator/stylus/
COPY arbitrator/tools/wasmer arbitrator/tools/wasmer
COPY arbitrator/wasm-libraries/user-host-trait/Cargo.toml arbitrator/wasm-libraries/user-host-trait/Cargo.toml
RUN bash -c 'mkdir arbitrator/{prover,jit,stylus}/src arbitrator/wasm-libraries/user-host-trait/src'
RUN echo "fn test() {}" > arbitrator/jit/src/lib.rs && \
    echo "fn test() {}" > arbitrator/prover/src/lib.rs && \
    echo "fn test() {}" > arbitrator/bench/src/lib.rs && \
    echo "fn test() {}" > arbitrator/prover/benches/merkle_bench.rs && \
    echo "fn test() {}" > arbitrator/stylus/src/lib.rs && \
    echo "fn test() {}" > arbitrator/wasm-libraries/user-host-trait/src/lib.rs && \
    cargo build --manifest-path arbitrator/Cargo.toml --release --lib && \
    rm arbitrator/prover/src/lib.rs arbitrator/jit/src/lib.rs arbitrator/stylus/src/lib.rs && \
    rm arbitrator/wasm-libraries/user-host-trait/src/lib.rs && \
    rm arbitrator/prover/benches/merkle_bench.rs && \
    rm arbitrator/bench/src/lib.rs
COPY ./Makefile ./
COPY arbitrator/prover arbitrator/prover
COPY arbitrator/wasm-libraries arbitrator/wasm-libraries
COPY arbitrator/jit arbitrator/jit
COPY arbitrator/stylus arbitrator/stylus
COPY --from=brotli-wasm-export / target/
COPY scripts/build-brotli.sh scripts/
COPY brotli brotli
RUN touch -a -m arbitrator/prover/src/lib.rs
RUN NITRO_BUILD_IGNORE_TIMESTAMPS=1 make build-prover-lib
RUN NITRO_BUILD_IGNORE_TIMESTAMPS=1 make build-prover-bin
RUN NITRO_BUILD_IGNORE_TIMESTAMPS=1 make build-jit

FROM scratch AS prover-export
COPY --from=prover-builder /workspace/target/ /

FROM debian:bookworm-slim AS module-root-calc
WORKDIR /workspace
RUN export DEBIAN_FRONTEND=noninteractive && \
    apt-get update && \
    apt-get install -y wabt make
COPY --from=prover-export / target/
COPY --from=wasm-bin-builder /workspace/target/ target/
COPY --from=wasm-bin-builder /workspace/.make/ .make/
COPY --from=wasm-libs-builder /workspace/target/ target/
COPY --from=wasm-libs-builder /workspace/arbitrator/prover/ arbitrator/prover/
COPY --from=wasm-libs-builder /workspace/arbitrator/tools/wasmer/ arbitrator/tools/wasmer/
COPY --from=wasm-libs-builder /workspace/arbitrator/wasm-libraries/ arbitrator/wasm-libraries/
COPY --from=wasm-libs-builder /workspace/arbitrator/arbutil arbitrator/arbutil
COPY --from=wasm-libs-builder /workspace/arbitrator/brotli arbitrator/brotli
COPY --from=wasm-libs-builder /workspace/arbitrator/caller-env arbitrator/caller-env
COPY --from=wasm-libs-builder /workspace/.make/ .make/
COPY ./Makefile ./
COPY ./arbitrator ./arbitrator
COPY ./solgen ./solgen
COPY ./contracts ./contracts
COPY ./safe-smart-account ./safe-smart-account
RUN NITRO_BUILD_IGNORE_TIMESTAMPS=1 make build-replay-env

FROM debian:bookworm-slim AS machine-versions
RUN apt-get update && apt-get install -y unzip wget curl
WORKDIR /workspace/machines
# Download WAVM machines
COPY ./scripts/download-machine.sh .
#RUN ./download-machine.sh consensus-v1-rc1 0xbb9d58e9527566138b682f3a207c0976d5359837f6e330f4017434cca983ff41
#RUN ./download-machine.sh consensus-v2.1 0x9d68e40c47e3b87a8a7e6368cc52915720a6484bb2f47ceabad7e573e3a11232
#RUN ./download-machine.sh consensus-v3 0x53c288a0ca7100c0f2db8ab19508763a51c7fd1be125d376d940a65378acaee7
#RUN ./download-machine.sh consensus-v3.1 0x588762be2f364be15d323df2aa60ffff60f2b14103b34823b6f7319acd1ae7a3
#RUN ./download-machine.sh consensus-v3.2 0xcfba6a883c50a1b4475ab909600fa88fc9cceed9e3ff6f43dccd2d27f6bd57cf
#RUN ./download-machine.sh consensus-v4 0xa24ccdb052d92c5847e8ea3ce722442358db4b00985a9ee737c4e601b6ed9876
#RUN ./download-machine.sh consensus-v5 0x1e09e6d9e35b93f33ed22b2bc8dc10bbcf63fdde5e8a1fb8cc1bcd1a52f14bd0
#RUN ./download-machine.sh consensus-v6 0x3848eff5e0356faf1fc9cafecb789584c5e7f4f8f817694d842ada96613d8bab
#RUN ./download-machine.sh consensus-v7 0x53dd4b9a3d807a8cbb4d58fbfc6a0857c3846d46956848cae0a1cc7eca2bb5a8
#RUN ./download-machine.sh consensus-v7.1 0x2b20e1490d1b06299b222f3239b0ae07e750d8f3b4dedd19f500a815c1548bbc
#RUN ./download-machine.sh consensus-v9 0xd1842bfbe047322b3f3b3635b5fe62eb611557784d17ac1d2b1ce9c170af6544
#RUN ./download-machine.sh consensus-v10 0x6b94a7fc388fd8ef3def759297828dc311761e88d8179c7ee8d3887dc554f3c3
#RUN ./download-machine.sh consensus-v10.1 0xda4e3ad5e7feacb817c21c8d0220da7650fe9051ece68a3f0b1c5d38bbb27b21
#RUN ./download-machine.sh consensus-v10.2 0x0754e09320c381566cc0449904c377a52bd34a6b9404432e80afd573b67f7b17
#RUN ./download-machine.sh consensus-v10.3 0xf559b6d4fa869472dabce70fe1c15221bdda837533dfd891916836975b434dec
#RUN ./download-machine.sh consensus-v11 0xf4389b835497a910d7ba3ebfb77aa93da985634f3c052de1290360635be40c4a
#RUN ./download-machine.sh consensus-v11.1 0x68e4fe5023f792d4ef584796c84d710303a5e12ea02d6e37e2b5e9c4332507c4
#RUN ./download-machine.sh consensus-v20 0x8b104a2e80ac6165dc58b9048de12f301d70b02a0ab51396c22b4b4b802a16a4
RUN ./download-machine.sh consensus-v30 0xb0de9cb89e4d944ae6023a3b62276e54804c242fd8c4c2d8e6cc4450f5fa8b1b && true
RUN ./download-machine.sh consensus-v31 0x260f5fa5c3176a856893642e149cf128b5a8de9f828afec8d11184415dd8dc69

FROM golang:1.21.10-bookworm AS node-builder
WORKDIR /workspace
ARG version=""
ARG datetime=""
ARG modified=""
ENV NITRO_VERSION=$version
ENV NITRO_DATETIME=$datetime
ENV NITRO_MODIFIED=$modified
RUN export DEBIAN_FRONTEND=noninteractive && \
    apt-get update && \
    apt-get install -y wabt
COPY go.mod go.sum ./
COPY go-ethereum/go.mod go-ethereum/go.sum go-ethereum/
COPY fastcache/go.mod fastcache/go.sum fastcache/
RUN go mod download
COPY . ./
COPY --from=contracts-builder workspace/contracts/build/ contracts/build/
COPY --from=contracts-builder workspace/contracts/out/ contracts/out/
COPY --from=contracts-builder workspace/contracts/node_modules/@offchainlabs/upgrade-executor/build/contracts/src/UpgradeExecutor.sol/UpgradeExecutor.json contracts/node_modules/@offchainlabs/upgrade-executor/build/contracts/src/UpgradeExecutor.sol/
COPY --from=contracts-builder workspace/safe-smart-account/build/ safe-smart-account/build/
COPY --from=contracts-builder workspace/.make/ .make/
COPY --from=prover-header-export / target/
COPY --from=brotli-library-export / target/
COPY --from=prover-export / target/
RUN mkdir -p target/bin
COPY .nitro-tag.txt /nitro-tag.txt
RUN NITRO_BUILD_IGNORE_TIMESTAMPS=1 make build

FROM node-builder AS fuzz-builder
RUN mkdir fuzzers/
RUN ./scripts/fuzz.bash --build --binary-path /workspace/fuzzers/

FROM debian:bookworm-slim AS nitro-fuzzer
COPY --from=fuzz-builder /workspace/fuzzers/*.fuzz /usr/local/bin/
COPY ./scripts/fuzz.bash /usr/local/bin
RUN mkdir /fuzzcache
ENTRYPOINT [ "/usr/local/bin/fuzz.bash", "FuzzStateTransition", "--binary-path", "/usr/local/bin/", "--fuzzcache-path", "/fuzzcache" ]

FROM debian:bookworm-slim AS nitro-node-slim
WORKDIR /home/user
COPY --from=node-builder /workspace/target/bin/nitro /usr/local/bin/
COPY --from=node-builder /workspace/target/bin/relay /usr/local/bin/
COPY --from=node-builder /workspace/target/bin/nitro-val /usr/local/bin/
COPY --from=node-builder /workspace/target/bin/seq-coordinator-manager /usr/local/bin/
COPY --from=node-builder /workspace/target/bin/prover /usr/local/bin/
COPY --from=node-builder /workspace/target/bin/dbconv /usr/local/bin/
COPY ./scripts/convert-databases.bash /usr/local/bin/
COPY --from=machine-versions /workspace/machines /home/user/target/machines
COPY ./scripts/validate-wasm-module-root.sh .
RUN ./validate-wasm-module-root.sh /home/user/target/machines /usr/local/bin/prover
USER root
RUN export DEBIAN_FRONTEND=noninteractive && \
    apt-get update && \
    apt-get install -y \
    ca-certificates \
    wabt \
    sysstat && \
    /usr/sbin/update-ca-certificates && \
    useradd -s /bin/bash user && \
    mkdir -p /home/user/l1keystore && \
    mkdir -p /home/user/.arbitrum/local/nitro && \
    chown -R user:user /home/user && \
    chmod -R 555 /home/user/target/machines && \
    apt-get clean && \
    rm -rf /var/lib/apt/lists/* /usr/share/doc/* /var/cache/ldconfig/aux-cache /usr/lib/python3.9/__pycache__/ /usr/lib/python3.9/*/__pycache__/ /var/log/* && \
    nitro --version

USER user
WORKDIR /home/user/
ENTRYPOINT [ "/usr/local/bin/nitro" ]

FROM offchainlabs/nitro-node:v2.3.4-rc.5-b4cc111 AS nitro-legacy

FROM nitro-node-slim AS nitro-node
USER root
COPY --from=prover-export /bin/jit                        /usr/local/bin/
COPY --from=node-builder  /workspace/target/bin/daserver  /usr/local/bin/
COPY --from=node-builder  /workspace/target/bin/datool    /usr/local/bin/
COPY --from=nitro-legacy /home/user/target/machines /home/user/nitro-legacy/machines
RUN rm -rf /workspace/target/legacy-machines/latest
RUN export DEBIAN_FRONTEND=noninteractive && \
    apt-get update && \
    apt-get install -y \
    curl procps jq rsync \
    node-ws vim-tiny python3 \
    dnsutils && \
    apt-get clean && \
    rm -rf /var/lib/apt/lists/* /usr/share/doc/* /var/cache/ldconfig/aux-cache /usr/lib/python3.9/__pycache__/ /usr/lib/python3.9/*/__pycache__/ /var/log/* && \
    nitro --version
ENTRYPOINT [ "/usr/local/bin/nitro" , "--validation.wasm.allowed-wasm-module-roots", "/home/user/nitro-legacy/machines,/home/user/target/machines"]

USER user

FROM nitro-node AS nitro-node-validator
USER root
COPY --from=nitro-legacy /usr/local/bin/nitro-val /home/user/nitro-legacy/bin/nitro-val
COPY --from=nitro-legacy /usr/local/bin/jit /home/user/nitro-legacy/bin/jit
RUN export DEBIAN_FRONTEND=noninteractive && \
    apt-get update && \
    apt-get install -y xxd netcat-traditional && \
    rm -rf /var/lib/apt/lists/* /usr/share/doc/* /var/cache/ldconfig/aux-cache /usr/lib/python3.9/__pycache__/ /usr/lib/python3.9/*/__pycache__/ /var/log/*
COPY scripts/split-val-entry.sh /usr/local/bin
ENTRYPOINT [ "/usr/local/bin/split-val-entry.sh" ]
USER user

FROM nitro-node-validator AS nitro-node-dev
USER root
# Copy in latest WASM module root
RUN rm -f /home/user/target/machines/latest
COPY --from=prover-export /bin/jit                                         /usr/local/bin/
COPY --from=node-builder  /workspace/target/bin/deploy                     /usr/local/bin/
COPY --from=node-builder  /workspace/target/bin/seq-coordinator-invalidate /usr/local/bin/
COPY --from=module-root-calc /workspace/target/machines/latest/machine.wavm.br /home/user/target/machines/latest/
COPY --from=module-root-calc /workspace/target/machines/latest/until-host-io-state.bin /home/user/target/machines/latest/
COPY --from=module-root-calc /workspace/target/machines/latest/module-root.txt /home/user/target/machines/latest/
COPY --from=module-root-calc /workspace/target/machines/latest/replay.wasm /home/user/target/machines/latest/
RUN export DEBIAN_FRONTEND=noninteractive && \
    apt-get update && \
    apt-get install -y \
    sudo && \
    chmod -R 555 /home/user/target/machines && \
    adduser user sudo && \
    echo '%sudo ALL=(ALL) NOPASSWD:ALL' >> /etc/sudoers && \
    apt-get clean && \
    rm -rf /var/lib/apt/lists/* /usr/share/doc/* /var/cache/ldconfig/aux-cache /usr/lib/python3.9/__pycache__/ /usr/lib/python3.9/*/__pycache__/ /var/log/* && \
    nitro --version

USER user

FROM nitro-node AS nitro-node-default
# Just to ensure nitro-node-dist is default<|MERGE_RESOLUTION|>--- conflicted
+++ resolved
@@ -45,13 +45,8 @@
 # clang / lld used by soft-float wasm
 RUN apt-get update && \
     apt-get install -y clang=1:14.0-55.7~deb12u1 lld=1:14.0-55.7~deb12u1 wabt
-<<<<<<< HEAD
-    # pinned rust 1.80.1
+# pinned rust 1.80.1
 RUN curl --proto '=https' --tlsv1.2 -sSf https://sh.rustup.rs | sh -s -- -y --default-toolchain 1.80.1 --target x86_64-unknown-linux-gnu wasm32-unknown-unknown wasm32-wasi
-=======
-# pinned rust 1.75.0
-RUN curl --proto '=https' --tlsv1.2 -sSf https://sh.rustup.rs | sh -s -- -y --default-toolchain 1.75.0 --target x86_64-unknown-linux-gnu wasm32-unknown-unknown wasm32-wasi
->>>>>>> 3da138c6
 COPY ./Makefile ./
 COPY arbitrator/Cargo.* arbitrator/
 COPY arbitrator/arbutil arbitrator/arbutil
