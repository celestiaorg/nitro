// Copyright 2022, Offchain Labs, Inc.
// For license information, see https://github.com/nitro/blob/master/LICENSE

package server_jit

import (
	"context"
	"encoding/binary"
	"errors"
	"fmt"
	"io"
	"net"
	"os"
	"os/exec"
	"runtime"
	"time"

	"github.com/ethereum/go-ethereum/common"
	"github.com/ethereum/go-ethereum/log"
	"github.com/ethereum/go-ethereum/metrics"
	"github.com/offchainlabs/nitro/arbos/programs"
	"github.com/offchainlabs/nitro/util/arbmath"
	"github.com/offchainlabs/nitro/validator"
)

var jitWasmMemoryUsage = metrics.NewRegisteredHistogram("jit/wasm/memoryusage", nil, metrics.NewBoundedHistogramSample())

type JitMachine struct {
	binary               string
	process              *exec.Cmd
	stdin                io.WriteCloser
	wasmMemoryUsageLimit int
}

func createJitMachine(jitBinary string, binaryPath string, cranelift bool, wasmMemoryUsageLimit int, moduleRoot common.Hash, fatalErrChan chan error) (*JitMachine, error) {
	invocation := []string{"--binary", binaryPath, "--forks"}
	if cranelift {
		invocation = append(invocation, "--cranelift")
	}
	process := exec.Command(jitBinary, invocation...)
	stdin, err := process.StdinPipe()
	if err != nil {
		return nil, err
	}
	process.Stdout = os.Stdout
	process.Stderr = os.Stderr
	go func() {
		if err := process.Run(); err != nil {
			fatalErrChan <- fmt.Errorf("lost jit block validator process: %w", err)
		}
	}()

	machine := &JitMachine{
		binary:               binaryPath,
		process:              process,
		stdin:                stdin,
		wasmMemoryUsageLimit: wasmMemoryUsageLimit,
	}
	return machine, nil
}

func (machine *JitMachine) close() {
	_, err := machine.stdin.Write([]byte("\n"))
	if err != nil {
		log.Error("error closing jit machine", "error", err)
	}
}

func (machine *JitMachine) prove(
	ctxIn context.Context, entry *validator.ValidationInput,
) (validator.GoGlobalState, error) {
	ctx, cancel := context.WithCancel(ctxIn)
	defer cancel() // ensure our cleanup functions run when we're done
	state := validator.GoGlobalState{}

	timeout := time.Now().Add(60 * time.Second)
	tcp, err := net.ListenTCP("tcp4", &net.TCPAddr{
		IP: []byte{127, 0, 0, 1},
	})
	if err != nil {
		return state, err
	}
	if err := tcp.SetDeadline(timeout); err != nil {
		return state, err
	}
	go func() {
		<-ctx.Done()
		err := tcp.Close()
		if err != nil {
			log.Warn("error closing JIT validation TCP listener", "err", err)
		}
	}()
	address := fmt.Sprintf("%v\n", tcp.Addr().String())

	// Tell the spawner process about the new tcp port
	if _, err := machine.stdin.Write([]byte(address)); err != nil {
		return state, err
	}

	// Wait for the forked process to connect
	conn, err := tcp.Accept()
	if err != nil {
		return state, fmt.Errorf("error waiting for jit machine to connect back to validator: %w", err)
	}
	go func() {
		<-ctx.Done()
		err := conn.Close()
		if err != nil && !errors.Is(err, net.ErrClosed) {
			log.Warn("error closing JIT validation TCP connection", "err", err)
		}
	}()
	if err := conn.SetReadDeadline(timeout); err != nil {
		return state, err
	}
	if err := conn.SetWriteDeadline(timeout); err != nil {
		return state, err
	}

	writeExact := func(data []byte) error {
		_, err := conn.Write(data)
		return err
	}
	writeUint8 := func(data uint8) error {
		return writeExact([]byte{data})
	}
	writeUint32 := func(data uint32) error {
		return writeExact(arbmath.Uint32ToBytes(data))
	}
	writeUint64 := func(data uint64) error {
		return writeExact(arbmath.UintToBytes(data))
	}
	writeBytes := func(data []byte) error {
		if err := writeUint64(uint64(len(data))); err != nil {
			return err
		}
		return writeExact(data)
	}

	// send global state
	if err := writeUint64(entry.StartState.Batch); err != nil {
		return state, err
	}
	if err := writeUint64(entry.StartState.PosInBatch); err != nil {
		return state, err
	}
	if err := writeExact(entry.StartState.BlockHash[:]); err != nil {
		return state, err
	}
	if err := writeExact(entry.StartState.SendRoot[:]); err != nil {
		return state, err
	}

	const successByte = 0x0
	const failureByte = 0x1
	const anotherByte = 0x3
	const readyByte = 0x4

	success := []byte{successByte}
	another := []byte{anotherByte}
	ready := []byte{readyByte}

	// send inbox
	for _, batch := range entry.BatchInfo {
		if err := writeExact(another); err != nil {
			return state, err
		}
		if err := writeUint64(batch.Number); err != nil {
			return state, err
		}
		if err := writeBytes(batch.Data); err != nil {
			return state, err
		}
	}
	if err := writeExact(success); err != nil {
		return state, err
	}

	// send delayed inbox
	if entry.HasDelayedMsg {
		if err := writeExact(another); err != nil {
			return state, err
		}
		if err := writeUint64(entry.DelayedMsgNr); err != nil {
			return state, err
		}
		if err := writeBytes(entry.DelayedMsg); err != nil {
			return state, err
		}
	}
	if err := writeExact(success); err != nil {
		return state, err
	}

	// send known preimages
	preimageTypes := entry.Preimages
	if err := writeUint32(uint32(len(preimageTypes))); err != nil {
		return state, err
	}
	for ty, preimages := range preimageTypes {
		if err := writeUint8(uint8(ty)); err != nil {
			return state, err
		}
		if err := writeUint32(uint32(len(preimages))); err != nil {
			return state, err
		}
		for hash, preimage := range preimages {
			if err := writeExact(hash[:]); err != nil {
				return state, err
			}
			if err := writeBytes(preimage); err != nil {
				return state, err
			}
		}
	}

	userWasms := entry.UserWasms[runtime.GOARCH]

	// if there are user wasms, but only for wrong architecture - error
	if len(userWasms) == 0 {
		for arch, userWasms := range entry.UserWasms {
			if len(userWasms) != 0 {
				return state, fmt.Errorf("bad stylus arch for validation input. got: %v, expected: %v", arch, runtime.GOARCH)
			}
		}
	}

	if err := writeUint32(uint32(len(userWasms))); err != nil {
		return state, err
	}
<<<<<<< HEAD
	for moduleHash, asmMap := range userWasms {
		if err := writeExact(moduleHash[:]); err != nil {
			return state, err
		}
		targetName := programs.LocalTargetName()
		asm, exists := asmMap[targetName]
		if !exists {
			return state, fmt.Errorf("Missing asm for local target, target: %s", targetName)
		}
		if err := writeBytes(asm); err != nil {
=======
	for moduleHash, program := range userWasms {
		if err := writeExact(moduleHash[:]); err != nil {
			return state, err
		}
		if err := writeBytes(program); err != nil {
>>>>>>> dba4f71e
			return state, err
		}
	}

	// signal that we are done sending global state
	if err := writeExact(ready); err != nil {
		return state, err
	}

	read := func(count uint64) ([]byte, error) {
		slice := make([]byte, count)
		_, err := io.ReadFull(conn, slice)
		if err != nil {
			return nil, err
		}
		return slice, nil
	}
	readUint64 := func() (uint64, error) {
		slice, err := read(8)
		if err != nil {
			return 0, err
		}
		return binary.BigEndian.Uint64(slice), nil
	}
	readHash := func() (common.Hash, error) {
		slice, err := read(32)
		if err != nil {
			return common.Hash{}, err
		}
		return common.BytesToHash(slice), nil
	}

	for {
		kind, err := read(1)
		if err != nil {
			return state, err
		}
		switch kind[0] {
		case failureByte:
			length, err := readUint64()
			if err != nil {
				return state, err
			}
			message, err := read(length)
			if err != nil {
				return state, err
			}
			log.Error("Jit Machine Failure", "message", string(message))
			return state, errors.New(string(message))
		case successByte:
			if state.Batch, err = readUint64(); err != nil {
				return state, err
			}
			if state.PosInBatch, err = readUint64(); err != nil {
				return state, err
			}
			if state.BlockHash, err = readHash(); err != nil {
				return state, err
			}
			if state.SendRoot, err = readHash(); err != nil {
				return state, err
			}
			memoryUsed, err := readUint64()
			if err != nil {
				return state, fmt.Errorf("failed to read memory usage from Jit machine: %w", err)
			}
			if memoryUsed > uint64(machine.wasmMemoryUsageLimit) {
				log.Warn("memory used by jit wasm exceeds the wasm memory usage limit", "limit", machine.wasmMemoryUsageLimit, "memoryUsed", memoryUsed)
			}
			jitWasmMemoryUsage.Update(int64(memoryUsed))
			return state, nil
		default:
			message := "inter-process communication failure"
			log.Error("Jit Machine Failure", "message", message)
			return state, errors.New("inter-process communication failure")
		}
	}
}<|MERGE_RESOLUTION|>--- conflicted
+++ resolved
@@ -18,7 +18,6 @@
 	"github.com/ethereum/go-ethereum/common"
 	"github.com/ethereum/go-ethereum/log"
 	"github.com/ethereum/go-ethereum/metrics"
-	"github.com/offchainlabs/nitro/arbos/programs"
 	"github.com/offchainlabs/nitro/util/arbmath"
 	"github.com/offchainlabs/nitro/validator"
 )
@@ -227,24 +226,11 @@
 	if err := writeUint32(uint32(len(userWasms))); err != nil {
 		return state, err
 	}
-<<<<<<< HEAD
-	for moduleHash, asmMap := range userWasms {
-		if err := writeExact(moduleHash[:]); err != nil {
-			return state, err
-		}
-		targetName := programs.LocalTargetName()
-		asm, exists := asmMap[targetName]
-		if !exists {
-			return state, fmt.Errorf("Missing asm for local target, target: %s", targetName)
-		}
-		if err := writeBytes(asm); err != nil {
-=======
 	for moduleHash, program := range userWasms {
 		if err := writeExact(moduleHash[:]); err != nil {
 			return state, err
 		}
 		if err := writeBytes(program); err != nil {
->>>>>>> dba4f71e
 			return state, err
 		}
 	}
