--- conflicted
+++ resolved
@@ -45,20 +45,8 @@
 	}
 
 	challengerName := "unknown-name"
-<<<<<<< HEAD
-	var staker common.Address
-	if err := v.chain.Call(func(tx protocol.ActiveTx) error {
-		miniStaker, err := challengeVertex.MiniStaker(ctx, tx)
-		if err != nil {
-			return err
-		}
-		staker = miniStaker
-		return nil
-	}); err != nil {
-=======
 	staker, err := challengeVertex.MiniStaker(ctx)
 	if err != nil {
->>>>>>> 560d4997
 		return err
 	}
 	if name, ok := v.knownValidatorNames[staker]; ok {
