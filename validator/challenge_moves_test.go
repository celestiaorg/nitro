package validator

import (
	"context"
	"testing"

	"github.com/OffchainLabs/new-rollup-exploration/protocol"
	statemanager "github.com/OffchainLabs/new-rollup-exploration/state-manager"
	"github.com/OffchainLabs/new-rollup-exploration/util"
	"github.com/ethereum/go-ethereum/common"
	"github.com/sirupsen/logrus/hooks/test"
	"github.com/stretchr/testify/require"
)

func Test_bisect(t *testing.T) {
	ctx := context.Background()
	t.Run("bad bisection points", func(t *testing.T) {
		stateRoots := generateStateRoots(10)
		manager := statemanager.New(stateRoots)
		_, _, validator := createTwoValidatorFork(t, ctx, manager, stateRoots)

		vertex := &protocol.ChallengeVertex{
			Prev: util.Some[*protocol.ChallengeVertex](&protocol.ChallengeVertex{
				Commitment: util.HistoryCommitment{
					Height: 3,
					Merkle: common.BytesToHash([]byte{0}),
				},
			}),
			Commitment: util.HistoryCommitment{
				Height: 0,
				Merkle: common.BytesToHash([]byte{1}),
			},
		}
		_, err := validator.bisect(ctx, vertex)
		require.ErrorContains(t, err, "determining bisection point failed")
	})
	t.Run("fails to verify prefix proof", func(t *testing.T) {
		stateRoots := generateStateRoots(10)
		manager := statemanager.New(stateRoots)
		_, _, validator := createTwoValidatorFork(t, ctx, manager, stateRoots)

		vertex := &protocol.ChallengeVertex{
			Prev: util.Some[*protocol.ChallengeVertex](&protocol.ChallengeVertex{
				Commitment: util.HistoryCommitment{
					Height: 0,
					Merkle: common.BytesToHash([]byte{0}),
				},
			}),
			Commitment: util.HistoryCommitment{
				Height: 7,
				Merkle: common.BytesToHash([]byte("SOME JUNK DATA")),
			},
		}
		_, err := validator.bisect(ctx, vertex)
		require.ErrorIs(t, err, util.ErrIncorrectProof)
	})
	t.Run("OK", func(t *testing.T) {
		logsHook := test.NewGlobal()
		stateRoots := generateStateRoots(10)
		manager := statemanager.New(stateRoots)
		leaf1, leaf2, validator := createTwoValidatorFork(t, ctx, manager, stateRoots)
		bisectedVertex := runBisectionTest(t, logsHook, ctx, validator, stateRoots, leaf1, leaf2)

		// Expect to bisect to 4.
		require.Equal(t, uint64(4), bisectedVertex.Commitment.Height)
	})
}

func Test_merge(t *testing.T) {
	ctx := context.Background()
	genesisCommit := protocol.StateCommitment{
		Height:    0,
		StateRoot: common.Hash{},
	}
	challengeCommitHash := protocol.CommitHash(genesisCommit.Hash())

	t.Run("fails to verify prefix proof", func(t *testing.T) {
		logsHook := test.NewGlobal()
		stateRoots := generateStateRoots(10)
		manager := statemanager.New(stateRoots)
		leaf1, leaf2, validator := createTwoValidatorFork(t, ctx, manager, stateRoots)

		err := validator.onLeafCreated(ctx, leaf1)
		require.NoError(t, err)
		err = validator.onLeafCreated(ctx, leaf2)
		require.NoError(t, err)
		AssertLogsContain(t, logsHook, "New leaf appended")
		AssertLogsContain(t, logsHook, "New leaf appended")
		AssertLogsContain(t, logsHook, "Successfully created challenge and added leaf")

		var mergingTo *protocol.ChallengeVertex
		err = validator.chain.Call(func(tx *protocol.ActiveTx, p protocol.OnChainProtocol) error {
			mergingTo, err = p.ChallengeVertexBySequenceNum(tx, challengeCommitHash, protocol.VertexSequenceNumber(1))
			if err != nil {
				return err
			}
			return nil
		})
		require.NoError(t, err)
		require.NotNil(t, mergingTo)

		mergingFrom := &protocol.ChallengeVertex{
			Prev: util.Some(&protocol.ChallengeVertex{
				Commitment: util.HistoryCommitment{
					Height: 0,
					Merkle: common.BytesToHash([]byte{0}),
				},
			}),
			Commitment: util.HistoryCommitment{
				Height: 7,
				Merkle: common.BytesToHash([]byte("SOME JUNK DATA")),
			},
		}
		_, err = validator.merge(
			ctx, challengeCommitHash, mergingTo, mergingFrom,
		)
		require.ErrorIs(t, err, util.ErrIncorrectProof)
	})
	t.Run("OK", func(t *testing.T) {
		logsHook := test.NewGlobal()
		stateRoots := generateStateRoots(10)
		manager := statemanager.New(stateRoots)
		leaf1, leaf2, validator := createTwoValidatorFork(t, ctx, manager, stateRoots)

		// Bisect and obtain the result.
		bisectedVertex := runBisectionTest(t, logsHook, ctx, validator, stateRoots, leaf1, leaf2)

		// Expect to bisect to 4.
		require.Equal(t, uint64(4), bisectedVertex.Commitment.Height)

		// Get the vertex we want to merge from.
		var vertexToMergeFrom *protocol.ChallengeVertex
		var err error
		err = validator.chain.Call(func(tx *protocol.ActiveTx, p protocol.OnChainProtocol) error {
			vertexToMergeFrom, err = p.ChallengeVertexBySequenceNum(tx, challengeCommitHash, protocol.VertexSequenceNumber(2))
			if err != nil {
				return err
			}
			return nil
		})
		require.NoError(t, err)
		require.NotNil(t, vertexToMergeFrom)

		// Perform a merge move to the bisected vertex from an origin.
<<<<<<< HEAD
		_, err = validator.merge(ctx, challengeCommitHash, bisectedVertex, vertexToMergeFrom)
=======
		mergingTo, err := validator.merge(ctx, challengeCommitHash, bisectedVertex, vertexToMergeFrom)
>>>>>>> 99aeb0a5
		require.NoError(t, err)
		AssertLogsContain(t, logsHook, "Successfully merged to vertex with height 4")
		require.Equal(t, bisectedVertex, mergingTo)
	})
}

func runBisectionTest(
	t *testing.T,
	logsHook *test.Hook,
	ctx context.Context,
	validator *Validator,
	stateRoots []common.Hash,
	leaf1,
	leaf2 *protocol.CreateLeafEvent,
) *protocol.ChallengeVertex {
	err := validator.onLeafCreated(ctx, leaf1)
	require.NoError(t, err)
	err = validator.onLeafCreated(ctx, leaf2)
	require.NoError(t, err)
	AssertLogsContain(t, logsHook, "New leaf appended")
	AssertLogsContain(t, logsHook, "New leaf appended")
	AssertLogsContain(t, logsHook, "Successfully created challenge and added leaf")

	historyCommit, err := validator.stateManager.HistoryCommitmentUpTo(ctx, leaf1.StateCommitment.Height)
	require.NoError(t, err)

	genesisCommit := protocol.StateCommitment{
		Height:    0,
		StateRoot: common.Hash{},
	}

	id := protocol.CommitHash(genesisCommit.Hash())
	err = validator.chain.Tx(func(tx *protocol.ActiveTx, p protocol.OnChainProtocol) error {
		assertion, fetchErr := p.AssertionBySequenceNum(tx, protocol.AssertionSequenceNumber(1))
		if fetchErr != nil {
			return fetchErr
		}
		challenge, challErr := p.ChallengeByCommitHash(tx, id)
		if challErr != nil {
			return challErr
		}
		if _, err = challenge.AddLeaf(tx, assertion, historyCommit, validator.address); err != nil {
			return err
		}
		return nil
	})
	require.NoError(t, err)

	// Get the challenge from the chain itself.
	var vertexToBisect *protocol.ChallengeVertex
	err = validator.chain.Call(func(tx *protocol.ActiveTx, p protocol.OnChainProtocol) error {
		vertexToBisect, err = p.ChallengeVertexBySequenceNum(tx, id, protocol.VertexSequenceNumber(1))
		if err != nil {
			return err
		}
		return nil
	})
	require.NoError(t, err)
	require.NotNil(t, vertexToBisect)

	bisectedVertex, err := validator.bisect(ctx, vertexToBisect)
	require.NoError(t, err)

	bisectionHeight := uint64(4)
	loExp := util.ExpansionFromLeaves(stateRoots[:bisectionHeight])
	bisectionCommit := util.HistoryCommitment{
		Height: bisectionHeight,
		Merkle: loExp.Root(),
	}
	require.Equal(t, bisectedVertex.Commitment, bisectionCommit)

	AssertLogsContain(t, logsHook, "Successfully bisected to vertex")
	return bisectedVertex
}

func generateStateRoots(numBlocks uint64) []common.Hash {
	ret := []common.Hash{}
	for i := uint64(0); i < numBlocks; i++ {
		ret = append(ret, util.HashForUint(i))
	}
	return ret
}<|MERGE_RESOLUTION|>--- conflicted
+++ resolved
@@ -142,11 +142,7 @@
 		require.NotNil(t, vertexToMergeFrom)
 
 		// Perform a merge move to the bisected vertex from an origin.
-<<<<<<< HEAD
-		_, err = validator.merge(ctx, challengeCommitHash, bisectedVertex, vertexToMergeFrom)
-=======
 		mergingTo, err := validator.merge(ctx, challengeCommitHash, bisectedVertex, vertexToMergeFrom)
->>>>>>> 99aeb0a5
 		require.NoError(t, err)
 		AssertLogsContain(t, logsHook, "Successfully merged to vertex with height 4")
 		require.Equal(t, bisectedVertex, mergingTo)
