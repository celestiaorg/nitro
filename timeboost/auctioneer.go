--- conflicted
+++ resolved
@@ -364,20 +364,6 @@
 		log.Error("Error submitting auction resolution to privileged sequencer endpoint", "error", err)
 		return err
 	}
-<<<<<<< HEAD
-	receipt, err := bind.WaitMined(ctx, a.client, tx)
-	if err != nil {
-		log.Error("Error waiting for transaction to be mined", "error", err)
-		return err
-	}
-	if tx == nil || receipt == nil || receipt.Status != types.ReceiptStatusSuccessful {
-		if tx != nil {
-			log.Error("Transaction failed or did not finalize successfully", "txHash", tx.Hash().Hex())
-		}
-		return errors.New("transaction failed or did not finalize successfully")
-	}
-=======
->>>>>>> 15e60876
 
 	log.Info("Auction resolved successfully", "txHash", tx.Hash().Hex())
 	return nil
