--- conflicted
+++ resolved
@@ -112,13 +112,12 @@
 	return hasBits(header, BlobHashesHeaderFlag)
 }
 
-<<<<<<< HEAD
 func IsDACertificateMessageHeaderByte(header byte) bool {
 	return header == DACertificateMessageHeaderFlag
-=======
+}
+
 func IsCelestiaMessageHeaderByte(header byte) bool {
 	return hasBits(header, CelestiaMessageHeaderFlag)
->>>>>>> 27925bb8
 }
 
 func IsBrotliMessageHeaderByte(b uint8) bool {
