version: "3.9"
services:
  blockscout:
    depends_on:
      - postgres
      - sequencer
    image: blockscout-testnode
    restart: always
    container_name: 'blockscout'
    links:
      - postgres:database
<<<<<<< HEAD
    command: |
      bin/blockscout eval 'Elixir.Explorer.ReleaseTasks.create_and_migrate()'
      node init/install.js postgres 5432
      bin/blockscout start
=======
    command:
      - /bin/sh
      - -c
      - |
        bin/blockscout eval "Elixir.Explorer.ReleaseTasks.create_and_migrate()"
        node init/install.js postgres 5432
        bin/blockscout start
>>>>>>> b41fb392
    extra_hosts:
      - 'host.docker.internal:host-gateway'
    env_file:
      -  ./blockscout/nitro.env
    environment:
        ETHEREUM_JSONRPC_VARIANT: 'geth'
        ETHEREUM_JSONRPC_HTTP_URL: http://sequencer:8547/
        INDEXER_DISABLE_PENDING_TRANSACTIONS_FETCHER: "true"
        DATABASE_URL: postgresql://postgres:@postgres:5432/blockscout
        ECTO_USE_SSL: "false"
    ports:
      - "127.0.0.1:4000:4000"

  postgres:
    image: postgres:13.6
    restart: always
    container_name: 'postgres'
    environment:
        POSTGRES_PASSWORD: ''
        POSTGRES_USER: 'postgres'
        POSTGRES_HOST_AUTH_METHOD: 'trust'
    volumes:
      - "postgres-data:/var/lib/postgresql/data"
    ports:
      - "127.0.0.1:7432:5432"

  redis:
    image: redis:6.2.6
    ports:
      - "127.0.0.1:6379:6379"

  geth:
    image: ethereum/client-go:v1.10.23
    ports:
      - "127.0.0.1:8545:8545"
      - "127.0.0.1:8546:8546"
      - "127.0.0.1:30303:30303"
    volumes:
      - "l1data:/root/.ethereum"
      - "l1keystore:/keystore"
      - "config:/config"
    command: --keystore /keystore --http --http.addr 0.0.0.0 --http.vhosts * --http.api personal,eth,net,web3 --http.corsdomain * --ws --ws.addr 0.0.0.0 --ws.api personal,eth,net,web3,debug,txpool --dev --dev.period 1 --password /root/.ethereum/passphrase --gcmode archive

  sequencer:
    pid: host # allow debugging
    image: nitro-node-dev-testnode
    ports:
      - "127.0.0.1:8547:8547"
      - "127.0.0.1:8548:8548"
      - "127.0.0.1:9642:9642"
    volumes:
      - "seqdata:/home/user/.arbitrum/local/nitro"
      - "config:/config"
    command: --conf.file /config/sequencer_config.json --node.feed.output.enable --node.feed.output.port 9642  --http.api net,web3,eth,txpool,debug --node.seq-coordinator.my-url  ws://sequencer:8548 --graphql.enable --graphql.vhosts * --graphql.corsdomain *
    depends_on:
      - geth
      - redis


  sequencer_b:
    pid: host # allow debugging
    image: nitro-node-dev-testnode
    ports:
      - "127.0.0.1:8647:8547"
      - "127.0.0.1:8648:8548"
    volumes:
      - "seqdata_b:/home/user/.arbitrum/local/nitro"
      - "config:/config"
    command: --conf.file /config/sequencer_config.json --node.seq-coordinator.my-url ws://sequencer_b:8548
    depends_on:
      - geth
      - redis

  sequencer_c:
    pid: host # allow debugging
    image: nitro-node-dev-testnode
    ports:
      - "127.0.0.1:8747:8547"
      - "127.0.0.1:8748:8548"
    volumes:
      - "seqdata_c:/home/user/.arbitrum/local/nitro"
      - "config:/config"
    command: --conf.file /config/sequencer_config.json --node.seq-coordinator.my-url ws://sequencer_c:8548
    depends_on:
      - geth
      - redis

  sequencer_d:
    pid: host # allow debugging
    image: nitro-node-dev-testnode
    ports:
      - "127.0.0.1:8847:8547"
      - "127.0.0.1:8848:8548"
    volumes:
      - "seqdata_d:/home/user/.arbitrum/local/nitro"
      - "config:/config"
    command: --conf.file /config/sequencer_config.json --node.seq-coordinator.my-url ws://sequencer_d:8548
    depends_on:
      - geth
      - redis

  staker-unsafe:
    pid: host # allow debugging
    image: nitro-node-dev-testnode
    ports:
      - "127.0.0.1:8047:8547"
      - "127.0.0.1:8048:8548"
    volumes:
      - "unsafestaker-data:/home/user/.arbitrum/local/nitro"
      - "l1keystore:/home/user/l1keystore"
      - "config:/config"
    command: --conf.file /config/unsafe_staker_config.json
    depends_on:
      - sequencer
      - redis

  poster:
    pid: host # allow debugging
    image: nitro-node-dev-testnode
    ports:
      - "127.0.0.1:8147:8547"
      - "127.0.0.1:8148:8548"
    volumes:
      - "poster-data:/home/user/.arbitrum/local/nitro"
      - "l1keystore:/home/user/l1keystore"
      - "config:/config"
    command: --conf.file /config/poster_config.json
    depends_on:
      - geth
      - redis

  poster_b:
    pid: host # allow debugging
    image: nitro-node-dev-testnode
    ports:
      - "127.0.0.1:9147:8547"
      - "127.0.0.1:9148:8548"
    volumes:
      - "poster-data-b:/home/user/.arbitrum/local/nitro"
      - "l1keystore:/home/user/l1keystore"
      - "config:/config"
    command: --conf.file /config/poster_config.json
    depends_on:
      - geth
      - redis

  poster_c:
    pid: host # allow debugging
    image: nitro-node-dev-testnode
    ports:
      - "127.0.0.1:9247:8547"
      - "127.0.0.1:9248:8548"
    volumes:
      - "poster-data-c:/home/user/.arbitrum/local/nitro"
      - "l1keystore:/home/user/l1keystore"
      - "config:/config"
    command: --conf.file /config/poster_config.json
    depends_on:
      - geth
      - redis

  validator:
    pid: host # allow debugging
    image: nitro-node-dev-testnode
    ports:
      - "127.0.0.1:8247:8547"
      - "127.0.0.1:8248:8548"
    volumes:
      - "validator-data:/home/user/.arbitrum/local/nitro"
      - "l1keystore:/home/user/l1keystore"
      - "config:/config"
    command: --conf.file /config/validator_config.json --http.port 8547 --http.api net,web3,arb,debug --ws.port 8548
    depends_on:
      - sequencer

  testnode-scripts:
    build: testnode-scripts/
    volumes:
      - "l1keystore:/home/user/l1keystore"
      - "config:/config"
    depends_on:
      - geth
      - redis

  relay:
    pid: host
    image: nitro-node-dev-testnode
    ports:
      - "127.0.0.1:9652:9652"
    entrypoint: bin/relay
    command: --node.feed.output.port 9652 --node.feed.input.url ws://sequencer:9652

  testnode-tokenbridge:
    depends_on:
      - geth
      - sequencer
    pid: host
    build: testnode-tokenbridge/
    environment:
      - ARB_URL=http://sequencer:8547
      - ETH_URL=http://geth:8545
    volumes:
      - "sdk-data:/workspace"
      - /var/run/docker.sock:/var/run/docker.sock

volumes:
  l1data:
  l1keystore:
  seqdata:
  seqdata_b:
  seqdata_c:
  seqdata_d:
  unsafestaker-data:
  validator-data:
  poster-data:
  poster-data-b:
  poster-data-c:
  config:
  postgres-data:
  sdk-data:<|MERGE_RESOLUTION|>--- conflicted
+++ resolved
@@ -9,12 +9,6 @@
     container_name: 'blockscout'
     links:
       - postgres:database
-<<<<<<< HEAD
-    command: |
-      bin/blockscout eval 'Elixir.Explorer.ReleaseTasks.create_and_migrate()'
-      node init/install.js postgres 5432
-      bin/blockscout start
-=======
     command:
       - /bin/sh
       - -c
@@ -22,7 +16,6 @@
         bin/blockscout eval "Elixir.Explorer.ReleaseTasks.create_and_migrate()"
         node init/install.js postgres 5432
         bin/blockscout start
->>>>>>> b41fb392
     extra_hosts:
       - 'host.docker.internal:host-gateway'
     env_file:
