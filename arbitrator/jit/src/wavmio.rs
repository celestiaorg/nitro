--- conflicted
+++ resolved
@@ -318,9 +318,8 @@
     for _ in 0..programs_count {
         let codehash = socket::read_bytes32(stream)?;
         let wasm = socket::read_bytes(stream)?;
-<<<<<<< HEAD
         let compiled_hash = socket::read_bytes32(stream)?;
-        let version = socket::read_u32(stream)?;
+        let version = socket::read_u16(stream)?;
         // todo: test wasm against codehash?
         // no need to test page_limit, we're just retracing previous compilation
         let (module, computed_hash, _) =
@@ -332,11 +331,6 @@
             return Escape::hostio(format!("error! compiled wasm different from expected codehash {:?}, version {}, expected {:?} computed {}", codehash, version, compiled_hash, computed_hash));
         }
         env.compiled_modules.insert(compiled_hash, module);
-=======
-        let hash = socket::read_bytes32(stream)?;
-        let version = socket::read_u16(stream)?;
-        env.user_wasms.insert((codehash, version), (wasm, hash));
->>>>>>> 87f3673c
     }
 
     if socket::read_u8(stream)? != socket::READY {
