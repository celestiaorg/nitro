--- conflicted
+++ resolved
@@ -6,7 +6,6 @@
 pub mod crypto;
 pub mod evm;
 pub mod format;
-<<<<<<< HEAD
 pub mod math;
 pub mod operator;
 pub mod pricing;
@@ -14,7 +13,7 @@
 
 pub use color::{Color, DebugColor};
 use num_traits::Unsigned;
-pub use types::{Bytes20, Bytes32};
+pub use types::{Bytes20, Bytes32, PreimageType};
 
 /// Puts an arbitrary type on the heap.
 /// Note: the type must be later freed or the value will be leaked.
@@ -48,10 +47,4 @@
     assert_eq!(slice_with_runoff(&testvec, 0_u16, 4), &testvec[0..4]);
     assert_eq!(slice_with_runoff(&testvec, 0_u8, 5), &testvec[0..4]);
     assert_eq!(slice_with_runoff(&testvec, 2, usize::MAX), &testvec[2..4]);
-}
-=======
-mod types;
-
-pub use color::{Color, DebugColor};
-pub use types::PreimageType;
->>>>>>> a20a1c70
+}