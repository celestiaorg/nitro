// Copyright 2021-2022, Offchain Labs, Inc.
// For license information, see https://github.com/OffchainLabs/nitro/blob/master/LICENSE.md

package staker

import (
	"context"
	"errors"
	"fmt"
	"testing"

	"github.com/ethereum/go-ethereum/common"
	"github.com/ethereum/go-ethereum/core/state"
	"github.com/ethereum/go-ethereum/ethdb"
	"github.com/ethereum/go-ethereum/log"
	"github.com/ethereum/go-ethereum/node"
	"github.com/ethereum/go-ethereum/params"

	"github.com/offchainlabs/nitro/arbos/arbostypes"
	"github.com/offchainlabs/nitro/arbstate/daprovider"
	"github.com/offchainlabs/nitro/arbutil"
	"github.com/offchainlabs/nitro/execution"
	"github.com/offchainlabs/nitro/util/rpcclient"
	"github.com/offchainlabs/nitro/validator"
	validatorclient "github.com/offchainlabs/nitro/validator/client"
	"github.com/offchainlabs/nitro/validator/client/redis"
	"github.com/offchainlabs/nitro/validator/server_api"
	"github.com/offchainlabs/nitro/validator/server_common"
)

type StatelessBlockValidator struct {
	config *BlockValidatorConfig

	execSpawners     []validator.ExecutionSpawner
	boldExecSpawners []validator.BOLDExecutionSpawner
	redisValidator   *redis.ValidationClient

	recorder execution.ExecutionRecorder

	inboxReader  InboxReaderInterface
	inboxTracker InboxTrackerInterface
	streamer     TransactionStreamerInterface
	db           ethdb.Database
	dapReaders   []daprovider.Reader
	stack        *node.Node
	locator      *server_common.MachineLocator
}

type BlockValidatorRegistrer interface {
	SetBlockValidator(*BlockValidator)
}

type InboxTrackerInterface interface {
	BlockValidatorRegistrer
	GetDelayedMessageBytes(context.Context, uint64) ([]byte, error)
	GetBatchMessageCount(seqNum uint64) (arbutil.MessageIndex, error)
	GetBatchAcc(seqNum uint64) (common.Hash, error)
	GetBatchCount() (uint64, error)
	FindInboxBatchContainingMessage(pos arbutil.MessageIndex) (uint64, bool, error)
}

type TransactionStreamerInterface interface {
	BlockValidatorRegistrer
	GetProcessedMessageCount() (arbutil.MessageIndex, error)
	GetMessage(msgIdx arbutil.MessageIndex) (*arbostypes.MessageWithMetadata, error)
	ResultAtMessageIndex(msgIdx arbutil.MessageIndex) (*execution.MessageResult, error)
	PauseReorgs()
	ResumeReorgs()
	ChainConfig() *params.ChainConfig
}

type InboxReaderInterface interface {
	GetSequencerMessageBytes(ctx context.Context, seqNum uint64) ([]byte, common.Hash, error)
	GetFinalizedMsgCount(ctx context.Context) (arbutil.MessageIndex, error)
}

type GlobalStatePosition struct {
	BatchNumber uint64
	PosInBatch  uint64
}

// return the globalState position before and after processing message at the specified count
// batch-number must be provided by caller
func GlobalStatePositionsAtCount(
	tracker InboxTrackerInterface,
	count arbutil.MessageIndex,
	batch uint64,
) (GlobalStatePosition, GlobalStatePosition, error) {
	msgCountInBatch, err := tracker.GetBatchMessageCount(batch)
	if err != nil {
		return GlobalStatePosition{}, GlobalStatePosition{}, err
	}
	var firstInBatch arbutil.MessageIndex
	if batch > 0 {
		firstInBatch, err = tracker.GetBatchMessageCount(batch - 1)
		if err != nil {
			return GlobalStatePosition{}, GlobalStatePosition{}, err
		}
	}
	if msgCountInBatch < count {
		return GlobalStatePosition{}, GlobalStatePosition{}, fmt.Errorf("batch %d has msgCount %d, failed getting for %d", batch, msgCountInBatch-1, count)
	}
	if firstInBatch >= count {
		return GlobalStatePosition{}, GlobalStatePosition{}, fmt.Errorf("batch %d starts from %d, failed getting for %d", batch, firstInBatch, count)
	}
	posInBatch := uint64(count - firstInBatch - 1)
	startPos := GlobalStatePosition{batch, posInBatch}
	if msgCountInBatch == count {
		return startPos, GlobalStatePosition{batch + 1, 0}, nil
	}
	return startPos, GlobalStatePosition{batch, posInBatch + 1}, nil
}

type ValidationEntryStage uint32

const (
	Empty ValidationEntryStage = iota
	ReadyForRecord
	Ready
)

type FullBatchInfo struct {
	Number     uint64
	PostedData []byte
	MsgCount   arbutil.MessageIndex
	Preimages  map[arbutil.PreimageType]map[common.Hash][]byte
}

type validationEntry struct {
	Stage ValidationEntryStage
	// Valid since ReadyforRecord:
	Pos           arbutil.MessageIndex
	Start         validator.GoGlobalState
	End           validator.GoGlobalState
	HasDelayedMsg bool
	DelayedMsgNr  uint64
	ChainConfig   *params.ChainConfig
	// valid when created, removed after recording
	msg *arbostypes.MessageWithMetadata
	// Has batch when created - others could be added on record
	BatchInfo []validator.BatchInfo
	// Valid since Ready
	Preimages  map[arbutil.PreimageType]map[common.Hash][]byte
	UserWasms  state.UserWasms
	DelayedMsg []byte
}

func (e *validationEntry) ToInput(stylusArchs []ethdb.WasmTarget) (*validator.ValidationInput, error) {
	if e.Stage != Ready {
		return nil, errors.New("cannot create input from non-ready entry")
	}
	res := validator.ValidationInput{
		Id:            uint64(e.Pos),
		HasDelayedMsg: e.HasDelayedMsg,
		DelayedMsgNr:  e.DelayedMsgNr,
		Preimages:     e.Preimages,
		UserWasms:     make(map[ethdb.WasmTarget]map[common.Hash][]byte, len(e.UserWasms)),
		BatchInfo:     e.BatchInfo,
		DelayedMsg:    e.DelayedMsg,
		StartState:    e.Start,
		DebugChain:    e.ChainConfig.DebugMode(),
	}
	if len(stylusArchs) == 0 && len(e.UserWasms) > 0 {
		return nil, fmt.Errorf("stylus support is required")
	}
	for _, stylusArch := range stylusArchs {
		res.UserWasms[stylusArch] = make(map[common.Hash][]byte)
	}
	for hash, asmMap := range e.UserWasms {
		for _, stylusArch := range stylusArchs {
			if asm, exists := asmMap[stylusArch]; exists {
				res.UserWasms[stylusArch][hash] = asm
			} else {
				return nil, fmt.Errorf("stylusArch not supported by block validator: %v", stylusArch)
			}
		}
	}
	return &res, nil
}

func newValidationEntry(
	pos arbutil.MessageIndex,
	start validator.GoGlobalState,
	end validator.GoGlobalState,
	msg *arbostypes.MessageWithMetadata,
	fullBatchInfo *FullBatchInfo,
	prevBatches []validator.BatchInfo,
	prevDelayed uint64,
	chainConfig *params.ChainConfig,
) (*validationEntry, error) {
	preimages := make(map[arbutil.PreimageType]map[common.Hash][]byte)
	if fullBatchInfo == nil {
		return nil, fmt.Errorf("fullbatchInfo cannot be nil")
	}
	if fullBatchInfo.Number != start.Batch {
		return nil, fmt.Errorf("got wrong batch expected: %d got: %d", start.Batch, fullBatchInfo.Number)
	}
	valBatches := []validator.BatchInfo{
		{
			Number: fullBatchInfo.Number,
			Data:   fullBatchInfo.PostedData,
		},
	}
	valBatches = append(valBatches, prevBatches...)

	copyPreimagesInto(preimages, fullBatchInfo.Preimages)

	hasDelayed := false
	var delayedNum uint64
	if msg.DelayedMessagesRead == prevDelayed+1 {
		hasDelayed = true
		delayedNum = prevDelayed
	} else if msg.DelayedMessagesRead != prevDelayed {
		return nil, fmt.Errorf("illegal validation entry delayedMessage %d, previous %d", msg.DelayedMessagesRead, prevDelayed)
	}

	return &validationEntry{
		Stage:         ReadyForRecord,
		Pos:           pos,
		Start:         start,
		End:           end,
		HasDelayedMsg: hasDelayed,
		DelayedMsgNr:  delayedNum,
		msg:           msg,
		BatchInfo:     valBatches,
		ChainConfig:   chainConfig,
		Preimages:     preimages,
	}, nil
}

func NewStatelessBlockValidator(
	inboxReader InboxReaderInterface,
	inbox InboxTrackerInterface,
	streamer TransactionStreamerInterface,
	recorder execution.ExecutionRecorder,
	arbdb ethdb.Database,
	dapReaders []daprovider.Reader,
	config func() *BlockValidatorConfig,
	stack *node.Node,
	wasmRootPath string,
) (*StatelessBlockValidator, error) {
	var executionSpawners []validator.ExecutionSpawner
	var boldExecutionSpawners []validator.BOLDExecutionSpawner
	var redisValClient *redis.ValidationClient

	if config().RedisValidationClientConfig.Enabled() {
		var err error
		redisValClient, err = redis.NewValidationClient(&config().RedisValidationClientConfig)
		if err != nil {
			return nil, fmt.Errorf("creating new redis validation client: %w", err)
		}
	}
	configs := config().ValidationServerConfigs
	for i := range configs {
		i := i
		confFetcher := func() *rpcclient.ClientConfig { return &config().ValidationServerConfigs[i] }
		executionSpawner := validatorclient.NewExecutionClient(confFetcher, stack)
		executionSpawners = append(executionSpawners, executionSpawner)
		boldExecutionSpawners = append(boldExecutionSpawners, validatorclient.NewBOLDExecutionClient(executionSpawner))
	}

	if len(executionSpawners) == 0 {
		return nil, errors.New("no enabled execution servers")
	}

	locator, err := server_common.NewMachineLocator(wasmRootPath)
	if err != nil {
		return nil, fmt.Errorf("creating new machine locator: %w", err)
	}

	return &StatelessBlockValidator{
		config:           config(),
		recorder:         recorder,
		redisValidator:   redisValClient,
		inboxReader:      inboxReader,
		inboxTracker:     inbox,
		streamer:         streamer,
		db:               arbdb,
		dapReaders:       dapReaders,
		execSpawners:     executionSpawners,
		boldExecSpawners: boldExecutionSpawners,
		stack:            stack,
		locator:          locator,
	}, nil
}

func (v *StatelessBlockValidator) readPostedBatch(ctx context.Context, batchNum uint64) ([]byte, error) {
	batchCount, err := v.inboxTracker.GetBatchCount()
	if err != nil {
		return nil, err
	}
	if batchCount <= batchNum {
		return nil, fmt.Errorf("batch not found: %d", batchNum)
	}
	postedData, _, err := v.inboxReader.GetSequencerMessageBytes(ctx, batchNum)
	return postedData, err
}

func (v *StatelessBlockValidator) InboxTracker() InboxTrackerInterface {
	return v.inboxTracker
}

func (v *StatelessBlockValidator) InboxReader() InboxReaderInterface {
	return v.inboxReader
}

func (v *StatelessBlockValidator) InboxStreamer() TransactionStreamerInterface {
	return v.streamer
}

func (v *StatelessBlockValidator) ExecutionSpawners() []validator.ExecutionSpawner {
	return v.execSpawners
}

<<<<<<< HEAD
func (v *StatelessBlockValidator) BOLDExecutionSpawners() []validator.BOLDExecutionSpawner {
	return v.boldExecSpawners
=======
func (v *StatelessBlockValidator) DapReaders() []daprovider.Reader {
	return v.dapReaders
>>>>>>> acb6fba1
}

func (v *StatelessBlockValidator) readFullBatch(ctx context.Context, batchNum uint64) (bool, *FullBatchInfo, error) {
	batchCount, err := v.inboxTracker.GetBatchCount()
	if err != nil {
		return false, nil, err
	}
	if batchCount <= batchNum {
		return false, nil, nil
	}
	batchMsgCount, err := v.inboxTracker.GetBatchMessageCount(batchNum)
	if err != nil {
		return false, nil, err
	}
	postedData, batchBlockHash, err := v.inboxReader.GetSequencerMessageBytes(ctx, batchNum)
	if err != nil {
		return false, nil, err
	}
	preimages := make(map[arbutil.PreimageType]map[common.Hash][]byte)
	if len(postedData) > 40 {
		foundDA := false
		for _, dapReader := range v.dapReaders {
			if dapReader != nil && dapReader.IsValidHeaderByte(postedData[40]) {
				preimageRecorder := daprovider.RecordPreimagesTo(preimages)
				_, err := dapReader.RecoverPayloadFromBatch(ctx, batchNum, batchBlockHash, postedData, preimageRecorder, true)
				if err != nil {
					// Matches the way keyset validation was done inside DAS readers i.e logging the error
					//  But other daproviders might just want to return the error
					if errors.Is(err, daprovider.ErrSeqMsgValidation) && daprovider.IsDASMessageHeaderByte(postedData[40]) {
						log.Error(err.Error())
					} else {
						return false, nil, err
					}
				}
				foundDA = true
				break
			}
		}
		if !foundDA {
			if daprovider.IsDASMessageHeaderByte(postedData[40]) {
				log.Error("No DAS Reader configured, but sequencer message found with DAS header")
			}
		}
	}
	fullInfo := FullBatchInfo{
		Number:     batchNum,
		PostedData: postedData,
		MsgCount:   batchMsgCount,
		Preimages:  preimages,
	}
	return true, &fullInfo, nil
}

func copyPreimagesInto(dest, source map[arbutil.PreimageType]map[common.Hash][]byte) {
	for piType, piMap := range source {
		if dest[piType] == nil {
			dest[piType] = make(map[common.Hash][]byte, len(piMap))
		}
		for hash, preimage := range piMap {
			dest[piType][hash] = preimage
		}
	}
}

func (v *StatelessBlockValidator) ValidationEntryRecord(ctx context.Context, e *validationEntry) error {
	if e.Stage != ReadyForRecord {
		return fmt.Errorf("validation entry should be ReadyForRecord, is: %v", e.Stage)
	}
	if e.Pos != 0 {
		recording, err := v.recorder.RecordBlockCreation(ctx, e.Pos, e.msg)
		if err != nil {
			return err
		}
		if recording.BlockHash != e.End.BlockHash {
			return fmt.Errorf("recording failed: pos %d, hash expected %v, got %v", e.Pos, e.End.BlockHash, recording.BlockHash)
		}
		if recording.Preimages != nil {
			recordingPreimages := map[arbutil.PreimageType]map[common.Hash][]byte{
				arbutil.Keccak256PreimageType: recording.Preimages,
			}
			copyPreimagesInto(e.Preimages, recordingPreimages)
		}
		e.UserWasms = recording.UserWasms
	}
	if e.HasDelayedMsg {
		delayedMsg, err := v.inboxTracker.GetDelayedMessageBytes(ctx, e.DelayedMsgNr)
		if err != nil {
			log.Error(
				"error while trying to read delayed msg for proving",
				"err", err, "seq", e.DelayedMsgNr, "pos", e.Pos,
			)
			return fmt.Errorf("error while trying to read delayed msg for proving: %w", err)
		}
		e.DelayedMsg = delayedMsg
	}
	e.msg = nil // no longer needed
	e.Stage = Ready
	return nil
}

func BuildGlobalState(res execution.MessageResult, pos GlobalStatePosition) validator.GoGlobalState {
	return validator.GoGlobalState{
		BlockHash:  res.BlockHash,
		SendRoot:   res.SendRoot,
		Batch:      pos.BatchNumber,
		PosInBatch: pos.PosInBatch,
	}
}

// return the globalState position before and after processing message at the specified count
func (v *StatelessBlockValidator) GlobalStatePositionsAtCount(count arbutil.MessageIndex) (GlobalStatePosition, GlobalStatePosition, error) {
	if count == 0 {
		return GlobalStatePosition{}, GlobalStatePosition{}, errors.New("no initial state for count==0")
	}
	if count == 1 {
		return GlobalStatePosition{}, GlobalStatePosition{1, 0}, nil
	}
	batch, found, err := v.inboxTracker.FindInboxBatchContainingMessage(count - 1)
	if err != nil {
		return GlobalStatePosition{}, GlobalStatePosition{}, err
	}
	if !found {
		return GlobalStatePosition{}, GlobalStatePosition{}, errors.New("batch not found on L1 yet")
	}
	return GlobalStatePositionsAtCount(v.inboxTracker, count, batch)
}

func (v *StatelessBlockValidator) CreateReadyValidationEntry(ctx context.Context, pos arbutil.MessageIndex) (*validationEntry, error) {
	msg, err := v.streamer.GetMessage(pos)
	if err != nil {
		return nil, err
	}
	result, err := v.streamer.ResultAtMessageIndex(pos)
	if err != nil {
		return nil, err
	}
	var prevDelayed uint64
	prevResult := &execution.MessageResult{}
	if pos > 0 {
		prev, err := v.streamer.GetMessage(pos - 1)
		if err != nil {
			return nil, err
		}
		prevDelayed = prev.DelayedMessagesRead
		prevResult, err = v.streamer.ResultAtMessageIndex(pos - 1)
		if err != nil {
			return nil, err
		}
	}

	startPos, endPos, err := v.GlobalStatePositionsAtCount(pos + 1)
	if err != nil {
		return nil, fmt.Errorf("failed calculating position for validation: %w", err)
	}
	start := BuildGlobalState(*prevResult, startPos)
	end := BuildGlobalState(*result, endPos)
	found, fullBatchInfo, err := v.readFullBatch(ctx, start.Batch)
	if err != nil {
		return nil, err
	}
	if !found {
		return nil, fmt.Errorf("batch %d not found", startPos.BatchNumber)
	}

	prevBatchNums, err := msg.Message.PastBatchesRequired()
	if err != nil {
		return nil, err
	}
	prevBatches := make([]validator.BatchInfo, 0, len(prevBatchNums))
	for _, batchNum := range prevBatchNums {
		data, err := v.readPostedBatch(ctx, batchNum)
		if err != nil {
			return nil, err
		}
		prevBatches = append(prevBatches, validator.BatchInfo{
			Number: batchNum,
			Data:   data,
		})
	}
	entry, err := newValidationEntry(pos, start, end, msg, fullBatchInfo, prevBatches, prevDelayed, v.streamer.ChainConfig())
	if err != nil {
		return nil, err
	}
	err = v.ValidationEntryRecord(ctx, entry)
	if err != nil {
		return nil, err
	}

	return entry, nil
}

func (v *StatelessBlockValidator) ValidateResult(
	ctx context.Context, pos arbutil.MessageIndex, useExec bool, moduleRoot common.Hash,
) (bool, *validator.GoGlobalState, error) {
	entry, err := v.CreateReadyValidationEntry(ctx, pos)
	if err != nil {
		return false, nil, err
	}
	var run validator.ValidationRun
	if !useExec {
		if v.redisValidator != nil {
			if validator.SpawnerSupportsModule(v.redisValidator, moduleRoot) {
				input, err := entry.ToInput(v.redisValidator.StylusArchs())
				if err != nil {
					return false, nil, err
				}
				run = v.redisValidator.Launch(input, moduleRoot)
			}
		}
	}
	if run == nil {
		for _, spawner := range v.execSpawners {
			if validator.SpawnerSupportsModule(spawner, moduleRoot) {
				input, err := entry.ToInput(spawner.StylusArchs())
				if err != nil {
					return false, nil, err
				}
				run = spawner.Launch(input, moduleRoot)
				break
			}
		}
	}
	if run == nil {
		return false, nil, fmt.Errorf("validation with WasmModuleRoot %v not supported by node", moduleRoot)
	}
	defer run.Cancel()
	gsEnd, err := run.Await(ctx)
	if err != nil || gsEnd != entry.End {
		return false, &gsEnd, err
	}
	return true, &entry.End, nil
}

func (v *StatelessBlockValidator) ValidationInputsAt(ctx context.Context, pos arbutil.MessageIndex, targets ...ethdb.WasmTarget) (server_api.InputJSON, error) {
	entry, err := v.CreateReadyValidationEntry(ctx, pos)
	if err != nil {
		return server_api.InputJSON{}, err
	}
	input, err := entry.ToInput(targets)
	if err != nil {
		return server_api.InputJSON{}, err
	}
	return *server_api.ValidationInputToJson(input), nil
}

func (v *StatelessBlockValidator) OverrideRecorder(t *testing.T, recorder execution.ExecutionRecorder) {
	v.recorder = recorder
}

func (v *StatelessBlockValidator) GetLatestWasmModuleRoot() common.Hash {
	return v.locator.LatestWasmModuleRoot()
}

func (v *StatelessBlockValidator) Start(ctx_in context.Context) error {
	if v.redisValidator != nil {
		if err := v.redisValidator.Start(ctx_in); err != nil {
			return fmt.Errorf("starting execution spawner: %w", err)
		}
	}
	for _, spawner := range v.execSpawners {
		if err := spawner.Start(ctx_in); err != nil {
			return err
		}
	}
	return nil
}

func (v *StatelessBlockValidator) Stop() {
	for _, spawner := range v.execSpawners {
		spawner.Stop()
	}
	if v.redisValidator != nil {
		v.redisValidator.Stop()
	}
}<|MERGE_RESOLUTION|>--- conflicted
+++ resolved
@@ -312,13 +312,12 @@
 	return v.execSpawners
 }
 
-<<<<<<< HEAD
 func (v *StatelessBlockValidator) BOLDExecutionSpawners() []validator.BOLDExecutionSpawner {
 	return v.boldExecSpawners
-=======
+}
+
 func (v *StatelessBlockValidator) DapReaders() []daprovider.Reader {
 	return v.dapReaders
->>>>>>> acb6fba1
 }
 
 func (v *StatelessBlockValidator) readFullBatch(ctx context.Context, batchNum uint64) (bool, *FullBatchInfo, error) {
