// Copyright 2021-2022, Offchain Labs, Inc.
// For license information, see https://github.com/nitro/blob/master/LICENSE

package staker

import (
	"context"
	"errors"
	"fmt"
	"regexp"
	"sync"
	"testing"

	"github.com/offchainlabs/nitro/arbos/espresso"
	"github.com/offchainlabs/nitro/execution"
	"github.com/offchainlabs/nitro/util/rpcclient"
	"github.com/offchainlabs/nitro/validator/server_api"

	"github.com/offchainlabs/nitro/arbutil"
	"github.com/offchainlabs/nitro/validator"

	"github.com/ethereum/go-ethereum/common"
	"github.com/ethereum/go-ethereum/ethdb"
	"github.com/ethereum/go-ethereum/log"
	"github.com/ethereum/go-ethereum/node"
	"github.com/offchainlabs/nitro/arbos/arbostypes"
	"github.com/offchainlabs/nitro/arbstate"
)

type StatelessBlockValidator struct {
	config *BlockValidatorConfig

	execSpawner        validator.ExecutionSpawner
	validationSpawners []validator.ValidationSpawner

	recorder execution.ExecutionRecorder

	inboxReader  InboxReaderInterface
	inboxTracker InboxTrackerInterface
	streamer     TransactionStreamerInterface
	db           ethdb.Database
	daService    arbstate.DataAvailabilityReader

	hotShotReader HotShotReaderInterface

	moduleMutex           sync.Mutex
	currentWasmModuleRoot common.Hash
	pendingWasmModuleRoot common.Hash
}

type BlockValidatorRegistrer interface {
	SetBlockValidator(*BlockValidator)
}

type InboxTrackerInterface interface {
	BlockValidatorRegistrer
	GetDelayedMessageBytes(uint64) ([]byte, error)
	GetBatchMessageCount(seqNum uint64) (arbutil.MessageIndex, error)
	GetBatchAcc(seqNum uint64) (common.Hash, error)
	GetBatchCount() (uint64, error)
}

type TransactionStreamerInterface interface {
	BlockValidatorRegistrer
	GetProcessedMessageCount() (arbutil.MessageIndex, error)
	GetMessage(seqNum arbutil.MessageIndex) (*arbostypes.MessageWithMetadata, error)
	ResultAtCount(count arbutil.MessageIndex) (*execution.MessageResult, error)
	PauseReorgs()
	ResumeReorgs()
}

type InboxReaderInterface interface {
	GetSequencerMessageBytes(ctx context.Context, seqNum uint64) ([]byte, error)
}

<<<<<<< HEAD
type HotShotReaderInterface interface {
	L1HotShotCommitmentFromHeight(blockHeight uint64) (*espresso.Commitment, error)
}

type L1ReaderInterface interface {
	Client() arbutil.L1Interface
	Subscribe(bool) (<-chan *types.Header, func())
	WaitForTxApproval(ctx context.Context, tx *types.Transaction) (*types.Receipt, error)
	UseFinalityData() bool
}

=======
>>>>>>> 6da89811
type GlobalStatePosition struct {
	BatchNumber uint64
	PosInBatch  uint64
}

// return the globalState position before and after processing message at the specified count
// batch-number must be provided by caller
func GlobalStatePositionsAtCount(
	tracker InboxTrackerInterface,
	count arbutil.MessageIndex,
	batch uint64,
) (GlobalStatePosition, GlobalStatePosition, error) {
	msgCountInBatch, err := tracker.GetBatchMessageCount(batch)
	if err != nil {
		return GlobalStatePosition{}, GlobalStatePosition{}, err
	}
	var firstInBatch arbutil.MessageIndex
	if batch > 0 {
		firstInBatch, err = tracker.GetBatchMessageCount(batch - 1)
		if err != nil {
			return GlobalStatePosition{}, GlobalStatePosition{}, err
		}
	}
	if msgCountInBatch < count {
		return GlobalStatePosition{}, GlobalStatePosition{}, fmt.Errorf("batch %d has msgCount %d, failed getting for %d", batch, msgCountInBatch-1, count)
	}
	if firstInBatch >= count {
		return GlobalStatePosition{}, GlobalStatePosition{}, fmt.Errorf("batch %d starts from %d, failed getting for %d", batch, firstInBatch, count)
	}
	posInBatch := uint64(count - firstInBatch - 1)
	startPos := GlobalStatePosition{batch, posInBatch}
	if msgCountInBatch == count {
		return startPos, GlobalStatePosition{batch + 1, 0}, nil
	}
	return startPos, GlobalStatePosition{batch, posInBatch + 1}, nil
}

func FindBatchContainingMessageIndex(
	tracker InboxTrackerInterface, pos arbutil.MessageIndex, high uint64,
) (uint64, error) {
	var low uint64
	// Iteration preconditions:
	// - high >= low
	// - msgCount(low - 1) <= pos implies low <= target
	// - msgCount(high) > pos implies high >= target
	// Therefore, if low == high, then low == high == target
	for high > low {
		// Due to integer rounding, mid >= low && mid < high
		mid := (low + high) / 2
		count, err := tracker.GetBatchMessageCount(mid)
		if err != nil {
			return 0, err
		}
		if count < pos {
			// Must narrow as mid >= low, therefore mid + 1 > low, therefore newLow > oldLow
			// Keeps low precondition as msgCount(mid) < pos
			low = mid + 1
		} else if count == pos {
			return mid + 1, nil
		} else if count == pos+1 || mid == low { // implied: count > pos
			return mid, nil
		} else { // implied: count > pos + 1
			// Must narrow as mid < high, therefore newHigh < lowHigh
			// Keeps high precondition as msgCount(mid) > pos
			high = mid
		}
	}
	return low, nil
}

type ValidationEntryStage uint32

const (
	Empty ValidationEntryStage = iota
	ReadyForRecord
	Ready
)

type validationEntry struct {
	Stage ValidationEntryStage
	// Valid since ReadyforRecord:
	Pos           arbutil.MessageIndex
	Start         validator.GoGlobalState
	End           validator.GoGlobalState
	HasDelayedMsg bool
	DelayedMsgNr  uint64
	// valid when created, removed after recording
	msg *arbostypes.MessageWithMetadata
	// Has batch when created - others could be added on record
	BatchInfo []validator.BatchInfo
	// Valid since Ready
	Preimages  map[arbutil.PreimageType]map[common.Hash][]byte
	DelayedMsg []byte
}

func (e *validationEntry) ToInput() (*validator.ValidationInput, error) {
	if e.Stage != Ready {
		return nil, errors.New("cannot create input from non-ready entry")
	}
	return &validator.ValidationInput{
		Id:            uint64(e.Pos),
		HasDelayedMsg: e.HasDelayedMsg,
		DelayedMsgNr:  e.DelayedMsgNr,
		Preimages:     e.Preimages,
		BatchInfo:     e.BatchInfo,
		DelayedMsg:    e.DelayedMsg,
		StartState:    e.Start,
	}, nil
}

func newValidationEntry(
	pos arbutil.MessageIndex,
	start validator.GoGlobalState,
	end validator.GoGlobalState,
	msg *arbostypes.MessageWithMetadata,
	batch []byte,
	prevDelayed uint64,
) (*validationEntry, error) {
	batchInfo := validator.BatchInfo{
		Number: start.Batch,
		Data:   batch,
	}
	hasDelayed := false
	var delayedNum uint64
	if msg.DelayedMessagesRead == prevDelayed+1 {
		hasDelayed = true
		delayedNum = prevDelayed
	} else if msg.DelayedMessagesRead != prevDelayed {
		return nil, fmt.Errorf("illegal validation entry delayedMessage %d, previous %d", msg.DelayedMessagesRead, prevDelayed)
	}
	return &validationEntry{
		Stage:         ReadyForRecord,
		Pos:           pos,
		Start:         start,
		End:           end,
		HasDelayedMsg: hasDelayed,
		DelayedMsgNr:  delayedNum,
		msg:           msg,
		BatchInfo:     []validator.BatchInfo{batchInfo},
	}, nil
}

func NewStatelessBlockValidator(
	inboxReader InboxReaderInterface,
	inbox InboxTrackerInterface,
	hotShotReader HotShotReaderInterface,
	streamer TransactionStreamerInterface,
	recorder execution.ExecutionRecorder,
	arbdb ethdb.Database,
	das arbstate.DataAvailabilityReader,
	config func() *BlockValidatorConfig,
	stack *node.Node,
) (*StatelessBlockValidator, error) {
	// Sanity check, also used to surpress the unused koanf field lint error
	if config().Espresso && config().HotShotAddress == "" {
		return nil, errors.New("cannot create a new stateless block validator in espresso mode without a hotshot reader")
	}
	valConfFetcher := func() *rpcclient.ClientConfig { return &config().ValidationServer }
	valClient := server_api.NewValidationClient(valConfFetcher, stack)
	execClient := server_api.NewExecutionClient(valConfFetcher, stack)
	validator := &StatelessBlockValidator{
		config:             config(),
		execSpawner:        execClient,
		recorder:           recorder,
		validationSpawners: []validator.ValidationSpawner{valClient},
		hotShotReader:      hotShotReader,
		inboxReader:        inboxReader,
		inboxTracker:       inbox,
		streamer:           streamer,
		db:                 arbdb,
		daService:          das,
	}
	return validator, nil
}

func (v *StatelessBlockValidator) GetModuleRootsToValidate() []common.Hash {
	v.moduleMutex.Lock()
	defer v.moduleMutex.Unlock()

	validatingModuleRoots := []common.Hash{v.currentWasmModuleRoot}
	if (v.currentWasmModuleRoot != v.pendingWasmModuleRoot && v.pendingWasmModuleRoot != common.Hash{}) {
		validatingModuleRoots = append(validatingModuleRoots, v.pendingWasmModuleRoot)
	}
	return validatingModuleRoots
}

func (v *StatelessBlockValidator) ValidationEntryRecord(ctx context.Context, e *validationEntry) error {
	usingEspresso := v.config.Espresso
	if e.Stage != ReadyForRecord {
		return fmt.Errorf("validation entry should be ReadyForRecord, is: %v", e.Stage)
	}
	e.Preimages = make(map[arbutil.PreimageType]map[common.Hash][]byte)
	if e.Pos != 0 {
		recording, err := v.recorder.RecordBlockCreation(ctx, e.Pos, e.msg)
		if err != nil {
			return err
		}
		if recording.BlockHash != e.End.BlockHash {
			return fmt.Errorf("recording failed: pos %d, hash expected %v, got %v", e.Pos, e.End.BlockHash, recording.BlockHash)
		}
		e.BatchInfo = append(e.BatchInfo, recording.BatchInfo...)

		if recording.Preimages != nil {
			e.Preimages[arbutil.Keccak256PreimageType] = recording.Preimages
		}
	}
	if e.HasDelayedMsg {
		delayedMsg, err := v.inboxTracker.GetDelayedMessageBytes(e.DelayedMsgNr)
		if err != nil {
			log.Error(
				"error while trying to read delayed msg for proving",
				"err", err, "seq", e.DelayedMsgNr, "pos", e.Pos,
			)
			return fmt.Errorf("error while trying to read delayed msg for proving: %w", err)
		}
		e.DelayedMsg = delayedMsg
	}
	for i, batch := range e.BatchInfo {
		if usingEspresso {
			// TODO: Use the inbox tracker to fetch the correct HotShot index
			// https://github.com/EspressoSystems/espresso-sequencer/issues/782
			batchNum := batch.Number
			hotShotCommitment, err := v.hotShotReader.L1HotShotCommitmentFromHeight(batchNum)
			if err != nil {
				return fmt.Errorf("error attempting to fetch HotShot commitment for block %d: %w", batchNum, err)

			}
			log.Info("fetched HotShot commitment", "batchNum", batchNum, "commitment", hotShotCommitment)
			e.BatchInfo[i].HotShotCommitment = *hotShotCommitment
		}
		if len(batch.Data) <= 40 {
			continue
		}
		if !arbstate.IsDASMessageHeaderByte(batch.Data[40]) {
			continue
		}
		if v.daService == nil {
			log.Warn("No DAS configured, but sequencer message found with DAS header")
		} else {
			_, err := arbstate.RecoverPayloadFromDasBatch(
				ctx, batch.Number, batch.Data, v.daService, e.Preimages, arbstate.KeysetValidate,
			)
			if err != nil {
				return err
			}
		}
	}

	e.msg = nil // no longer needed
	e.Stage = Ready
	return nil
}

func buildGlobalState(res execution.MessageResult, pos GlobalStatePosition) validator.GoGlobalState {
	return validator.GoGlobalState{
		BlockHash:  res.BlockHash,
		SendRoot:   res.SendRoot,
		Batch:      pos.BatchNumber,
		PosInBatch: pos.PosInBatch,
	}
}

// return the globalState position before and after processing message at the specified count
func (v *StatelessBlockValidator) GlobalStatePositionsAtCount(count arbutil.MessageIndex) (GlobalStatePosition, GlobalStatePosition, error) {
	if count == 0 {
		return GlobalStatePosition{}, GlobalStatePosition{}, errors.New("no initial state for count==0")
	}
	if count == 1 {
		return GlobalStatePosition{}, GlobalStatePosition{1, 0}, nil
	}
	batchCount, err := v.inboxTracker.GetBatchCount()
	if err != nil {
		return GlobalStatePosition{}, GlobalStatePosition{}, err
	}
	batch, err := FindBatchContainingMessageIndex(v.inboxTracker, count-1, batchCount)
	if err != nil {
		return GlobalStatePosition{}, GlobalStatePosition{}, err
	}
	return GlobalStatePositionsAtCount(v.inboxTracker, count, batch)
}

func (v *StatelessBlockValidator) CreateReadyValidationEntry(ctx context.Context, pos arbutil.MessageIndex) (*validationEntry, error) {
	msg, err := v.streamer.GetMessage(pos)
	if err != nil {
		return nil, err
	}
	result, err := v.streamer.ResultAtCount(pos + 1)
	if err != nil {
		return nil, err
	}
	var prevDelayed uint64
	if pos > 0 {
		prev, err := v.streamer.GetMessage(pos - 1)
		if err != nil {
			return nil, err
		}
		prevDelayed = prev.DelayedMessagesRead
	}
	prevResult, err := v.streamer.ResultAtCount(pos)
	if err != nil {
		return nil, err
	}
	startPos, endPos, err := v.GlobalStatePositionsAtCount(pos + 1)
	if err != nil {
		return nil, fmt.Errorf("failed calculating position for validation: %w", err)
	}
	start := buildGlobalState(*prevResult, startPos)
	end := buildGlobalState(*result, endPos)
	seqMsg, err := v.inboxReader.GetSequencerMessageBytes(ctx, startPos.BatchNumber)
	if err != nil {
		return nil, err
	}
	entry, err := newValidationEntry(pos, start, end, msg, seqMsg, prevDelayed)
	if err != nil {
		return nil, err
	}
	err = v.ValidationEntryRecord(ctx, entry)
	if err != nil {
		return nil, err
	}

	return entry, nil
}

func (v *StatelessBlockValidator) ValidateResult(
	ctx context.Context, pos arbutil.MessageIndex, useExec bool, moduleRoot common.Hash,
) (bool, *validator.GoGlobalState, error) {
	entry, err := v.CreateReadyValidationEntry(ctx, pos)
	if err != nil {
		return false, nil, err
	}
	input, err := entry.ToInput()
	if err != nil {
		return false, nil, err
	}
	var spawners []validator.ValidationSpawner
	if useExec {
		spawners = append(spawners, v.execSpawner)
	} else {
		spawners = v.validationSpawners
	}
	if len(spawners) == 0 {
		return false, &entry.End, errors.New("no validation defined")
	}
	var runs []validator.ValidationRun
	for _, spawner := range spawners {
		run := spawner.Launch(input, moduleRoot)
		runs = append(runs, run)
	}
	defer func() {
		for _, run := range runs {
			run.Cancel()
		}
	}()
	for _, run := range runs {
		gsEnd, err := run.Await(ctx)
		if err != nil || gsEnd != entry.End {
			return false, &gsEnd, err
		}
	}
	return true, &entry.End, nil
}

func (v *StatelessBlockValidator) OverrideRecorder(t *testing.T, recorder execution.ExecutionRecorder) {
	v.recorder = recorder
}

func (v *StatelessBlockValidator) Start(ctx_in context.Context) error {
	err := v.execSpawner.Start(ctx_in)
	if err != nil {
		return err
	}
	for _, spawner := range v.validationSpawners {
		if err := spawner.Start(ctx_in); err != nil {
			return err
		}
	}
	if v.config.PendingUpgradeModuleRoot != "" {
		if v.config.PendingUpgradeModuleRoot == "latest" {
			latest, err := v.execSpawner.LatestWasmModuleRoot().Await(ctx_in)
			if err != nil {
				return err
			}
			v.pendingWasmModuleRoot = latest
		} else {
			valid, _ := regexp.MatchString("(0x)?[0-9a-fA-F]{64}", v.config.PendingUpgradeModuleRoot)
			v.pendingWasmModuleRoot = common.HexToHash(v.config.PendingUpgradeModuleRoot)
			if (!valid || v.pendingWasmModuleRoot == common.Hash{}) {
				return errors.New("pending-upgrade-module-root config value illegal")
			}
		}
	}
	return nil
}

func (v *StatelessBlockValidator) Stop() {
	v.execSpawner.Stop()
	for _, spawner := range v.validationSpawners {
		spawner.Stop()
	}
}<|MERGE_RESOLUTION|>--- conflicted
+++ resolved
@@ -73,7 +73,6 @@
 	GetSequencerMessageBytes(ctx context.Context, seqNum uint64) ([]byte, error)
 }
 
-<<<<<<< HEAD
 type HotShotReaderInterface interface {
 	L1HotShotCommitmentFromHeight(blockHeight uint64) (*espresso.Commitment, error)
 }
@@ -85,8 +84,6 @@
 	UseFinalityData() bool
 }
 
-=======
->>>>>>> 6da89811
 type GlobalStatePosition struct {
 	BatchNumber uint64
 	PosInBatch  uint64
