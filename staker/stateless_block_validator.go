--- conflicted
+++ resolved
@@ -398,12 +398,7 @@
 		if err != nil {
 			return nil, err
 		}
-<<<<<<< HEAD
-		fetchedCommitment, err := v.hotShotReader.L1HotShotCommitmentFromHeight(jst.EspressoBlockNumber)
-=======
-		log.Info("block num %d", jst.Header.Height)
 		fetchedCommitment, err := v.hotShotReader.L1HotShotCommitmentFromHeight(jst.Header.Height)
->>>>>>> 60c280ec
 		if err != nil {
 			return nil, err
 		}
