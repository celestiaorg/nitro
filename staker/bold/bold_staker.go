--- conflicted
+++ resolved
@@ -198,32 +198,18 @@
 
 type BOLDStaker struct {
 	stopwaiter.StopWaiter
-<<<<<<< HEAD
-	config                  *BoldConfig
-	chalManager             *challengemanager.Manager
-	blockValidator          *staker.BlockValidator
-	statelessBlockValidator *staker.StatelessBlockValidator
-	rollupAddress           common.Address
-	l1Reader                *headerreader.HeaderReader
-	client                  *util.BackendWrapper
-	callOpts                bind.CallOpts
-	wallet                  legacystaker.ValidatorWalletInterface
-	stakedNotifiers         []legacystaker.LatestStakedNotifier
-	confirmedNotifiers      []legacystaker.LatestConfirmedNotifier
-=======
 	config             *BoldConfig
 	chalManager        *challengemanager.Manager
 	blockValidator     *staker.BlockValidator
 	rollupAddress      common.Address
 	l1Reader           *headerreader.HeaderReader
-	client             protocol.ChainBackend
+	client             *util.BackendWrapper
 	callOpts           bind.CallOpts
 	wallet             legacystaker.ValidatorWalletInterface
 	stakedNotifiers    []legacystaker.LatestStakedNotifier
 	confirmedNotifiers []legacystaker.LatestConfirmedNotifier
 	inboxTracker       staker.InboxTrackerInterface
 	inboxStreamer      staker.TransactionStreamerInterface
->>>>>>> b3a1a700
 }
 
 func NewBOLDStaker(
