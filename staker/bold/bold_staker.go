--- conflicted
+++ resolved
@@ -58,7 +58,6 @@
 	// How often to scan for newly created assertions onchain.
 	AssertionScanningInterval time.Duration `koanf:"assertion-scanning-interval"`
 	// How often to confirm assertions onchain.
-<<<<<<< HEAD
 	AssertionConfirmingInterval         time.Duration          `koanf:"assertion-confirming-interval"`
 	API                                 bool                   `koanf:"api"`
 	APIHost                             string                 `koanf:"api-host"`
@@ -72,21 +71,10 @@
 	AutoIncreaseAllowance               bool                   `koanf:"auto-increase-allowance"`
 	DelegatedStaking                    DelegatedStakingConfig `koanf:"delegated-staking"`
 	RPCBlockNumber                      string                 `koanf:"rpc-block-number"`
-=======
-	AssertionConfirmingInterval time.Duration `koanf:"assertion-confirming-interval"`
 	// How long to wait since parent assertion was created to post a new assertion
-	MinimumGapToParentAssertion         time.Duration       `koanf:"minimum-gap-to-parent-assertion"`
-	API                                 bool                `koanf:"api"`
-	APIHost                             string              `koanf:"api-host"`
-	APIPort                             uint16              `koanf:"api-port"`
-	APIDBPath                           string              `koanf:"api-db-path"`
-	TrackChallengeParentAssertionHashes []string            `koanf:"track-challenge-parent-assertion-hashes"`
-	CheckStakerSwitchInterval           time.Duration       `koanf:"check-staker-switch-interval"`
-	StateProviderConfig                 StateProviderConfig `koanf:"state-provider-config"`
-	StartValidationFromStaked           bool                `koanf:"start-validation-from-staked"`
->>>>>>> 5d4cb93a
-	strategy                            legacystaker.StakerStrategy
-	blockNum                            rpc.BlockNumber
+	MinimumGapToParentAssertion time.Duration `koanf:"minimum-gap-to-parent-assertion"`
+	strategy                    legacystaker.StakerStrategy
+	blockNum                    rpc.BlockNumber
 }
 
 func (c *BoldConfig) Validate() error {
