// Copyright 2021-2022, Offchain Labs, Inc.
// For license information, see https://github.com/nitro/blob/master/LICENSE

package staker

import (
	"context"
	"encoding/binary"
	"encoding/json"
	"errors"
	"fmt"
	"regexp"
	"runtime"
	"sync"
	"sync/atomic"
	"testing"
	"time"

<<<<<<< HEAD
	flag "github.com/spf13/pflag"

	espressoTypes "github.com/EspressoSystems/espresso-sequencer-go/types"
=======
>>>>>>> 28033f94
	"github.com/ethereum/go-ethereum/common"
	"github.com/ethereum/go-ethereum/ethdb"
	"github.com/ethereum/go-ethereum/log"
	"github.com/ethereum/go-ethereum/metrics"
	"github.com/ethereum/go-ethereum/rlp"
	"github.com/offchainlabs/nitro/arbnode/resourcemanager"
	"github.com/offchainlabs/nitro/arbos"
	"github.com/offchainlabs/nitro/arbutil"
	"github.com/offchainlabs/nitro/util/containers"
	"github.com/offchainlabs/nitro/util/rpcclient"
	"github.com/offchainlabs/nitro/util/stopwaiter"
	"github.com/offchainlabs/nitro/validator"
	"github.com/offchainlabs/nitro/validator/client/redis"
	"github.com/spf13/pflag"
)

var (
	validatorPendingValidationsGauge  = metrics.NewRegisteredGauge("arb/validator/validations/pending", nil)
	validatorValidValidationsCounter  = metrics.NewRegisteredCounter("arb/validator/validations/valid", nil)
	validatorFailedValidationsCounter = metrics.NewRegisteredCounter("arb/validator/validations/failed", nil)
	validatorMsgCountCurrentBatch     = metrics.NewRegisteredGauge("arb/validator/msg_count_current_batch", nil)
	validatorMsgCountValidatedGauge   = metrics.NewRegisteredGauge("arb/validator/msg_count_validated", nil)
)

type BlockValidator struct {
	stopwaiter.StopWaiter
	*StatelessBlockValidator

	reorgMutex sync.RWMutex

	chainCaughtUp bool

	// can only be accessed from creation thread or if holding reorg-write
	nextCreateBatch          []byte
	nextCreateBatchBlockHash common.Hash
	nextCreateBatchMsgCount  arbutil.MessageIndex
	nextCreateBatchReread    bool
	nextCreateStartGS        validator.GoGlobalState
	nextCreatePrevDelayed    uint64

	// can only be accessed from from validation thread or if holding reorg-write
	lastValidGS     validator.GoGlobalState
	valLoopPos      arbutil.MessageIndex
	legacyValidInfo *legacyLastBlockValidatedDbInfo

	// only from logger thread
	lastValidInfoPrinted *GlobalStateValidatedInfo

	// can be read (atomic.Load) by anyone holding reorg-read
	// written (atomic.Set) by appropriate thread or (any way) holding reorg-write
	createdA    uint64
	recordSentA uint64
	validatedA  uint64
	validations containers.SyncMap[arbutil.MessageIndex, *validationStatus]

	config BlockValidatorConfigFetcher

	createNodesChan         chan struct{}
	sendRecordChan          chan struct{}
	progressValidationsChan chan struct{}

	chosenValidator map[common.Hash]validator.ValidationSpawner

	// wasmModuleRoot
	moduleMutex           sync.Mutex
	currentWasmModuleRoot common.Hash
	pendingWasmModuleRoot common.Hash

	// for testing only
	testingProgressMadeChan chan struct{}

	fatalErr chan<- error

	MemoryFreeLimitChecker resourcemanager.LimitChecker
}

type BlockValidatorConfig struct {
	Enable                      bool                          `koanf:"enable"`
	RedisValidationClientConfig redis.ValidationClientConfig  `koanf:"redis-validation-client-config"`
	ValidationServer            rpcclient.ClientConfig        `koanf:"validation-server" reload:"hot"`
	ValidationServerConfigs     []rpcclient.ClientConfig      `koanf:"validation-server-configs"`
	ValidationPoll              time.Duration                 `koanf:"validation-poll" reload:"hot"`
	PrerecordedBlocks           uint64                        `koanf:"prerecorded-blocks" reload:"hot"`
	ForwardBlocks               uint64                        `koanf:"forward-blocks" reload:"hot"`
	CurrentModuleRoot           string                        `koanf:"current-module-root"`         // TODO(magic) requires reinitialization on hot reload
	PendingUpgradeModuleRoot    string                        `koanf:"pending-upgrade-module-root"` // TODO(magic) requires StatelessBlockValidator recreation on hot reload
	FailureIsFatal              bool                          `koanf:"failure-is-fatal" reload:"hot"`
	Dangerous                   BlockValidatorDangerousConfig `koanf:"dangerous"`
	MemoryFreeLimit             string                        `koanf:"memory-free-limit" reload:"hot"`
	ValidationServerConfigsList string                        `koanf:"validation-server-configs-list"`

	memoryFreeLimit int

	// Espresso specific flags
	Espresso           bool   `koanf:"espresso"`
	LightClientAddress string `koanf:"light-client-address"` //nolint
}

func (c *BlockValidatorConfig) Validate() error {
	if c.MemoryFreeLimit == "default" {
		c.memoryFreeLimit = 1073741824 // 1GB
	} else if c.MemoryFreeLimit != "" {
		limit, err := resourcemanager.ParseMemLimit(c.MemoryFreeLimit)
		if err != nil {
			return fmt.Errorf("failed to parse block-validator config memory-free-limit string: %w", err)
		}
		c.memoryFreeLimit = limit
	}
	streamsEnabled := c.RedisValidationClientConfig.Enabled()
	if len(c.ValidationServerConfigs) == 0 {
		c.ValidationServerConfigs = []rpcclient.ClientConfig{c.ValidationServer}
		if c.ValidationServerConfigsList != "default" {
			var executionServersConfigs []rpcclient.ClientConfig
			if err := json.Unmarshal([]byte(c.ValidationServerConfigsList), &executionServersConfigs); err != nil && !streamsEnabled {
				return fmt.Errorf("failed to parse block-validator validation-server-configs-list string: %w", err)
			}
			c.ValidationServerConfigs = executionServersConfigs
		}
	}
	for i := range c.ValidationServerConfigs {
		if err := c.ValidationServerConfigs[i].Validate(); err != nil {
			return fmt.Errorf("failed to validate one of the block-validator validation-server-configs. url: %s, err: %w", c.ValidationServerConfigs[i].URL, err)
		}
	}
	return nil
}

type BlockValidatorDangerousConfig struct {
	ResetBlockValidation bool `koanf:"reset-block-validation"`
}

type BlockValidatorConfigFetcher func() *BlockValidatorConfig

func BlockValidatorConfigAddOptions(prefix string, f *pflag.FlagSet) {
	f.Bool(prefix+".enable", DefaultBlockValidatorConfig.Enable, "enable block-by-block validation")
	rpcclient.RPCClientAddOptions(prefix+".validation-server", f, &DefaultBlockValidatorConfig.ValidationServer)
	redis.ValidationClientConfigAddOptions(prefix+".redis-validation-client-config", f)
	f.String(prefix+".validation-server-configs-list", DefaultBlockValidatorConfig.ValidationServerConfigsList, "array of execution rpc configs given as a json string. time duration should be supplied in number indicating nanoseconds")
	f.Duration(prefix+".validation-poll", DefaultBlockValidatorConfig.ValidationPoll, "poll time to check validations")
	f.Uint64(prefix+".forward-blocks", DefaultBlockValidatorConfig.ForwardBlocks, "prepare entries for up to that many blocks ahead of validation (small footprint)")
	f.Uint64(prefix+".prerecorded-blocks", DefaultBlockValidatorConfig.PrerecordedBlocks, "record that many blocks ahead of validation (larger footprint)")
	f.String(prefix+".current-module-root", DefaultBlockValidatorConfig.CurrentModuleRoot, "current wasm module root ('current' read from chain, 'latest' from machines/latest dir, or provide hash)")
	f.String(prefix+".pending-upgrade-module-root", DefaultBlockValidatorConfig.PendingUpgradeModuleRoot, "pending upgrade wasm module root to additionally validate (hash, 'latest' or empty)")
	f.String(prefix+".light-client-address", DefaultBlockValidatorConfig.LightClientAddress, "address of the hotshot light client contract")
	f.Bool(prefix+".failure-is-fatal", DefaultBlockValidatorConfig.FailureIsFatal, "failing a validation is treated as a fatal error")
	f.Bool(prefix+".espresso", DefaultBlockValidatorConfig.Espresso, "if true, hotshot header preimages will be added to validation entries to verify that transactions have been sequenced by espresso")
	BlockValidatorDangerousConfigAddOptions(prefix+".dangerous", f)
	f.String(prefix+".memory-free-limit", DefaultBlockValidatorConfig.MemoryFreeLimit, "minimum free-memory limit after reaching which the blockvalidator pauses validation. Enabled by default as 1GB, to disable provide empty string")
}

func BlockValidatorDangerousConfigAddOptions(prefix string, f *pflag.FlagSet) {
	f.Bool(prefix+".reset-block-validation", DefaultBlockValidatorDangerousConfig.ResetBlockValidation, "resets block-by-block validation, starting again at genesis")
}

var DefaultBlockValidatorConfig = BlockValidatorConfig{
	Enable:                      false,
	ValidationServerConfigsList: "default",
	ValidationServer:            rpcclient.DefaultClientConfig,
	RedisValidationClientConfig: redis.DefaultValidationClientConfig,
	ValidationPoll:              time.Second,
	ForwardBlocks:               1024,
	PrerecordedBlocks:           uint64(2 * runtime.NumCPU()),
	CurrentModuleRoot:           "current",
	PendingUpgradeModuleRoot:    "latest",
	FailureIsFatal:              true,
	Dangerous:                   DefaultBlockValidatorDangerousConfig,
	MemoryFreeLimit:             "default",
}

var TestBlockValidatorConfig = BlockValidatorConfig{
	Enable:                      false,
	ValidationServer:            rpcclient.TestClientConfig,
	ValidationServerConfigs:     []rpcclient.ClientConfig{rpcclient.TestClientConfig},
	RedisValidationClientConfig: redis.TestValidationClientConfig,
	ValidationPoll:              100 * time.Millisecond,
	ForwardBlocks:               128,
	PrerecordedBlocks:           uint64(2 * runtime.NumCPU()),
	CurrentModuleRoot:           "latest",
	PendingUpgradeModuleRoot:    "latest",
	FailureIsFatal:              true,
	Dangerous:                   DefaultBlockValidatorDangerousConfig,
	MemoryFreeLimit:             "default",
}

var DefaultBlockValidatorDangerousConfig = BlockValidatorDangerousConfig{
	ResetBlockValidation: false,
}

type valStatusField uint32

const (
	Created valStatusField = iota
	RecordSent
	RecordFailed
	Prepared
	SendingValidation
	ValidationSent
)

type validationStatus struct {
	Status uint32                    // atomic: value is one of validationStatus*
	Cancel func()                    // non-atomic: only read/written to with reorg mutex
	Entry  *validationEntry          // non-atomic: only read if Status >= validationStatusPrepared
	Runs   []validator.ValidationRun // if status >= ValidationSent
}

func (s *validationStatus) getStatus() valStatusField {
	uintStat := atomic.LoadUint32(&s.Status)
	return valStatusField(uintStat)
}

func (s *validationStatus) replaceStatus(old, new valStatusField) bool {
	return atomic.CompareAndSwapUint32(&s.Status, uint32(old), uint32(new))
}

func NewBlockValidator(
	statelessBlockValidator *StatelessBlockValidator,
	inbox InboxTrackerInterface,
	streamer TransactionStreamerInterface,
	config BlockValidatorConfigFetcher,
	fatalErr chan<- error,
) (*BlockValidator, error) {
	ret := &BlockValidator{
		StatelessBlockValidator: statelessBlockValidator,
		createNodesChan:         make(chan struct{}, 1),
		sendRecordChan:          make(chan struct{}, 1),
		progressValidationsChan: make(chan struct{}, 1),
		config:                  config,
		fatalErr:                fatalErr,
	}
	if !config().Dangerous.ResetBlockValidation {
		validated, err := ret.ReadLastValidatedInfo()
		if err != nil {
			return nil, err
		}
		if validated != nil {
			ret.lastValidGS = validated.GlobalState
		} else {
			legacyInfo, err := ret.legacyReadLastValidatedInfo()
			if err != nil {
				return nil, err
			}
			ret.legacyValidInfo = legacyInfo
		}
	}
	// genesis block is impossible to validate unless genesis state is empty
	if ret.lastValidGS.Batch == 0 && ret.legacyValidInfo == nil {
		genesis, err := streamer.ResultAtCount(1)
		if err != nil {
			return nil, err
		}
		ret.lastValidGS = validator.GoGlobalState{
			BlockHash:  genesis.BlockHash,
			SendRoot:   genesis.SendRoot,
			Batch:      1,
			PosInBatch: 0,
		}
	}
	streamer.SetBlockValidator(ret)
	inbox.SetBlockValidator(ret)
	if config().MemoryFreeLimit != "" {
		limtchecker, err := resourcemanager.NewCgroupsMemoryLimitCheckerIfSupported(config().memoryFreeLimit)
		if err != nil {
			if config().MemoryFreeLimit == "default" {
				log.Warn("Cgroups V1 or V2 is unsupported, memory-free-limit feature inside block-validator is disabled")
			} else {
				return nil, fmt.Errorf("failed to create MemoryFreeLimitChecker, Cgroups V1 or V2 is unsupported")
			}
		} else {
			ret.MemoryFreeLimitChecker = limtchecker
		}
	}
	return ret, nil
}

func atomicStorePos(addr *uint64, val arbutil.MessageIndex) {
	atomic.StoreUint64(addr, uint64(val))
}

func atomicLoadPos(addr *uint64) arbutil.MessageIndex {
	return arbutil.MessageIndex(atomic.LoadUint64(addr))
}

func (v *BlockValidator) created() arbutil.MessageIndex {
	return atomicLoadPos(&v.createdA)
}

func (v *BlockValidator) recordSent() arbutil.MessageIndex {
	return atomicLoadPos(&v.recordSentA)
}

func (v *BlockValidator) validated() arbutil.MessageIndex {
	return atomicLoadPos(&v.validatedA)
}

func (v *BlockValidator) Validated(t *testing.T) arbutil.MessageIndex {
	return v.validated()
}

func (v *BlockValidator) possiblyFatal(err error) {
	if v.Stopped() {
		return
	}
	if err == nil {
		return
	}
	log.Error("Error during validation", "err", err)
	if v.config().FailureIsFatal {
		select {
		case v.fatalErr <- err:
		default:
		}
	}
}

func nonBlockingTrigger(channel chan struct{}) {
	select {
	case channel <- struct{}{}:
	default:
	}
}

func (v *BlockValidator) GetModuleRootsToValidate() []common.Hash {
	v.moduleMutex.Lock()
	defer v.moduleMutex.Unlock()

	validatingModuleRoots := []common.Hash{v.currentWasmModuleRoot}
	if v.currentWasmModuleRoot != v.pendingWasmModuleRoot && v.pendingWasmModuleRoot != (common.Hash{}) {
		validatingModuleRoots = append(validatingModuleRoots, v.pendingWasmModuleRoot)
	}
	return validatingModuleRoots
}

// called from NewBlockValidator, doesn't need to catch locks
func ReadLastValidatedInfo(db ethdb.Database) (*GlobalStateValidatedInfo, error) {
	exists, err := db.Has(lastGlobalStateValidatedInfoKey)
	if err != nil {
		return nil, err
	}
	var validated GlobalStateValidatedInfo
	if !exists {
		return nil, nil
	}
	gsBytes, err := db.Get(lastGlobalStateValidatedInfoKey)
	if err != nil {
		return nil, err
	}
	err = rlp.DecodeBytes(gsBytes, &validated)
	if err != nil {
		return nil, err
	}
	return &validated, nil
}

func (v *BlockValidator) ReadLastValidatedInfo() (*GlobalStateValidatedInfo, error) {
	return ReadLastValidatedInfo(v.db)
}

func (v *BlockValidator) legacyReadLastValidatedInfo() (*legacyLastBlockValidatedDbInfo, error) {
	exists, err := v.db.Has(legacyLastBlockValidatedInfoKey)
	if err != nil {
		return nil, err
	}
	var validated legacyLastBlockValidatedDbInfo
	if !exists {
		return nil, nil
	}
	gsBytes, err := v.db.Get(legacyLastBlockValidatedInfoKey)
	if err != nil {
		return nil, err
	}
	err = rlp.DecodeBytes(gsBytes, &validated)
	if err != nil {
		return nil, err
	}
	return &validated, nil
}

var ErrGlobalStateNotInChain = errors.New("globalstate not in chain")

// false if chain not caught up to globalstate
// error is ErrGlobalStateNotInChain if globalstate not in chain (and chain caught up)
func GlobalStateToMsgCount(tracker InboxTrackerInterface, streamer TransactionStreamerInterface, gs validator.GoGlobalState) (bool, arbutil.MessageIndex, error) {
	batchCount, err := tracker.GetBatchCount()
	if err != nil {
		return false, 0, err
	}
	requiredBatchCount := gs.Batch + 1
	if gs.PosInBatch == 0 {
		requiredBatchCount -= 1
	}
	if batchCount < requiredBatchCount {
		return false, 0, nil
	}
	var prevBatchMsgCount arbutil.MessageIndex
	if gs.Batch > 0 {
		prevBatchMsgCount, err = tracker.GetBatchMessageCount(gs.Batch - 1)
		if err != nil {
			return false, 0, err
		}
	}
	count := prevBatchMsgCount
	if gs.PosInBatch > 0 {
		curBatchMsgCount, err := tracker.GetBatchMessageCount(gs.Batch)
		if err != nil {
			return false, 0, fmt.Errorf("%w: getBatchMsgCount %d batchCount %d", err, gs.Batch, batchCount)
		}
		count += arbutil.MessageIndex(gs.PosInBatch)
		if curBatchMsgCount < count {
			return false, 0, fmt.Errorf("%w: batch %d posInBatch %d, maxPosInBatch %d", ErrGlobalStateNotInChain, gs.Batch, gs.PosInBatch, curBatchMsgCount-prevBatchMsgCount)
		}
	}
	processed, err := streamer.GetProcessedMessageCount()
	if err != nil {
		return false, 0, err
	}
	if processed < count {
		return false, 0, nil
	}
	res, err := streamer.ResultAtCount(count)
	if err != nil {
		return false, 0, err
	}
	if res.BlockHash != gs.BlockHash || res.SendRoot != gs.SendRoot {
		return false, count, fmt.Errorf("%w: count %d hash %v expected %v, sendroot %v expected %v", ErrGlobalStateNotInChain, count, gs.BlockHash, res.BlockHash, gs.SendRoot, res.SendRoot)
	}
	return true, count, nil
}

func (v *BlockValidator) sendRecord(s *validationStatus) error {
	if !v.Started() {
		return nil
	}
	if !s.replaceStatus(Created, RecordSent) {
		return fmt.Errorf("failed status check for send record. Status: %v", s.getStatus())
	}
	v.LaunchThread(func(ctx context.Context) {
		err := v.ValidationEntryRecord(ctx, s.Entry)
		if ctx.Err() != nil {
			return
		}
		if err != nil {
			s.replaceStatus(RecordSent, RecordFailed) // after that - could be removed from validations map
			log.Error("Error while recording", "err", err, "status", s.getStatus())
			return
		}
		if !s.replaceStatus(RecordSent, Prepared) {
			log.Error("Fault trying to update validation with recording", "entry", s.Entry, "status", s.getStatus())
			return
		}
		nonBlockingTrigger(v.progressValidationsChan)
	})
	return nil
}

//nolint:gosec
func (v *BlockValidator) writeToFile(validationEntry *validationEntry, moduleRoot common.Hash) error {
	input, err := validationEntry.ToInput()
	if err != nil {
		return err
	}
	for _, spawner := range v.execSpawners {
		if validator.SpawnerSupportsModule(spawner, moduleRoot) {
			_, err = spawner.WriteToFile(input, validationEntry.End, moduleRoot).Await(v.GetContext())
			return err
		}
	}
	return errors.New("did not find exec spawner for wasmModuleRoot")
}

func (v *BlockValidator) SetCurrentWasmModuleRoot(hash common.Hash) error {
	v.moduleMutex.Lock()
	defer v.moduleMutex.Unlock()

	if (hash == common.Hash{}) {
		return errors.New("trying to set zero as wasmModuleRoot")
	}
	if hash == v.currentWasmModuleRoot {
		return nil
	}
	if (v.currentWasmModuleRoot == common.Hash{}) {
		v.currentWasmModuleRoot = hash
		return nil
	}
	if v.pendingWasmModuleRoot == hash {
		log.Info("Block validator: detected progressing to pending machine", "hash", hash)
		v.currentWasmModuleRoot = hash
		return nil
	}
	if v.config().CurrentModuleRoot != "current" {
		return nil
	}
	return fmt.Errorf(
		"unexpected wasmModuleRoot! cannot validate! found %v , current %v, pending %v",
		hash, v.currentWasmModuleRoot, v.pendingWasmModuleRoot,
	)
}

func (v *BlockValidator) readBatch(ctx context.Context, batchNum uint64) (bool, []byte, common.Hash, arbutil.MessageIndex, error) {
	batchCount, err := v.inboxTracker.GetBatchCount()
	if err != nil {
		return false, nil, common.Hash{}, 0, err
	}
	if batchCount <= batchNum {
		return false, nil, common.Hash{}, 0, nil
	}
	batchMsgCount, err := v.inboxTracker.GetBatchMessageCount(batchNum)
	if err != nil {
		return false, nil, common.Hash{}, 0, err
	}
	batch, batchBlockHash, err := v.inboxReader.GetSequencerMessageBytes(ctx, batchNum)
	if err != nil {
		return false, nil, common.Hash{}, 0, err
	}
	return true, batch, batchBlockHash, batchMsgCount, nil
}

func (v *BlockValidator) createNextValidationEntry(ctx context.Context) (bool, error) {
	v.reorgMutex.RLock()
	defer v.reorgMutex.RUnlock()
	pos := v.created()
	if pos > v.validated()+arbutil.MessageIndex(v.config().ForwardBlocks) {
		log.Trace("create validation entry: nothing to do", "pos", pos, "validated", v.validated())
		return false, nil
	}
	streamerMsgCount, err := v.streamer.GetProcessedMessageCount()
	if err != nil {
		return false, err
	}
	if pos >= streamerMsgCount {
		log.Trace("create validation entry: nothing to do", "pos", pos, "streamerMsgCount", streamerMsgCount)
		return false, nil
	}
	msg, err := v.streamer.GetMessage(pos)
	if err != nil {
		return false, err
	}
	endRes, err := v.streamer.ResultAtCount(pos + 1)
	if err != nil {
		return false, err
	}
	if v.nextCreateStartGS.PosInBatch == 0 || v.nextCreateBatchReread {
		// new batch
		found, batch, batchBlockHash, count, err := v.readBatch(ctx, v.nextCreateStartGS.Batch)
		if !found {
			return false, err
		}
		v.nextCreateBatch = batch
		v.nextCreateBatchBlockHash = batchBlockHash
		v.nextCreateBatchMsgCount = count
		validatorMsgCountCurrentBatch.Update(int64(count))
		v.nextCreateBatchReread = false
	}
	endGS := validator.GoGlobalState{
		BlockHash:     endRes.BlockHash,
		SendRoot:      endRes.SendRoot,
		HotShotHeight: endRes.HotShotHeight,
	}
	if pos+1 < v.nextCreateBatchMsgCount {
		endGS.Batch = v.nextCreateStartGS.Batch
		endGS.PosInBatch = v.nextCreateStartGS.PosInBatch + 1
	} else if pos+1 == v.nextCreateBatchMsgCount {
		endGS.Batch = v.nextCreateStartGS.Batch + 1
		endGS.PosInBatch = 0
	} else {
		return false, fmt.Errorf("illegal batch msg count %d pos %d batch %d", v.nextCreateBatchMsgCount, pos, endGS.Batch)
	}
<<<<<<< HEAD
	var comm espressoTypes.Commitment
	if arbos.IsEspressoMsg(msg.Message) {
		_, jst, err := arbos.ParseEspressoMsg(msg.Message)
		if err != nil {
			return false, err
		}
		fetchedCommitment, err := v.lightClientReader.FetchMerkleRootAtL1Block(jst.BlockMerkleJustification.L1ProofHeight)
		if err != nil {
			log.Error("error attempting to fetch block merkle root from the light client contract", "L1ProofHeight", jst.BlockMerkleJustification.L1ProofHeight)
			return false, err
		}
		comm = fetchedCommitment
	}
	entry, err := newValidationEntry(pos, v.nextCreateStartGS, endGS, msg, v.nextCreateBatch, v.nextCreateBatchBlockHash, v.nextCreatePrevDelayed, &comm)
=======
	chainConfig := v.streamer.ChainConfig()
	entry, err := newValidationEntry(
		pos, v.nextCreateStartGS, endGS, msg, v.nextCreateBatch, v.nextCreateBatchBlockHash, v.nextCreatePrevDelayed, chainConfig,
	)
>>>>>>> 28033f94
	if err != nil {
		return false, err
	}
	status := &validationStatus{
		Status: uint32(Created),
		Entry:  entry,
	}
	v.validations.Store(pos, status)
	v.nextCreateStartGS = endGS
	v.nextCreatePrevDelayed = msg.DelayedMessagesRead
	atomicStorePos(&v.createdA, pos+1)
	log.Trace("create validation entry: created", "pos", pos)
	return true, nil
}

func (v *BlockValidator) iterativeValidationEntryCreator(ctx context.Context, ignored struct{}) time.Duration {
	moreWork, err := v.createNextValidationEntry(ctx)
	if err != nil {
		processed, processedErr := v.streamer.GetProcessedMessageCount()
		log.Error("error trying to create validation node", "err", err, "created", v.created()+1, "processed", processed, "processedErr", processedErr)
	}
	if moreWork {
		return 0
	}
	return v.config().ValidationPoll
}

func (v *BlockValidator) isMemoryLimitExceeded() bool {
	if v.MemoryFreeLimitChecker == nil {
		return false
	}
	exceeded, err := v.MemoryFreeLimitChecker.IsLimitExceeded()
	if err != nil {
		log.Error("error checking if free-memory limit exceeded using MemoryFreeLimitChecker", "err", err)
	}
	return exceeded
}

func (v *BlockValidator) sendNextRecordRequests(ctx context.Context) (bool, error) {
	if v.isMemoryLimitExceeded() {
		log.Warn("sendNextRecordRequests: aborting due to running low on memory")
		return false, nil
	}
	v.reorgMutex.RLock()
	pos := v.recordSent()
	created := v.created()
	validated := v.validated()
	v.reorgMutex.RUnlock()

	recordUntil := validated + arbutil.MessageIndex(v.config().PrerecordedBlocks) - 1
	if recordUntil > created-1 {
		recordUntil = created - 1
	}
	if recordUntil < pos {
		return false, nil
	}
	log.Trace("preparing to record", "pos", pos, "until", recordUntil)
	// prepare could take a long time so we do it without a lock
	err := v.recorder.PrepareForRecord(ctx, pos, recordUntil)
	if err != nil {
		return false, err
	}

	v.reorgMutex.RLock()
	defer v.reorgMutex.RUnlock()
	createdNew := v.created()
	recordSentNew := v.recordSent()
	if createdNew < created || recordSentNew < pos {
		// there was a relevant reorg - quit and restart
		return true, nil
	}
	for pos <= recordUntil {
		if v.isMemoryLimitExceeded() {
			log.Warn("sendNextRecordRequests: aborting due to running low on memory")
			return false, nil
		}
		validationStatus, found := v.validations.Load(pos)
		if !found {
			return false, fmt.Errorf("not found entry for pos %d", pos)
		}
		currentStatus := validationStatus.getStatus()
		if currentStatus != Created {
			return false, fmt.Errorf("bad status trying to send recordings for pos %d status: %v", pos, currentStatus)
		}
		err := v.sendRecord(validationStatus)
		if err != nil {
			return false, err
		}
		pos += 1
		atomicStorePos(&v.recordSentA, pos)
		log.Trace("next record request: sent", "pos", pos)
	}

	return true, nil
}

func (v *BlockValidator) iterativeValidationEntryRecorder(ctx context.Context, ignored struct{}) time.Duration {
	moreWork, err := v.sendNextRecordRequests(ctx)
	if err != nil {
		log.Error("error trying to record for validation node", "err", err)
	}
	if moreWork {
		return 0
	}
	return v.config().ValidationPoll
}

func (v *BlockValidator) iterativeValidationPrint(ctx context.Context) time.Duration {
	validated, err := v.ReadLastValidatedInfo()
	if err != nil {
		log.Error("cannot read last validated data from database", "err", err)
		return time.Second * 30
	}
	if validated == nil {
		return time.Second
	}
	if v.lastValidInfoPrinted != nil {
		if v.lastValidInfoPrinted.GlobalState.BlockHash == validated.GlobalState.BlockHash {
			return time.Second
		}
	}
	var batchMsgs arbutil.MessageIndex
	var printedCount int64
	if validated.GlobalState.Batch > 0 {
		batchMsgs, err = v.inboxTracker.GetBatchMessageCount(validated.GlobalState.Batch - 1)
	}
	if err != nil {
		printedCount = -1
	} else {
		printedCount = int64(batchMsgs) + int64(validated.GlobalState.PosInBatch)
	}
	log.Info("validated execution", "messageCount", printedCount, "globalstate", validated.GlobalState, "WasmRoots", validated.WasmRoots)
	v.lastValidInfoPrinted = validated
	return time.Second
}

// return val:
// *MessageIndex - pointer to bad entry if there is one (requires reorg)
func (v *BlockValidator) advanceValidations(ctx context.Context) (*arbutil.MessageIndex, error) {
	v.reorgMutex.RLock()
	defer v.reorgMutex.RUnlock()

	wasmRoots := v.GetModuleRootsToValidate()
	pos := v.validated() - 1 // to reverse the first +1 in the loop
validationsLoop:
	for {
		if ctx.Err() != nil {
			return nil, ctx.Err()
		}
		v.valLoopPos = pos + 1
		v.reorgMutex.RUnlock()
		v.reorgMutex.RLock()
		pos = v.valLoopPos
		if pos >= v.recordSent() {
			log.Trace("advanceValidations: nothing to validate", "pos", pos)
			return nil, nil
		}
		validationStatus, found := v.validations.Load(pos)
		if !found {
			return nil, fmt.Errorf("not found entry for pos %d", pos)
		}
		currentStatus := validationStatus.getStatus()
		if currentStatus == RecordFailed {
			// retry
			log.Warn("Recording for validation failed, retrying..", "pos", pos)
			return &pos, nil
		}
		if currentStatus == ValidationSent && pos == v.validated() {
			if validationStatus.Entry.Start != v.lastValidGS {
				log.Warn("Validation entry has wrong start state", "pos", pos, "start", validationStatus.Entry.Start, "expected", v.lastValidGS)
				validationStatus.Cancel()
				return &pos, nil
			}
			var wasmRoots []common.Hash
			for i, run := range validationStatus.Runs {
				if !run.Ready() {
					log.Trace("advanceValidations: validation not ready", "pos", pos, "run", i)
					continue validationsLoop
				}
				wasmRoots = append(wasmRoots, run.WasmModuleRoot())
				runEnd, err := run.Current()
				if err == nil && runEnd != validationStatus.Entry.End {
					err = fmt.Errorf("validation failed: expected %v got %v", validationStatus.Entry.End, runEnd)
					writeErr := v.writeToFile(validationStatus.Entry, run.WasmModuleRoot())
					if writeErr != nil {
						log.Warn("failed to write debug results file", "err", writeErr)
					}
				}
				if err != nil {
					validatorFailedValidationsCounter.Inc(1)
					v.possiblyFatal(err)
					return &pos, nil // if not fatal - retry
				}
				validatorValidValidationsCounter.Inc(1)
			}
			err := v.writeLastValidated(validationStatus.Entry.End, wasmRoots)
			if err != nil {
				log.Error("failed writing new validated to database", "pos", pos, "err", err)
			}
			go v.recorder.MarkValid(pos, v.lastValidGS.BlockHash)
			atomicStorePos(&v.validatedA, pos+1)
			v.validations.Delete(pos)
			nonBlockingTrigger(v.createNodesChan)
			nonBlockingTrigger(v.sendRecordChan)
			validatorMsgCountValidatedGauge.Update(int64(pos + 1))
			if v.testingProgressMadeChan != nil {
				nonBlockingTrigger(v.testingProgressMadeChan)
			}
			log.Trace("result validated", "count", v.validated(), "blockHash", v.lastValidGS.BlockHash)
			continue
		}
		for _, moduleRoot := range wasmRoots {
			if v.chosenValidator[moduleRoot] == nil {
				v.possiblyFatal(fmt.Errorf("did not find spawner for moduleRoot :%v", moduleRoot))
				continue
			}
			if v.chosenValidator[moduleRoot].Room() == 0 {
				log.Trace("advanceValidations: no more room", "moduleRoot", moduleRoot)
				return nil, nil
			}
		}
		if v.isMemoryLimitExceeded() {
			log.Warn("advanceValidations: aborting due to running low on memory")
			return nil, nil
		}
		if currentStatus == Prepared {
			input, err := validationStatus.Entry.ToInput()
			if err != nil && ctx.Err() == nil {
				v.possiblyFatal(fmt.Errorf("%w: error preparing validation", err))
				continue
			}
			replaced := validationStatus.replaceStatus(Prepared, SendingValidation)
			if !replaced {
				v.possiblyFatal(errors.New("failed to set SendingValidation status"))
			}
			validatorPendingValidationsGauge.Inc(1)
			defer validatorPendingValidationsGauge.Dec(1)
			var runs []validator.ValidationRun
			for _, moduleRoot := range wasmRoots {
				run := v.chosenValidator[moduleRoot].Launch(input, moduleRoot)
				log.Trace("advanceValidations: launched", "pos", validationStatus.Entry.Pos, "moduleRoot", moduleRoot)
				runs = append(runs, run)
			}
			validationCtx, cancel := context.WithCancel(ctx)
			validationStatus.Runs = runs
			validationStatus.Cancel = cancel
			v.LaunchUntrackedThread(func() {
				defer cancel()
				replaced = validationStatus.replaceStatus(SendingValidation, ValidationSent)
				if !replaced {
					v.possiblyFatal(errors.New("failed to set status to ValidationSent"))
				}

				// validationStatus might be removed from under us
				// trigger validation progress when done
				for _, run := range runs {
					_, err := run.Await(validationCtx)
					if err != nil {
						return
					}
				}
				nonBlockingTrigger(v.progressValidationsChan)
			})
		}
	}
}

func (v *BlockValidator) iterativeValidationProgress(ctx context.Context, ignored struct{}) time.Duration {
	reorg, err := v.advanceValidations(ctx)
	if err != nil {
		log.Error("error trying to record for validation node", "err", err)
	} else if reorg != nil {
		err := v.Reorg(ctx, *reorg)
		if err != nil {
			log.Error("error trying to reorg validation", "pos", *reorg-1, "err", err)
			v.possiblyFatal(err)
		}
	}
	return v.config().ValidationPoll
}

var ErrValidationCanceled = errors.New("validation of block cancelled")

func (v *BlockValidator) writeLastValidated(gs validator.GoGlobalState, wasmRoots []common.Hash) error {
	v.lastValidGS = gs
	info := GlobalStateValidatedInfo{
		GlobalState: gs,
		WasmRoots:   wasmRoots,
	}
	encoded, err := rlp.EncodeToBytes(info)
	if err != nil {
		return err
	}
	err = v.db.Put(lastGlobalStateValidatedInfoKey, encoded)
	if err != nil {
		return err
	}
	return nil
}

func (v *BlockValidator) validGSIsNew(globalState validator.GoGlobalState) bool {
	if v.legacyValidInfo != nil {
		if v.legacyValidInfo.AfterPosition.BatchNumber > globalState.Batch {
			return false
		}
		if v.legacyValidInfo.AfterPosition.BatchNumber == globalState.Batch && v.legacyValidInfo.AfterPosition.PosInBatch >= globalState.PosInBatch {
			return false
		}
		return true
	}
	if v.lastValidGS.Batch > globalState.Batch {
		return false
	}
	if v.lastValidGS.Batch == globalState.Batch && v.lastValidGS.PosInBatch >= globalState.PosInBatch {
		return false
	}
	return true
}

// this accepts globalstate even if not caught up
func (v *BlockValidator) InitAssumeValid(globalState validator.GoGlobalState) error {
	if v.Started() {
		return fmt.Errorf("cannot handle InitAssumeValid while running")
	}

	// don't do anything if we already validated past that
	if !v.validGSIsNew(globalState) {
		return nil
	}

	v.legacyValidInfo = nil

	err := v.writeLastValidated(globalState, nil)
	if err != nil {
		log.Error("failed writing new validated to database", "pos", v.lastValidGS, "err", err)
	}

	return nil
}

func (v *BlockValidator) UpdateLatestStaked(count arbutil.MessageIndex, globalState validator.GoGlobalState) {

	if count <= v.validated() {
		return
	}

	v.reorgMutex.Lock()
	defer v.reorgMutex.Unlock()

	if count <= v.validated() {
		return
	}

	if !v.chainCaughtUp {
		if !v.validGSIsNew(globalState) {
			return
		}
		v.legacyValidInfo = nil
		err := v.writeLastValidated(globalState, nil)
		if err != nil {
			log.Error("error writing last validated", "err", err)
		}
		return
	}

	countUint64 := uint64(count)
	msg, err := v.streamer.GetMessage(count - 1)
	if err != nil {
		log.Error("getMessage error", "err", err, "count", count)
		return
	}
	// delete no-longer relevant entries
	for iPos := v.validated(); iPos < count && iPos < v.created(); iPos++ {
		status, found := v.validations.Load(iPos)
		if found && status != nil && status.Cancel != nil {
			status.Cancel()
		}
		v.validations.Delete(iPos)
	}
	if v.created() < count {
		v.nextCreateStartGS = globalState
		v.nextCreatePrevDelayed = msg.DelayedMessagesRead
		v.nextCreateBatchReread = true
		v.createdA = countUint64
	}
	// under the reorg mutex we don't need atomic access
	if v.recordSentA < countUint64 {
		v.recordSentA = countUint64
	}
	v.validatedA = countUint64
	v.valLoopPos = count
	validatorMsgCountValidatedGauge.Update(int64(countUint64))
	err = v.writeLastValidated(globalState, nil) // we don't know which wasm roots were validated
	if err != nil {
		log.Error("failed writing valid state after reorg", "err", err)
	}
	nonBlockingTrigger(v.createNodesChan)
}

// Because batches and blocks are handled at separate layers in the node,
// and because block generation from messages is asynchronous,
// this call is different than Reorg, which is currently called later.
func (v *BlockValidator) ReorgToBatchCount(count uint64) {
	v.reorgMutex.Lock()
	defer v.reorgMutex.Unlock()
	if v.nextCreateStartGS.Batch >= count {
		v.nextCreateBatchReread = true
	}
}

func (v *BlockValidator) Reorg(ctx context.Context, count arbutil.MessageIndex) error {
	v.reorgMutex.Lock()
	defer v.reorgMutex.Unlock()
	if count <= 1 {
		return errors.New("cannot reorg out genesis")
	}
	if !v.chainCaughtUp {
		return nil
	}
	if v.created() < count {
		return nil
	}
	_, endPosition, err := v.GlobalStatePositionsAtCount(count)
	if err != nil {
		v.possiblyFatal(err)
		return err
	}
	res, err := v.streamer.ResultAtCount(count)
	if err != nil {
		v.possiblyFatal(err)
		return err
	}
	msg, err := v.streamer.GetMessage(count - 1)
	if err != nil {
		v.possiblyFatal(err)
		return err
	}
	for iPos := count; iPos < v.created(); iPos++ {
		status, found := v.validations.Load(iPos)
		if found && status != nil && status.Cancel != nil {
			status.Cancel()
		}
		v.validations.Delete(iPos)
	}
	v.nextCreateStartGS = buildGlobalState(*res, endPosition)
	v.nextCreatePrevDelayed = msg.DelayedMessagesRead
	v.nextCreateBatchReread = true
	countUint64 := uint64(count)
	v.createdA = countUint64
	// under the reorg mutex we don't need atomic access
	if v.recordSentA > countUint64 {
		v.recordSentA = countUint64
	}
	if v.validatedA > countUint64 {
		v.validatedA = countUint64
		validatorMsgCountValidatedGauge.Update(int64(countUint64))
		err := v.writeLastValidated(v.nextCreateStartGS, nil) // we don't know which wasm roots were validated
		if err != nil {
			log.Error("failed writing valid state after reorg", "err", err)
		}
	}
	nonBlockingTrigger(v.createNodesChan)
	return nil
}

// Initialize must be called after SetCurrentWasmModuleRoot sets the current one
func (v *BlockValidator) Initialize(ctx context.Context) error {
	config := v.config()

	currentModuleRoot := config.CurrentModuleRoot
	switch currentModuleRoot {
	case "latest":
		latest, err := v.GetLatestWasmModuleRoot(ctx)
		if err != nil {
			return err
		}
		v.currentWasmModuleRoot = latest
	case "current":
		if (v.currentWasmModuleRoot == common.Hash{}) {
			return errors.New("wasmModuleRoot set to 'current' - but info not set from chain")
		}
	default:
		v.currentWasmModuleRoot = common.HexToHash(currentModuleRoot)
		if (v.currentWasmModuleRoot == common.Hash{}) {
			return errors.New("current-module-root config value illegal")
		}
	}
	pendingModuleRoot := config.PendingUpgradeModuleRoot
	if pendingModuleRoot != "" {
		if pendingModuleRoot == "latest" {
			latest, err := v.GetLatestWasmModuleRoot(ctx)
			if err != nil {
				return err
			}
			v.pendingWasmModuleRoot = latest
		} else {
			valid, _ := regexp.MatchString("(0x)?[0-9a-fA-F]{64}", pendingModuleRoot)
			v.pendingWasmModuleRoot = common.HexToHash(pendingModuleRoot)
			if (!valid || v.pendingWasmModuleRoot == common.Hash{}) {
				return errors.New("pending-upgrade-module-root config value illegal")
			}
		}
	}
	log.Info("BlockValidator initialized", "current", v.currentWasmModuleRoot, "pending", v.pendingWasmModuleRoot)
	moduleRoots := []common.Hash{v.currentWasmModuleRoot}
	if v.pendingWasmModuleRoot != v.currentWasmModuleRoot && v.pendingWasmModuleRoot != (common.Hash{}) {
		moduleRoots = append(moduleRoots, v.pendingWasmModuleRoot)
	}
	// First spawner is always RedisValidationClient if RedisStreams are enabled.
	if v.redisValidator != nil {
		err := v.redisValidator.Initialize(moduleRoots)
		if err != nil {
			return err
		}
	}
	v.chosenValidator = make(map[common.Hash]validator.ValidationSpawner)
	for _, root := range moduleRoots {
		if v.redisValidator != nil && validator.SpawnerSupportsModule(v.redisValidator, root) {
			v.chosenValidator[root] = v.redisValidator
		} else {
			for _, spawner := range v.execSpawners {
				if validator.SpawnerSupportsModule(spawner, root) {
					v.chosenValidator[root] = spawner
					break
				}
			}
		}
	}
	return nil
}

func (v *BlockValidator) checkLegacyValid() error {
	v.reorgMutex.Lock()
	defer v.reorgMutex.Unlock()
	if v.legacyValidInfo == nil {
		return nil
	}
	batchCount, err := v.inboxTracker.GetBatchCount()
	if err != nil {
		return err
	}
	requiredBatchCount := v.legacyValidInfo.AfterPosition.BatchNumber + 1
	if v.legacyValidInfo.AfterPosition.PosInBatch == 0 {
		requiredBatchCount -= 1
	}
	if batchCount < requiredBatchCount {
		log.Warn("legacy valid batch ahead of db", "current", batchCount, "required", requiredBatchCount)
		return nil
	}
	var msgCount arbutil.MessageIndex
	if v.legacyValidInfo.AfterPosition.BatchNumber > 0 {
		msgCount, err = v.inboxTracker.GetBatchMessageCount(v.legacyValidInfo.AfterPosition.BatchNumber - 1)
		if err != nil {
			return err
		}
	}
	msgCount += arbutil.MessageIndex(v.legacyValidInfo.AfterPosition.PosInBatch)
	processedCount, err := v.streamer.GetProcessedMessageCount()
	if err != nil {
		return err
	}
	if processedCount < msgCount {
		log.Warn("legacy valid message count ahead of db", "current", processedCount, "required", msgCount)
		return nil
	}
	result, err := v.streamer.ResultAtCount(msgCount)
	if err != nil {
		return err
	}
	if result.BlockHash != v.legacyValidInfo.BlockHash {
		log.Error("legacy validated blockHash does not fit chain", "info.BlockHash", v.legacyValidInfo.BlockHash, "chain", result.BlockHash, "count", msgCount)
		return fmt.Errorf("legacy validated blockHash does not fit chain")
	}
	validGS := validator.GoGlobalState{
		BlockHash:     result.BlockHash,
		SendRoot:      result.SendRoot,
		Batch:         v.legacyValidInfo.AfterPosition.BatchNumber,
		PosInBatch:    v.legacyValidInfo.AfterPosition.PosInBatch,
		HotShotHeight: result.HotShotHeight,
	}
	err = v.writeLastValidated(validGS, nil)
	if err == nil {
		err = v.db.Delete(legacyLastBlockValidatedInfoKey)
		if err != nil {
			err = fmt.Errorf("deleting legacy: %w", err)
		}
	}
	if err != nil {
		log.Error("failed writing initial lastValid on upgrade from legacy", "new-info", v.lastValidGS, "err", err)
	} else {
		log.Info("updated last-valid from legacy", "lastValid", v.lastValidGS)
	}
	v.legacyValidInfo = nil
	return nil
}

// checks that the chain caught up to lastValidGS, used in startup
func (v *BlockValidator) checkValidatedGSCaughtUp() (bool, error) {
	v.reorgMutex.Lock()
	defer v.reorgMutex.Unlock()
	if v.chainCaughtUp {
		return true, nil
	}
	if v.legacyValidInfo != nil {
		return false, nil
	}
	if v.lastValidGS.Batch == 0 {
		return false, errors.New("lastValid not initialized. cannot validate genesis")
	}
	caughtUp, count, err := GlobalStateToMsgCount(v.inboxTracker, v.streamer, v.lastValidGS)
	if err != nil {
		return false, err
	}
	if !caughtUp {
		batchCount, err := v.inboxTracker.GetBatchCount()
		if err != nil {
			log.Error("failed reading batch count", "err", err)
			batchCount = 0
		}
		batchMsgCount, err := v.inboxTracker.GetBatchMessageCount(batchCount - 1)
		if err != nil {
			log.Error("failed reading batchMsgCount", "err", err)
			batchMsgCount = 0
		}
		processedMsgCount, err := v.streamer.GetProcessedMessageCount()
		if err != nil {
			log.Error("failed reading processedMsgCount", "err", err)
			processedMsgCount = 0
		}
		log.Info("validator catching up to last valid", "lastValid.Batch", v.lastValidGS.Batch, "lastValid.PosInBatch", v.lastValidGS.PosInBatch, "batchCount", batchCount, "batchMsgCount", batchMsgCount, "processedMsgCount", processedMsgCount)
		return false, nil
	}
	msg, err := v.streamer.GetMessage(count - 1)
	if err != nil {
		return false, err
	}
	v.nextCreateBatchReread = true
	v.nextCreateStartGS = v.lastValidGS
	v.nextCreatePrevDelayed = msg.DelayedMessagesRead
	atomicStorePos(&v.createdA, count)
	atomicStorePos(&v.recordSentA, count)
	atomicStorePos(&v.validatedA, count)
	validatorMsgCountValidatedGauge.Update(int64(count))
	v.chainCaughtUp = true
	return true, nil
}

func (v *BlockValidator) LaunchWorkthreadsWhenCaughtUp(ctx context.Context) {
	for {
		err := v.checkLegacyValid()
		if err != nil {
			log.Error("validator got error updating legacy validated info. Consider restarting with dangerous.reset-block-validation", "err", err)
		}
		caughtUp, err := v.checkValidatedGSCaughtUp()
		if err != nil {
			log.Error("validator got error waiting for chain to catch up. Consider restarting with dangerous.reset-block-validation", "err", err)
		}
		if caughtUp {
			break
		}
		select {
		case <-ctx.Done():
			return
		case <-time.After(v.config().ValidationPoll):
		}
	}
	err := stopwaiter.CallIterativelyWith[struct{}](&v.StopWaiterSafe, v.iterativeValidationEntryCreator, v.createNodesChan)
	if err != nil {
		v.possiblyFatal(err)
	}
	err = stopwaiter.CallIterativelyWith[struct{}](&v.StopWaiterSafe, v.iterativeValidationEntryRecorder, v.sendRecordChan)
	if err != nil {
		v.possiblyFatal(err)
	}
	err = stopwaiter.CallIterativelyWith[struct{}](&v.StopWaiterSafe, v.iterativeValidationProgress, v.progressValidationsChan)
	if err != nil {
		v.possiblyFatal(err)
	}
}

func (v *BlockValidator) Start(ctxIn context.Context) error {
	v.StopWaiter.Start(ctxIn, v)
	v.LaunchThread(v.LaunchWorkthreadsWhenCaughtUp)
	v.CallIteratively(v.iterativeValidationPrint)
	return nil
}

func (v *BlockValidator) StopAndWait() {
	v.StopWaiter.StopAndWait()
}

// WaitForPos can only be used from One thread
func (v *BlockValidator) WaitForPos(t *testing.T, ctx context.Context, pos arbutil.MessageIndex, timeout time.Duration) bool {
	triggerchan := make(chan struct{})
	v.testingProgressMadeChan = triggerchan
	timer := time.NewTimer(timeout)
	defer timer.Stop()
	lastLoop := false
	for {
		if v.validated() > pos {
			return true
		}
		if lastLoop {
			return false
		}
		select {
		case <-timer.C:
			lastLoop = true
		case <-triggerchan:
		case <-ctx.Done():
			lastLoop = true
		}
	}
}

func mockHash(h uint64) common.Hash {
	result := common.Hash{}
	binary.BigEndian.PutUint64(result[24:32], h)
	return result
}

func (v *BlockValidator) GetValidated() arbutil.MessageIndex {
	v.reorgMutex.RLock()
	defer v.reorgMutex.RUnlock()
	return v.validated()
}<|MERGE_RESOLUTION|>--- conflicted
+++ resolved
@@ -16,12 +16,9 @@
 	"testing"
 	"time"
 
-<<<<<<< HEAD
 	flag "github.com/spf13/pflag"
 
 	espressoTypes "github.com/EspressoSystems/espresso-sequencer-go/types"
-=======
->>>>>>> 28033f94
 	"github.com/ethereum/go-ethereum/common"
 	"github.com/ethereum/go-ethereum/ethdb"
 	"github.com/ethereum/go-ethereum/log"
@@ -589,7 +586,6 @@
 	} else {
 		return false, fmt.Errorf("illegal batch msg count %d pos %d batch %d", v.nextCreateBatchMsgCount, pos, endGS.Batch)
 	}
-<<<<<<< HEAD
 	var comm espressoTypes.Commitment
 	if arbos.IsEspressoMsg(msg.Message) {
 		_, jst, err := arbos.ParseEspressoMsg(msg.Message)
@@ -603,13 +599,10 @@
 		}
 		comm = fetchedCommitment
 	}
-	entry, err := newValidationEntry(pos, v.nextCreateStartGS, endGS, msg, v.nextCreateBatch, v.nextCreateBatchBlockHash, v.nextCreatePrevDelayed, &comm)
-=======
 	chainConfig := v.streamer.ChainConfig()
 	entry, err := newValidationEntry(
-		pos, v.nextCreateStartGS, endGS, msg, v.nextCreateBatch, v.nextCreateBatchBlockHash, v.nextCreatePrevDelayed, chainConfig,
+		pos, v.nextCreateStartGS, endGS, msg, v.nextCreateBatch, v.nextCreateBatchBlockHash, v.nextCreatePrevDelayed, chainConfig, &comm
 	)
->>>>>>> 28033f94
 	if err != nil {
 		return false, err
 	}
