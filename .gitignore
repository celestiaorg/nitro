# Binaries for programs and plugins
*.exe
*.exe~
*.dll
*.so
*.dylib

# Test binary, built with `go test -c`
*.test

# Output of the go coverage tool, specifically when used with LiteIDE
*.out

# Dependency directories (remove the comment below to include it)
# vendor/
.idea/vcs.xml
.idea/new-rollup-exploration.iml
.idea/modules.xml
.idea/workspace.xml

# bazel stuff
bazel-*

node_modules/*
web/node_nodules/*
<<<<<<< HEAD
tmp
=======
tmp/*
>>>>>>> 1e9e236c
<|MERGE_RESOLUTION|>--- conflicted
+++ resolved
@@ -23,8 +23,4 @@
 
 node_modules/*
 web/node_nodules/*
-<<<<<<< HEAD
-tmp
-=======
-tmp/*
->>>>>>> 1e9e236c
+tmp/*