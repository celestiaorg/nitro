--- conflicted
+++ resolved
@@ -85,12 +85,7 @@
 				if err != nil {
 					// Matches the way keyset validation was done inside DAS readers i.e logging the error
 					//  But other daproviders might just want to return the error
-<<<<<<< HEAD
 					if strings.Contains(err.Error(), daprovider.ErrSeqMsgValidation.Error()) && daprovider.IsDASMessageHeaderByte(payload[0]) {
-						logLevel := log.Error
-=======
-					if errors.Is(err, daprovider.ErrSeqMsgValidation) && daprovider.IsDASMessageHeaderByte(payload[0]) {
->>>>>>> 26775208
 						if keysetValidationMode == daprovider.KeysetPanicIfInvalid {
 							panic(err.Error())
 						} else {
