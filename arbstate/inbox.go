//
// Copyright 2021, Offchain Labs, Inc. All rights reserved.
//

package arbstate

import (
	"bytes"
	"encoding/binary"
	"errors"
	"io"
	"math/big"

	"github.com/andybalholm/brotli"
	"github.com/ethereum/go-ethereum/common"
	"github.com/ethereum/go-ethereum/common/math"
	"github.com/ethereum/go-ethereum/log"
	"github.com/ethereum/go-ethereum/rlp"
	"github.com/offchainlabs/arbstate/arbos"
	"github.com/offchainlabs/arbstate/arbos/l1pricing"
	"github.com/offchainlabs/arbstate/das"
)

type InboxBackend interface {
	PeekSequencerInbox() ([]byte, error)

	GetSequencerInboxPosition() uint64
	AdvanceSequencerInbox()

	GetPositionWithinMessage() uint64
	SetPositionWithinMessage(pos uint64)

	ReadDelayedInbox(seqNum uint64) ([]byte, error)
}

type MessageWithMetadata struct {
	Message             *arbos.L1IncomingMessage `json:"message"`
	DelayedMessagesRead uint64                   `json:"delayedMessagesRead"`
}

type InboxMultiplexer interface {
	Pop() (*MessageWithMetadata, error)
	DelayedMessagesRead() uint64
}

type sequencerMessage struct {
	minTimestamp         uint64
	maxTimestamp         uint64
	minL1Block           uint64
	maxL1Block           uint64
	afterDelayedMessages uint64
	segments             [][]byte
}

const maxDecompressedLen int64 = 1024 * 1024 * 16 // 16 MiB

func parseSequencerMessage(data []byte, das das.DataAvailabilityService) *sequencerMessage {
	if len(data) < 40 {
		panic("sequencer message missing L1 header")
	}
	minTimestamp := binary.BigEndian.Uint64(data[:8])
	maxTimestamp := binary.BigEndian.Uint64(data[8:16])
	minL1Block := binary.BigEndian.Uint64(data[16:24])
	maxL1Block := binary.BigEndian.Uint64(data[24:32])
	afterDelayedMessages := binary.BigEndian.Uint64(data[32:40])
	var segments [][]byte
<<<<<<< HEAD

	var payload []byte
	if len(data) >= 41 {
		if data[40] == 'd' {
			var err error
			if das == nil {
				panic("No DAS configured, but sequencer message found with DAS header")
			}
			payload, err = das.Retrieve(data[41:])
			if err != nil {
				panic(err)
			}
		} else {
			payload = data[40:]
		}
	}

	if len(data) >= 41 && payload[0] == 0 {
		reader := io.LimitReader(brotli.NewReader(bytes.NewReader(payload[1:])), maxDecompressedLen)
		stream := rlp.NewStream(reader, uint64(maxDecompressedLen))
		for {
			var segment []byte
			err := stream.Decode(&segment)
			if err != nil {
				if !errors.Is(err, io.EOF) && !errors.Is(err, io.ErrUnexpectedEOF) {
					log.Warn("error parsing sequencer message segment", "err", err.Error())
=======
	if len(data) >= 41 {
		if data[40] == 0 {
			reader := io.LimitReader(brotli.NewReader(bytes.NewReader(data[41:])), maxDecompressedLen)
			stream := rlp.NewStream(reader, uint64(maxDecompressedLen))
			for {
				var segment []byte
				err := stream.Decode(&segment)
				if err != nil {
					if !errors.Is(err, io.EOF) && !errors.Is(err, io.ErrUnexpectedEOF) {
						log.Warn("error parsing sequencer message segment", "err", err.Error())
					}
					break
>>>>>>> 927ed626
				}
				segments = append(segments, segment)
			}
		} else {
			log.Warn("unknown sequencer message format")
		}
	}
	return &sequencerMessage{
		minTimestamp:         minTimestamp,
		maxTimestamp:         maxTimestamp,
		minL1Block:           minL1Block,
		maxL1Block:           maxL1Block,
		afterDelayedMessages: afterDelayedMessages,
		segments:             segments,
	}
}

func (m sequencerMessage) Encode() []byte {
	var header [40]byte
	binary.BigEndian.PutUint64(header[:8], m.minTimestamp)
	binary.BigEndian.PutUint64(header[8:16], m.maxTimestamp)
	binary.BigEndian.PutUint64(header[16:24], m.minL1Block)
	binary.BigEndian.PutUint64(header[24:32], m.maxL1Block)
	binary.BigEndian.PutUint64(header[32:40], m.afterDelayedMessages)
	buf := new(bytes.Buffer)
	segmentsEnc, err := rlp.EncodeToBytes(&m.segments)
	if err != nil {
		panic("couldn't encode sequencerMessage")
	}

	writer := brotli.NewWriter(buf)
	defer writer.Close()
	_, err = writer.Write(segmentsEnc)
	if err != nil {
		panic("Could not write")
	}
	writer.Flush()
	return append(header[:], buf.Bytes()...)
}

type inboxMultiplexer struct {
	backend                   InboxBackend
	delayedMessagesRead       uint64
	das                       das.DataAvailabilityService
	cachedSequencerMessage    *sequencerMessage
	cachedSequencerMessageNum uint64
	cachedSegmentNum          uint64
	cachedSegmentTimestamp    uint64
	cachedSegmentBlockNumber  uint64
	cachedSubMessageNumber    uint64
}

func NewInboxMultiplexer(backend InboxBackend, delayedMessagesRead uint64, das das.DataAvailabilityService) InboxMultiplexer {
	return &inboxMultiplexer{
		backend:             backend,
		delayedMessagesRead: delayedMessagesRead,
		das:                 das,
	}
}

var invalidMessage *arbos.L1IncomingMessage = &arbos.L1IncomingMessage{
	Header: &arbos.L1IncomingMessageHeader{
		Kind: arbos.L1MessageType_Invalid,
	},
	L2msg: []byte{},
}

const BatchSegmentKindL2Message uint8 = 0
const BatchSegmentKindDelayedMessages uint8 = 1
const BatchSegmentKindAdvanceTimestamp uint8 = 2
const BatchSegmentKindAdvanceL1BlockNumber uint8 = 3

// This does *not* return parse errors, those are transformed into invalid messages
func (r *inboxMultiplexer) Pop() (*MessageWithMetadata, error) {
	if r.cachedSequencerMessage == nil {
		bytes, realErr := r.backend.PeekSequencerInbox()
		if realErr != nil {
			return nil, realErr
		}
		r.cachedSequencerMessageNum = r.backend.GetSequencerInboxPosition()
		r.cachedSequencerMessage = parseSequencerMessage(bytes, r.das)
	}
	msg, err := r.getNextMsg()
	// advance even if there was an error
	if r.IsCachedSegementLast() {
		r.advanceSequencerMsg()
	} else {
		r.advanceSubMsg()
	}
	// parsing error in getNextMsg
	if msg == nil && err == nil {
		msg = &MessageWithMetadata{
			Message:             invalidMessage,
			DelayedMessagesRead: r.delayedMessagesRead,
		}
	}
	return msg, err
}

func (r *inboxMultiplexer) advanceSequencerMsg() {
	if r.cachedSequencerMessage != nil {
		r.delayedMessagesRead = r.cachedSequencerMessage.afterDelayedMessages
	}
	r.backend.SetPositionWithinMessage(0)
	r.backend.AdvanceSequencerInbox()
	r.cachedSequencerMessage = nil
	r.cachedSegmentNum = 0
	r.cachedSegmentTimestamp = 0
	r.cachedSegmentBlockNumber = 0
	r.cachedSubMessageNumber = 0
}

func (r *inboxMultiplexer) advanceSubMsg() {
	prevPos := r.backend.GetPositionWithinMessage()
	r.backend.SetPositionWithinMessage(prevPos + 1)
}

func (r *inboxMultiplexer) IsCachedSegementLast() bool {
	seqMsg := r.cachedSequencerMessage
	// we issue delayed messages untill reaching afterDelayedMessages
	if r.delayedMessagesRead < seqMsg.afterDelayedMessages {
		return false
	}
	for segmentNum := int(r.cachedSegmentNum) + 1; segmentNum < len(seqMsg.segments); segmentNum++ {
		segment := seqMsg.segments[segmentNum]
		if len(segment) == 0 {
			continue
		}
		segmentKind := segment[0]
		if segmentKind == BatchSegmentKindL2Message || segmentKind == BatchSegmentKindDelayedMessages {
			return false
		}
	}
	return true
}

// Returns a message, the segment number that had this message, and real/backend errors
// parsing errors will be reported to log, return nil msg and nil error
func (r *inboxMultiplexer) getNextMsg() (*MessageWithMetadata, error) {
	targetSubMessage := r.backend.GetPositionWithinMessage()
	seqMsg := r.cachedSequencerMessage
	segmentNum := r.cachedSegmentNum
	timestamp := r.cachedSegmentTimestamp
	blockNumber := r.cachedSegmentBlockNumber
	submessageNumber := r.cachedSubMessageNumber
	var segment []byte
	for {
		if segmentNum >= uint64(len(seqMsg.segments)) {
			break
		}
		segment = seqMsg.segments[int(segmentNum)]
		if len(segment) == 0 {
			segmentNum++
			continue
		}
		segmentKind := segment[0]
		if segmentKind == BatchSegmentKindAdvanceTimestamp || segmentKind == BatchSegmentKindAdvanceL1BlockNumber {
			rd := bytes.NewReader(segment[1:])
			advancing, err := rlp.NewStream(rd, 16).Uint()
			if err != nil {
				log.Warn("error parsing sequencer advancing segment", "err", err)
				continue
			}
			if segmentKind == BatchSegmentKindAdvanceTimestamp {
				timestamp += advancing
			} else if segmentKind == BatchSegmentKindAdvanceL1BlockNumber {
				blockNumber += advancing
			}
			segmentNum++
		} else if submessageNumber < targetSubMessage {
			segmentNum++
			submessageNumber++
		} else {
			break
		}
	}
	r.cachedSegmentNum = segmentNum
	r.cachedSegmentTimestamp = timestamp
	r.cachedSegmentBlockNumber = blockNumber
	r.cachedSubMessageNumber = submessageNumber
	if timestamp < seqMsg.minTimestamp {
		timestamp = seqMsg.minTimestamp
	} else if timestamp > seqMsg.maxTimestamp {
		timestamp = seqMsg.maxTimestamp
	}
	if blockNumber < seqMsg.minL1Block {
		blockNumber = seqMsg.minL1Block
	} else if blockNumber > seqMsg.maxL1Block {
		blockNumber = seqMsg.maxL1Block
	}
	if segmentNum >= uint64(len(seqMsg.segments)) {
		// after end of batch there might be "virtual" delayedMsgSegments
		segment = []byte{BatchSegmentKindDelayedMessages}
	} else {
		segment = seqMsg.segments[int(segmentNum)]
	}
	if len(segment) == 0 {
		log.Error("empty sequencer message segment", "sequence", r.cachedSegmentNum, "segmentNum", segmentNum)
		return nil, nil
	}
	segmentKind := segment[0]
	var msg *MessageWithMetadata
	if segmentKind == BatchSegmentKindL2Message {
		// L2 message
		var blockNumberHash common.Hash
		copy(blockNumberHash[:], math.U256Bytes(new(big.Int).SetUint64(blockNumber)))
		var timestampHash common.Hash
		copy(timestampHash[:], math.U256Bytes(new(big.Int).SetUint64(timestamp)))
		var requestId common.Hash
		// TODO: a consistent request id. Right now we just don't set the request id when it isn't needed.
		if len(segment) < 2 || (segment[1] != arbos.L2MessageKind_SignedTx && segment[1] != arbos.L2MessageKind_UnsignedUserTx) {
			requestId[0] = 1 << 6
			binary.BigEndian.PutUint64(requestId[(32-16):(32-8)], r.cachedSequencerMessageNum)
			binary.BigEndian.PutUint64(requestId[(32-8):], segmentNum)
		}
		msg = &MessageWithMetadata{
			Message: &arbos.L1IncomingMessage{
				Header: &arbos.L1IncomingMessageHeader{
					Kind:        arbos.L1MessageType_L2Message,
					Poster:      l1pricing.SequencerAddress,
					BlockNumber: blockNumberHash,
					Timestamp:   timestampHash,
					RequestId:   requestId,
					BaseFeeL1:   common.Hash{},
				},
				L2msg: segment[1:],
			},
			DelayedMessagesRead: r.delayedMessagesRead,
		}
	} else if segmentKind == BatchSegmentKindDelayedMessages {
		if r.delayedMessagesRead >= seqMsg.afterDelayedMessages {
			if segmentNum < uint64(len(seqMsg.segments)) {
				log.Warn(
					"attempt to read past batch delayed message count",
					"delayedMessagesRead", r.delayedMessagesRead,
					"batchAfterDelayedMessages", seqMsg.afterDelayedMessages,
				)
			}
			msg = &MessageWithMetadata{
				Message:             invalidMessage,
				DelayedMessagesRead: seqMsg.afterDelayedMessages,
			}
		} else {
			data, realErr := r.backend.ReadDelayedInbox(r.delayedMessagesRead)
			if realErr != nil {
				return nil, realErr
			}
			r.delayedMessagesRead += 1
			delayed, parseErr := arbos.ParseIncomingL1Message(bytes.NewReader(data))
			if parseErr != nil {
				log.Warn("error parsing delayed message", "err", parseErr, "delayedMsg", r.delayedMessagesRead)
				return nil, nil
			}
			msg = &MessageWithMetadata{
				Message:             delayed,
				DelayedMessagesRead: r.delayedMessagesRead,
			}
		}
	} else {
		log.Error("bad sequencer message segment kind", "sequence", r.cachedSegmentNum, "segmentNum", segmentNum, "kind", segmentKind)
		return nil, nil
	}
	return msg, nil
}

func (r *inboxMultiplexer) DelayedMessagesRead() uint64 {
	return r.delayedMessagesRead
}<|MERGE_RESOLUTION|>--- conflicted
+++ resolved
@@ -64,7 +64,6 @@
 	maxL1Block := binary.BigEndian.Uint64(data[24:32])
 	afterDelayedMessages := binary.BigEndian.Uint64(data[32:40])
 	var segments [][]byte
-<<<<<<< HEAD
 
 	var payload []byte
 	if len(data) >= 41 {
@@ -82,19 +81,9 @@
 		}
 	}
 
-	if len(data) >= 41 && payload[0] == 0 {
-		reader := io.LimitReader(brotli.NewReader(bytes.NewReader(payload[1:])), maxDecompressedLen)
-		stream := rlp.NewStream(reader, uint64(maxDecompressedLen))
-		for {
-			var segment []byte
-			err := stream.Decode(&segment)
-			if err != nil {
-				if !errors.Is(err, io.EOF) && !errors.Is(err, io.ErrUnexpectedEOF) {
-					log.Warn("error parsing sequencer message segment", "err", err.Error())
-=======
 	if len(data) >= 41 {
-		if data[40] == 0 {
-			reader := io.LimitReader(brotli.NewReader(bytes.NewReader(data[41:])), maxDecompressedLen)
+		if payload[0] == 0 {
+			reader := io.LimitReader(brotli.NewReader(bytes.NewReader(payload[1:])), maxDecompressedLen)
 			stream := rlp.NewStream(reader, uint64(maxDecompressedLen))
 			for {
 				var segment []byte
@@ -104,7 +93,6 @@
 						log.Warn("error parsing sequencer message segment", "err", err.Error())
 					}
 					break
->>>>>>> 927ed626
 				}
 				segments = append(segments, segment)
 			}
