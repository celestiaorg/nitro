// Copyright 2021-2022, Offchain Labs, Inc.
// For license information, see https://github.com/nitro/blob/master/LICENSE

package arbstate

import (
	"bufio"
	"bytes"
	"context"
	"encoding/binary"
	"errors"
<<<<<<< HEAD
	"io"

	"github.com/ethereum/go-ethereum/crypto"
	"github.com/offchainlabs/nitro/arbos/util"
=======
	"fmt"
	"io"
>>>>>>> 3083354b

	"github.com/ethereum/go-ethereum/crypto"

	"github.com/offchainlabs/nitro/arbos/util"
	"github.com/offchainlabs/nitro/blsSignatures"
)

type DataAvailabilityReader interface {
	GetByHash(ctx context.Context, hash []byte) ([]byte, error)
	HealthCheck(ctx context.Context) error
	ExpirationPolicy(ctx context.Context) (ExpirationPolicy, error)
}

var ErrHashMismatch = errors.New("Result does not match expected hash")

// Indicates that this data is a certificate for the data availability service,
// which will retrieve the full batch data.
const DASMessageHeaderFlag byte = 0x80

// Indicates that this message was authenticated by L1. Currently unused.
const L1AuthenticatedMessageHeaderFlag byte = 0x40

// Indicates that this message is zeroheavy-encoded.
const ZeroheavyMessageHeaderFlag byte = 0x20

// Indicates that the message is brotli-compressed.
const BrotliMessageHeaderByte byte = 0

func IsDASMessageHeaderByte(header byte) bool {
	return (DASMessageHeaderFlag & header) > 0
}

func IsZeroheavyEncodedHeaderByte(header byte) bool {
	return (ZeroheavyMessageHeaderFlag & header) > 0
}

func IsBrotliMessageHeaderByte(b uint8) bool {
	return b == BrotliMessageHeaderByte
}

type DataAvailabilityCertificate struct {
	KeysetHash  [32]byte
	DataHash    [32]byte
	Timeout     uint64
	SignersMask uint64
	Sig         blsSignatures.Signature
}

func DeserializeDASCertFrom(rd io.Reader) (c *DataAvailabilityCertificate, err error) {
	r := bufio.NewReader(rd)
	c = &DataAvailabilityCertificate{}

	header, err := r.ReadByte()
	if err != nil {
		return nil, err
	}
	if !IsDASMessageHeaderByte(header) {
		return nil, errors.New("Tried to deserialize a message that doesn't have the DAS header.")
	}

	_, err = io.ReadFull(r, c.KeysetHash[:])
	if err != nil {
		return nil, err
	}

	_, err = io.ReadFull(r, c.DataHash[:])
	if err != nil {
		return nil, err
	}

	var timeoutBuf [8]byte
	_, err = io.ReadFull(r, timeoutBuf[:])
	if err != nil {
		return nil, err
	}
	c.Timeout = binary.BigEndian.Uint64(timeoutBuf[:])

	var signersMaskBuf [8]byte
	_, err = io.ReadFull(r, signersMaskBuf[:])
	if err != nil {
		return nil, err
	}
	c.SignersMask = binary.BigEndian.Uint64(signersMaskBuf[:])

	var blsSignaturesBuf [96]byte
	_, err = io.ReadFull(r, blsSignaturesBuf[:])
	if err != nil {
		return nil, err
	}
	c.Sig, err = blsSignatures.SignatureFromBytes(blsSignaturesBuf[:])
	if err != nil {
		return nil, err
	}

	return c, nil
}

func (c *DataAvailabilityCertificate) SerializeSignableFields() []byte {
	buf := make([]byte, 0, 32+8)
	buf = append(buf, c.DataHash[:]...)

	var intData [8]byte
	binary.BigEndian.PutUint64(intData[:], c.Timeout)
	buf = append(buf, intData[:]...)

	return buf
}

func (cert *DataAvailabilityCertificate) RecoverKeyset(
	ctx context.Context,
	da DataAvailabilityReader,
) (*DataAvailabilityKeyset, error) {
	keysetBytes, err := da.GetByHash(ctx, cert.KeysetHash[:])
	if err != nil {
		return nil, err
	}
	if !bytes.Equal(crypto.Keccak256(keysetBytes), cert.KeysetHash[:]) {
		return nil, errors.New("keyset hash does not match cert")
	}
	return DeserializeKeyset(bytes.NewReader(keysetBytes))
}

func (cert *DataAvailabilityCertificate) VerifyNonPayloadParts(
	ctx context.Context,
	da DataAvailabilityReader,
) error {
	keyset, err := cert.RecoverKeyset(ctx, da)
	if err != nil {
		return err
	}

	return keyset.VerifySignature(cert.SignersMask, cert.SerializeSignableFields(), cert.Sig)
}

type DataAvailabilityKeyset struct {
	AssumedHonest uint64
	PubKeys       []blsSignatures.PublicKey
}

func (keyset *DataAvailabilityKeyset) Serialize(wr io.Writer) error {
	if err := util.Uint64ToWriter(keyset.AssumedHonest, wr); err != nil {
		return err
	}
	if err := util.Uint64ToWriter(uint64(len(keyset.PubKeys)), wr); err != nil {
		return err
	}
	for _, pk := range keyset.PubKeys {
		pkBuf := blsSignatures.PublicKeyToBytes(pk)
		buf := []byte{byte(len(pkBuf) / 256), byte(len(pkBuf) % 256)}
		_, err := wr.Write(append(buf, pkBuf...))
		if err != nil {
			return err
		}
	}
	return nil
}

func (keyset *DataAvailabilityKeyset) Hash() ([]byte, error) {
	wr := bytes.NewBuffer([]byte{})
	if err := keyset.Serialize(wr); err != nil {
		return nil, err
	}
	return crypto.Keccak256(wr.Bytes()), nil
}

func DeserializeKeyset(rd io.Reader) (*DataAvailabilityKeyset, error) {
	assumedHonest, err := util.Uint64FromReader(rd)
	if err != nil {
		return nil, err
	}
	numKeys, err := util.Uint64FromReader(rd)
	if err != nil {
		return nil, err
	}
	if numKeys > 64 {
		return nil, errors.New("too many keys in serialized DataAvailabilityKeyset")
	}
	pubkeys := make([]blsSignatures.PublicKey, numKeys)
	buf2 := []byte{0, 0}
	for i := uint64(0); i < numKeys; i++ {
		if _, err := io.ReadFull(rd, buf2); err != nil {
			return nil, err
		}
		buf := make([]byte, int(buf2[0])*256+int(buf2[1]))
		if _, err := io.ReadFull(rd, buf); err != nil {
			return nil, err
		}
		pubkeys[i], err = blsSignatures.PublicKeyFromBytes(buf, false)
		if err != nil {
			return nil, err
		}
	}
	return &DataAvailabilityKeyset{
		AssumedHonest: assumedHonest,
		PubKeys:       pubkeys,
	}, nil
}

func (keyset *DataAvailabilityKeyset) VerifySignature(signersMask uint64, data []byte, sig blsSignatures.Signature) error {
	pubkeys := []blsSignatures.PublicKey{}
	numNonSigners := uint64(0)
	for i := 0; i < len(keyset.PubKeys); i++ {
		if (1<<i)&signersMask != 0 {
			pubkeys = append(pubkeys, keyset.PubKeys[i])
		} else {
			numNonSigners++
		}
	}
	if numNonSigners >= keyset.AssumedHonest {
		return errors.New("not enough signers")
	}
	aggregatedPubKey := blsSignatures.AggregatePublicKeys(pubkeys)
	success, err := blsSignatures.VerifySignature(sig, data, aggregatedPubKey)

	if err != nil {
		return err
	}
	if !success {
		return errors.New("bad signature")
	}
	return nil
}

type ExpirationPolicy int64

const (
	KeepForever                ExpirationPolicy = iota // Data is kept forever
	DiscardAfterArchiveTimeout                         // Data is kept till Archive timeout (Archive Timeout is defined by archiving node, assumed to be as long as minimum data timeout)
	DiscardAfterDataTimeout                            // Data is kept till aggregator provided timeout (Aggregator provides a timeout for data while making the put call)
	MixedTimeout                                       // Used for cases with mixed type of timeout policy(Mainly used for aggregators which have data availability services with multiply type of timeout policy)
	DiscardImmediately                                 // Data is never stored (Mainly used for empty/wrapper/placeholder classes)
	// Add more type of expiration policy.
)

func (ep ExpirationPolicy) String() (string, error) {
	switch ep {
	case KeepForever:
		return "KeepForever", nil
	case DiscardAfterArchiveTimeout:
		return "DiscardAfterArchiveTimeout", nil
	case DiscardAfterDataTimeout:
		return "DiscardAfterDataTimeout", nil
	case MixedTimeout:
		return "MixedTimeout", nil
	case DiscardImmediately:
		return "DiscardImmediately", nil
	default:
		return "", errors.New("unknown Expiration Policy")
	}
}

func StringToExpirationPolicy(s string) (ExpirationPolicy, error) {
	switch s {
	case "KeepForever":
		return KeepForever, nil
	case "DiscardAfterArchiveTimeout":
		return DiscardAfterArchiveTimeout, nil
	case "DiscardAfterDataTimeout":
		return DiscardAfterDataTimeout, nil
	case "MixedTimeout":
		return MixedTimeout, nil
	case "DiscardImmediately":
		return DiscardImmediately, nil
	default:
		return -1, fmt.Errorf("invalid Expiration Policy: %s", s)
	}
}<|MERGE_RESOLUTION|>--- conflicted
+++ resolved
@@ -9,15 +9,8 @@
 	"context"
 	"encoding/binary"
 	"errors"
-<<<<<<< HEAD
-	"io"
-
-	"github.com/ethereum/go-ethereum/crypto"
-	"github.com/offchainlabs/nitro/arbos/util"
-=======
 	"fmt"
 	"io"
->>>>>>> 3083354b
 
 	"github.com/ethereum/go-ethereum/crypto"
 
