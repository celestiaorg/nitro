--- conflicted
+++ resolved
@@ -44,7 +44,7 @@
 func startup() error {
 	loglevel := flag.Int("loglevel", int(log.LvlInfo), "log level")
 
-	relayConfig, err := ParseRelay(ctx)
+	relayConfig, err := ParseRelay(context.Background())
 	if err != nil {
 		printSampleUsage()
 		if !strings.Contains(err.Error(), "help requested") {
@@ -79,22 +79,13 @@
 	signal.Notify(sigint, os.Interrupt, syscall.SIGTERM)
 
 	// Start up an arbitrum sequencer relay
-<<<<<<< HEAD
 	newRelay := relay.NewRelay(serverConf, clientConf)
-	err = newRelay.Start(ctx)
-	if err != nil {
-		return err
-	}
-	newRelay.StopAndWait()
-=======
-	relay := relay.NewRelay(serverConf, clientConf)
-	err := relay.Start(context.Background())
+	err = newRelay.Start(context.Background())
 	if err != nil {
 		return err
 	}
 	<-sigint
-	relay.StopAndWait()
->>>>>>> 558350fe
+	newRelay.StopAndWait()
 	return nil
 }
 
