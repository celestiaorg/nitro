// Copyright 2021-2022, Offchain Labs, Inc.
// For license information, see https://github.com/nitro/blob/master/LICENSE

package main

import (
	"context"
	"encoding/json"
	"flag"
	"fmt"
	"math/big"
	"os"
	"strings"
	"time"

	"github.com/offchainlabs/nitro/cmd/chaininfo"
	"github.com/offchainlabs/nitro/cmd/genericconf"
	"github.com/offchainlabs/nitro/solgen/go/precompilesgen"
	"github.com/offchainlabs/nitro/util/headerreader"
	"github.com/offchainlabs/nitro/validator/server_common"

	"github.com/ethereum/go-ethereum/common"
	"github.com/ethereum/go-ethereum/core/types"
	"github.com/ethereum/go-ethereum/ethclient"
	"github.com/ethereum/go-ethereum/log"
	"github.com/ethereum/go-ethereum/params"
	"github.com/offchainlabs/nitro/arbnode"
	"github.com/offchainlabs/nitro/cmd/util"
	deploycode "github.com/offchainlabs/nitro/deploy"
)

func main() {
	glogger := log.NewGlogHandler(log.StreamHandler(os.Stderr, log.TerminalFormat(false)))
	glogger.Verbosity(log.LvlDebug)
	log.Root().SetHandler(glogger)
	log.Info("deploying rollup")

	ctx := context.Background()

	l1conn := flag.String("l1conn", "", "l1 connection")
	l1keystore := flag.String("l1keystore", "", "l1 private key store")
	deployAccount := flag.String("l1DeployAccount", "", "l1 seq account to use (default is first account in keystore)")
	ownerAddressString := flag.String("ownerAddress", "", "the rollup owner's address")
	sequencerAddressString := flag.String("sequencerAddress", "", "the sequencer's address")
	batchPostersString := flag.String("batchPosters", "", "the comma separated array of addresses of batch posters. Defaults to sequencer address")
	batchPosterManagerAddressString := flag.String("batchPosterManger", "", "the batch poster manger's address. Defaults to owner address")
	nativeTokenAddressString := flag.String("nativeTokenAddress", "0x0000000000000000000000000000000000000000", "address of the ERC20 token which is used as native L2 currency")
	maxDataSizeUint := flag.Uint64("maxDataSize", 117964, "maximum data size of a batch or a cross-chain message (default = 90% of Geth's 128KB tx size limit)")
	loserEscrowAddressString := flag.String("loserEscrowAddress", "", "the address which half of challenge loser's funds accumulate at")
	wasmmoduleroot := flag.String("wasmmoduleroot", "", "WASM module root hash")
	wasmrootpath := flag.String("wasmrootpath", "", "path to machine folders")
	l1passphrase := flag.String("l1passphrase", "passphrase", "l1 private key file passphrase")
	l1privatekey := flag.String("l1privatekey", "", "l1 private key")
	outfile := flag.String("l1deployment", "deploy.json", "deployment output json file")
	l1ChainIdUint := flag.Uint64("l1chainid", 1337, "L1 chain ID")
	l2ChainConfig := flag.String("l2chainconfig", "l2_chain_config.json", "L2 chain config json file")
	l2ChainName := flag.String("l2chainname", "", "L2 chain name (will be included in chain info output json file)")
	l2ChainInfo := flag.String("l2chaininfo", "l2_chain_info.json", "L2 chain info output json file")
	authorizevalidators := flag.Uint64("authorizevalidators", 0, "Number of validators to preemptively authorize")
	txTimeout := flag.Duration("txtimeout", 10*time.Minute, "Timeout when waiting for a transaction to be included in a block")
	prod := flag.Bool("prod", false, "Whether to configure the rollup for production or testing")
<<<<<<< HEAD
	hotshotAddr := flag.String("hotshot", "", "the address of hotshot contract in L1")
=======
	isUsingFeeToken := flag.Bool("isUsingFeeToken", false, "true if the chain uses custom fee token")
>>>>>>> d1b4201f
	flag.Parse()
	l1ChainId := new(big.Int).SetUint64(*l1ChainIdUint)
	maxDataSize := new(big.Int).SetUint64(*maxDataSizeUint)

	if *prod {
		if *wasmmoduleroot == "" {
			panic("must specify wasm module root when launching prod chain")
		}
	}
	if *l2ChainName == "" {
		panic("must specify l2 chain name")
	}

	wallet := genericconf.WalletConfig{
		Pathname:   *l1keystore,
		Account:    *deployAccount,
		Password:   *l1passphrase,
		PrivateKey: *l1privatekey,
	}
	l1TransactionOpts, _, err := util.OpenWallet("l1", &wallet, l1ChainId)
	if err != nil {
		flag.Usage()
		log.Error("error reading keystore")
		panic(err)
	}

	l1client, err := ethclient.Dial(*l1conn)
	if err != nil {
		flag.Usage()
		log.Error("error creating l1client")
		panic(err)
	}

	if !common.IsHexAddress(*sequencerAddressString) && len(*sequencerAddressString) > 0 {
		panic("specified sequencer address is invalid")
	}
	sequencerAddress := common.HexToAddress(*sequencerAddressString)

	if !common.IsHexAddress(*ownerAddressString) {
		panic("please specify a valid rollup owner address")
	}
	ownerAddress := common.HexToAddress(*ownerAddressString)

	if *prod && !common.IsHexAddress(*loserEscrowAddressString) {
		panic("please specify a valid loser escrow address")
	}

	var batchPosters []common.Address
	if len(*batchPostersString) > 0 {
		batchPostersArr := strings.Split(*batchPostersString, ",")
		for _, address := range batchPostersArr {
			if !common.IsHexAddress(address) {
				log.Error("invalid address in batch posters array", "address", address)
				continue
			}
			batchPosters = append(batchPosters, common.HexToAddress(address))
		}
		if len(batchPosters) != len(batchPostersArr) {
			panic("found at least one invalid address in batch posters array")
		}
	}
	if len(batchPosters) == 0 {
		log.Info("batch posters array was empty, defaulting to sequencer address")
		batchPosters = append(batchPosters, sequencerAddress)
	}

	var batchPosterManagerAddress common.Address
	if common.IsHexAddress(*batchPosterManagerAddressString) {
		batchPosterManagerAddress = common.HexToAddress(*batchPosterManagerAddressString)
	} else {
		if len(*batchPosterManagerAddressString) > 0 {
			panic("please specify a valid batch poster manager address")
		}
		log.Info("batch poster manager address was empty, defaulting to owner address")
		batchPosterManagerAddress = ownerAddress
	}

	loserEscrowAddress := common.HexToAddress(*loserEscrowAddressString)
	if sequencerAddress != (common.Address{}) && ownerAddress != l1TransactionOpts.From {
		panic("cannot specify sequencer address if owner is not deployer")
	}

	var moduleRoot common.Hash
	if *wasmmoduleroot == "" {
		locator, err := server_common.NewMachineLocator(*wasmrootpath)
		if err != nil {
			panic(err)
		}
		moduleRoot = locator.LatestWasmModuleRoot()
	} else {
		moduleRoot = common.HexToHash(*wasmmoduleroot)
	}
	if moduleRoot == (common.Hash{}) {
		panic("wasmModuleRoot not found")
	}

	headerReaderConfig := headerreader.DefaultConfig
	headerReaderConfig.TxTimeout = *txTimeout

	chainConfigJson, err := os.ReadFile(*l2ChainConfig)
	if err != nil {
		panic(fmt.Errorf("failed to read l2 chain config file: %w", err))
	}
	var chainConfig params.ChainConfig
	err = json.Unmarshal(chainConfigJson, &chainConfig)
	if err != nil {
		panic(fmt.Errorf("failed to deserialize chain config: %w", err))
	}

	arbSys, _ := precompilesgen.NewArbSys(types.ArbSysAddress, l1client)
	l1Reader, err := headerreader.New(ctx, l1client, func() *headerreader.Config { return &headerReaderConfig }, arbSys)
	if err != nil {
		panic(fmt.Errorf("failed to create header reader: %w", err))
	}
	l1Reader.Start(ctx)
	defer l1Reader.StopAndWait()

	nativeToken := common.HexToAddress(*nativeTokenAddressString)
	hotshot := common.HexToAddress(*hotshotAddr)
	deployedAddresses, err := deploycode.DeployOnL1(
		ctx,
		l1Reader,
		l1TransactionOpts,
		batchPosters,
		batchPosterManagerAddress,
		*authorizevalidators,
		arbnode.GenerateRollupConfig(*prod, moduleRoot, ownerAddress, &chainConfig, chainConfigJson, loserEscrowAddress),
		nativeToken,
		maxDataSize,
<<<<<<< HEAD
		hotshot,
=======
		*isUsingFeeToken,
>>>>>>> d1b4201f
	)
	if err != nil {
		flag.Usage()
		log.Error("error deploying on l1")
		panic(err)
	}
	deployData, err := json.Marshal(deployedAddresses)
	if err != nil {
		panic(err)
	}
	if err := os.WriteFile(*outfile, deployData, 0600); err != nil {
		panic(err)
	}
	parentChainIsArbitrum := l1Reader.IsParentChainArbitrum()
	chainsInfo := []chaininfo.ChainInfo{
		{
			ChainName:             *l2ChainName,
			ParentChainId:         l1ChainId.Uint64(),
			ParentChainIsArbitrum: &parentChainIsArbitrum,
			ChainConfig:           &chainConfig,
			RollupAddresses:       deployedAddresses,
		},
	}
	chainsInfoJson, err := json.Marshal(chainsInfo)
	if err != nil {
		panic(err)
	}
	if err := os.WriteFile(*l2ChainInfo, chainsInfoJson, 0600); err != nil {
		panic(err)
	}
}<|MERGE_RESOLUTION|>--- conflicted
+++ resolved
@@ -59,11 +59,8 @@
 	authorizevalidators := flag.Uint64("authorizevalidators", 0, "Number of validators to preemptively authorize")
 	txTimeout := flag.Duration("txtimeout", 10*time.Minute, "Timeout when waiting for a transaction to be included in a block")
 	prod := flag.Bool("prod", false, "Whether to configure the rollup for production or testing")
-<<<<<<< HEAD
 	hotshotAddr := flag.String("hotshot", "", "the address of hotshot contract in L1")
-=======
 	isUsingFeeToken := flag.Bool("isUsingFeeToken", false, "true if the chain uses custom fee token")
->>>>>>> d1b4201f
 	flag.Parse()
 	l1ChainId := new(big.Int).SetUint64(*l1ChainIdUint)
 	maxDataSize := new(big.Int).SetUint64(*maxDataSizeUint)
@@ -193,11 +190,8 @@
 		arbnode.GenerateRollupConfig(*prod, moduleRoot, ownerAddress, &chainConfig, chainConfigJson, loserEscrowAddress),
 		nativeToken,
 		maxDataSize,
-<<<<<<< HEAD
 		hotshot,
-=======
 		*isUsingFeeToken,
->>>>>>> d1b4201f
 	)
 	if err != nil {
 		flag.Usage()
