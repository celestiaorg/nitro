--- conflicted
+++ resolved
@@ -939,12 +939,9 @@
 }
 
 func validateGenesisAssertion(ctx context.Context, rollupAddress common.Address, l1Client *ethclient.Client, genesisBlockHash common.Hash, initDataReaderHasAccounts bool) error {
-<<<<<<< HEAD
 	if l1Client == nil {
 		return fmt.Errorf("no l1 client")
 	}
-=======
->>>>>>> 27925bb8
 	userLogic, err := rollupgen.NewRollupUserLogic(rollupAddress, l1Client)
 	if err != nil {
 		return err
