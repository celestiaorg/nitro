--- conflicted
+++ resolved
@@ -155,15 +155,12 @@
 		panic("forwarding-target unset, and not sequencer (can set to \"null\" to disable forwarding)")
 	}
 
-<<<<<<< HEAD
 	if nodeConfig.Node.SeqCoordinator.Enable {
 		if nodeConfig.Node.SeqCoordinator.Signing.SigningKey == "" && !nodeConfig.Node.SeqCoordinator.Signing.Dangerous.DisableSignatureVerification {
 			panic("sequencer coordinator enabled, but signing key unset, and signature verification isn't disabled")
 		}
 	}
 
-=======
->>>>>>> fc0fc585
 	var l1TransactionOpts *bind.TransactOpts
 	var dataSigner signature.DataSignerFunc
 	sequencerNeedsKey := nodeConfig.Node.Sequencer.Enable && !nodeConfig.Node.Feed.Output.DisableSigning
