--- conflicted
+++ resolved
@@ -162,21 +162,6 @@
 	}
 
 	return stylusVersion, codeHash, info.moduleHash, dataFee, false, p.setProgram(codeHash, programData)
-}
-
-func runModeToString(runMode core.MessageRunMode) string {
-	switch runMode {
-	case core.MessageCommitMode:
-		return "commit_runmode"
-	case core.MessageGasEstimationMode:
-		return "gas_estimation_runmode"
-	case core.MessageEthcallMode:
-		return "eth_call_runmode"
-	case core.MessageReplayMode:
-		return "replay_runmode"
-	default:
-		return "unknown_runmode"
-	}
 }
 
 func (p Programs) CallProgram(
@@ -261,31 +246,22 @@
 	if contract.CodeAddr != nil {
 		address = *contract.CodeAddr
 	}
-<<<<<<< HEAD
+	metrics.GetOrRegisterCounter(fmt.Sprintf("arb/arbos/stylus/program_calls/%s", runCtx.RunModeMetricName()), nil).Inc(1)
 	ret, err := callProgram(address, moduleHash, localAsm, scope, interpreter, tracingInfo, calldata, evmData, goParams, model, runCtx)
-=======
-	var arbos_tag uint32
-	if runMode == core.MessageCommitMode {
-		arbos_tag = statedb.Database().WasmCacheTag()
-	}
-
-	metrics.GetOrRegisterCounter(fmt.Sprintf("arb/arbos/stylus/program_calls/%s", runModeToString(runMode)), nil).Inc(1)
-	ret, err := callProgram(address, moduleHash, localAsm, scope, interpreter, tracingInfo, calldata, evmData, goParams, model, arbos_tag)
->>>>>>> 8ec07cf5
 	if len(ret) > 0 && arbosVersion >= gethParams.ArbosVersion_StylusFixes {
 		// Ensure that return data costs as least as much as it would in the EVM.
 		evmCost := evmMemoryCost(uint64(len(ret)))
 		if startingGas < evmCost {
 			contract.Gas = 0
 			// #nosec G115
-			metrics.GetOrRegisterCounter(fmt.Sprintf("arb/arbos/stylus/gas_used/%s", runModeToString(runMode)), nil).Inc(int64(startingGas))
+			metrics.GetOrRegisterCounter(fmt.Sprintf("arb/arbos/stylus/gas_used/%s", runCtx.RunModeMetricName()), nil).Inc(int64(startingGas))
 			return nil, vm.ErrOutOfGas
 		}
 		maxGasToReturn := startingGas - evmCost
 		contract.Gas = am.MinInt(contract.Gas, maxGasToReturn)
 	}
 	// #nosec G115
-	metrics.GetOrRegisterCounter(fmt.Sprintf("arb/arbos/stylus/gas_used/%s", runModeToString(runMode)), nil).Inc(int64(startingGas - contract.Gas))
+	metrics.GetOrRegisterCounter(fmt.Sprintf("arb/arbos/stylus/gas_used/%s", runCtx.RunModeMetricName()), nil).Inc(int64(startingGas - contract.Gas))
 	return ret, err
 }
 
