//
// Copyright 2021, Offchain Labs, Inc. All rights reserved.
//

package arbos

import (
	"github.com/offchainlabs/arbstate/arbos/l1pricing"
	"math/big"

	"github.com/ethereum/go-ethereum/common"
	"github.com/ethereum/go-ethereum/common/math"
	"github.com/ethereum/go-ethereum/core"
	"github.com/ethereum/go-ethereum/core/vm"
)

var arbAddress = common.HexToAddress("0xabc")
var networkFeeCollector common.Address

type TxProcessor struct {
	msg          core.Message
	blockContext vm.BlockContext
	stateDB      vm.StateDB
	state        *ArbosState
}

func NewTxProcessor(msg core.Message, evm *vm.EVM) *TxProcessor {
	arbosState := OpenArbosState(evm.StateDB)
	arbosState.SetLastTimestampSeen(evm.Context.Time.Uint64())
	return &TxProcessor{
		msg:          msg,
		blockContext: evm.Context,
		stateDB:      evm.StateDB,
		state:        arbosState,
	}
}

func isAggregated(l1Address, l2Address common.Address) bool {
	return true
}

func (p *TxProcessor) getAggregator() *common.Address {
	coinbase := p.blockContext.Coinbase
	if isAggregated(coinbase, p.msg.From()) {
		return &coinbase
	}
	return nil
}

func (p *TxProcessor) getExtraGasChargeWei() *big.Int { // returns wei to charge
	return p.state.L1PricingState().GetL1Charges(
		p.msg.From(),
		p.getAggregator(),
<<<<<<< HEAD
		intrinsicGas-params.TxGas,
		l1pricing.DataWasNotCompressed, //TODO: if data was compressed, pass in compression ratio here
=======
		p.msg.Data(),
		false,      //TODO: should be true iff message was compressed
>>>>>>> ef0e3de7
	)
}

func (p *TxProcessor) getL1GasCharge() uint64 {
	extraGasChargeWei := p.getExtraGasChargeWei()
	gasPrice := p.msg.GasPrice()
	if gasPrice.Cmp(big.NewInt(0)) == 0 {
		return 0
	}
	l1ChargesBig := new(big.Int).Div(extraGasChargeWei, gasPrice)
	if !l1ChargesBig.IsUint64() {
		return math.MaxUint64
	}
	return l1ChargesBig.Uint64()
}

func (p *TxProcessor) InterceptMessage() (*core.ExecutionResult, error) {
	if p.msg.From() != arbAddress {
		return nil, nil
	}
	// Message is deposit
	p.stateDB.AddBalance(*p.msg.To(), p.msg.Value())
	return &core.ExecutionResult{
		UsedGas:    0,
		Err:        nil,
		ReturnData: nil,
	}, nil
}

func (p *TxProcessor) ExtraGasChargingHook(gasRemaining *uint64, gasPool *core.GasPool) error {
	l1Charges := p.getL1GasCharge()
	if *gasRemaining < l1Charges {
		return vm.ErrOutOfGas
	}
	*gasRemaining -= l1Charges
	*gasPool = *gasPool.AddGas(l1Charges)
	return nil
}

func (p *TxProcessor) EndTxHook(gasLeft uint64, gasPool *core.GasPool, success bool) error {
	gasUsed := new(big.Int).SetUint64(p.msg.Gas() - gasLeft)
	totalPaid := new(big.Int).Mul(gasUsed, p.msg.GasPrice())
	l1ChargeWei := p.getExtraGasChargeWei()
	l2ChargeWei := new(big.Int).Sub(totalPaid, l1ChargeWei)
	p.stateDB.SubBalance(p.blockContext.Coinbase, l2ChargeWei)
	p.stateDB.AddBalance(networkFeeCollector, l2ChargeWei)
	p.state.notifyGasUsed(new(big.Int).Div(l2ChargeWei, p.msg.GasPrice()).Uint64())
	return nil
}<|MERGE_RESOLUTION|>--- conflicted
+++ resolved
@@ -51,13 +51,8 @@
 	return p.state.L1PricingState().GetL1Charges(
 		p.msg.From(),
 		p.getAggregator(),
-<<<<<<< HEAD
-		intrinsicGas-params.TxGas,
-		l1pricing.DataWasNotCompressed, //TODO: if data was compressed, pass in compression ratio here
-=======
 		p.msg.Data(),
 		false,      //TODO: should be true iff message was compressed
->>>>>>> ef0e3de7
 	)
 }
 
