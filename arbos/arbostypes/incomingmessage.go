--- conflicted
+++ resolved
@@ -35,9 +35,6 @@
 
 const MaxL2MessageSize = 256 * 1024
 
-<<<<<<< HEAD
-const ArbosVersion_FixRedeemGas = uint64(11)
-
 type BlockMerkleJustification struct {
 	// Merkle proof validating the justification header.
 	BlockMerkleProof *espressoTypes.HotShotBlockMerkleProof
@@ -53,8 +50,6 @@
 	BlockMerkleJustification *BlockMerkleJustification
 }
 
-=======
->>>>>>> 28033f94
 type L1IncomingMessageHeader struct {
 	Kind        uint8          `json:"kind"`
 	Poster      common.Address `json:"sender"`
