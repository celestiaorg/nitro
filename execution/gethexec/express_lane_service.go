// Copyright 2024-2025, Offchain Labs, Inc.
// For license information, see https://github.com/nitro/blob/master/LICENSE

package gethexec

import (
	"context"
	"fmt"
	"math"
	"math/big"
	"sync"
	"time"

	"github.com/ethereum/go-ethereum"
	"github.com/ethereum/go-ethereum/accounts/abi/bind"
	"github.com/ethereum/go-ethereum/arbitrum"
	"github.com/ethereum/go-ethereum/arbitrum_types"
	"github.com/ethereum/go-ethereum/common"
	"github.com/ethereum/go-ethereum/common/lru"
	"github.com/ethereum/go-ethereum/core"
	"github.com/ethereum/go-ethereum/core/types"
	"github.com/ethereum/go-ethereum/core/vm"
	"github.com/ethereum/go-ethereum/crypto"
	"github.com/ethereum/go-ethereum/eth/filters"
	"github.com/ethereum/go-ethereum/log"
	"github.com/ethereum/go-ethereum/params"
	"github.com/ethereum/go-ethereum/rpc"
	"github.com/offchainlabs/nitro/solgen/go/express_lane_auctiongen"
	"github.com/offchainlabs/nitro/timeboost"
	"github.com/offchainlabs/nitro/util/arbmath"
	"github.com/offchainlabs/nitro/util/stopwaiter"
	"github.com/pkg/errors"
)

type expressLaneControl struct {
	sequence   uint64
	controller common.Address
}

type expressLaneService struct {
	stopwaiter.StopWaiter
	sync.RWMutex
	auctionContractAddr      common.Address
	apiBackend               *arbitrum.APIBackend
	initialTimestamp         time.Time
	roundDuration            time.Duration
	auctionClosing           time.Duration
	chainConfig              *params.ChainConfig
	logs                     chan []*types.Log
	auctionContract          *express_lane_auctiongen.ExpressLaneAuction
	roundControl             *lru.Cache[uint64, *expressLaneControl]
	messagesBySequenceNumber map[uint64]*timeboost.ExpressLaneSubmission
}

type contractAdapter struct {
	*filters.FilterAPI
	bind.ContractTransactor // We leave this member unset as it is not used.

	apiBackend *arbitrum.APIBackend
}

func (a *contractAdapter) FilterLogs(ctx context.Context, q ethereum.FilterQuery) ([]types.Log, error) {
	logPointers, err := a.GetLogs(ctx, filters.FilterCriteria(q))
	if err != nil {
		return nil, err
	}
	logs := make([]types.Log, 0, len(logPointers))
	for _, log := range logPointers {
		logs = append(logs, *log)
	}
	return logs, nil
}

func (a *contractAdapter) SubscribeFilterLogs(ctx context.Context, q ethereum.FilterQuery, ch chan<- types.Log) (ethereum.Subscription, error) {
	panic("contractAdapter doesn't implement SubscribeFilterLogs - shouldn't be needed")
}

func (a *contractAdapter) CodeAt(ctx context.Context, contract common.Address, blockNumber *big.Int) ([]byte, error) {
	panic("contractAdapter doesn't implement CodeAt - shouldn't be needed")
}

func (a *contractAdapter) CallContract(ctx context.Context, call ethereum.CallMsg, blockNumber *big.Int) ([]byte, error) {
	var num rpc.BlockNumber = rpc.LatestBlockNumber
	if blockNumber != nil {
		num = rpc.BlockNumber(blockNumber.Int64())
	}

	state, header, err := a.apiBackend.StateAndHeaderByNumber(ctx, num)
	if err != nil {
		return nil, err
	}

	msg := &core.Message{
		From:              call.From,
		To:                call.To,
		Value:             big.NewInt(0),
		GasLimit:          math.MaxUint64,
		GasPrice:          big.NewInt(0),
		GasFeeCap:         big.NewInt(0),
		GasTipCap:         big.NewInt(0),
		Data:              call.Data,
		AccessList:        call.AccessList,
		SkipAccountChecks: true,
		TxRunMode:         core.MessageEthcallMode, // Indicate this is an eth_call
		SkipL1Charging:    true,                    // Skip L1 data fees
	}

	evm := a.apiBackend.GetEVM(ctx, msg, state, header, &vm.Config{NoBaseFee: true}, nil)
	gp := new(core.GasPool).AddGas(math.MaxUint64)
	result, err := core.ApplyMessage(evm, msg, gp)
	if err != nil {
		return nil, err
	}

	return result.ReturnData, nil
}

func newExpressLaneService(
	apiBackend *arbitrum.APIBackend,
	filterSystem *filters.FilterSystem,
	auctionContractAddr common.Address,
	bc *core.BlockChain,
) (*expressLaneService, error) {
	chainConfig := bc.Config()

	var contractBackend bind.ContractBackend = &contractAdapter{filters.NewFilterAPI(filterSystem, false), nil, apiBackend}

	auctionContract, err := express_lane_auctiongen.NewExpressLaneAuction(auctionContractAddr, contractBackend)
	if err != nil {
		return nil, err
	}

	retries := 0

pending:
	roundTimingInfo, err := auctionContract.RoundTimingInfo(&bind.CallOpts{})
	if err != nil {
		const maxRetries = 5
		if errors.Is(err, bind.ErrNoCode) && retries < maxRetries {
			wait := time.Millisecond * 250 * (1 << retries)
			log.Info("ExpressLaneAuction contract not ready, will retry afer wait", "err", err, "auctionContractAddr", auctionContractAddr, "wait", wait, "maxRetries", maxRetries)
			retries++
			time.Sleep(wait)
			goto pending
		}
		return nil, err
	}
<<<<<<< HEAD

	initialTimestamp := time.Unix(int64(roundTimingInfo.OffsetTimestamp), 0)
	roundDuration := time.Duration(roundTimingInfo.RoundDurationSeconds) * time.Second
	auctionClosingDuration := time.Duration(roundTimingInfo.AuctionClosingSeconds) * time.Second
=======
	initialTimestamp := time.Unix(roundTimingInfo.OffsetTimestamp, 0)
	roundDuration := arbmath.SaturatingCast[time.Duration](roundTimingInfo.RoundDurationSeconds) * time.Second
	auctionClosingDuration := arbmath.SaturatingCast[time.Duration](roundTimingInfo.AuctionClosingSeconds) * time.Second
>>>>>>> 7219c331
	return &expressLaneService{
		auctionContract:          auctionContract,
		apiBackend:               apiBackend,
		chainConfig:              chainConfig,
		initialTimestamp:         initialTimestamp,
		auctionClosing:           auctionClosingDuration,
		roundControl:             lru.NewCache[uint64, *expressLaneControl](8), // Keep 8 rounds cached.
		auctionContractAddr:      auctionContractAddr,
		roundDuration:            roundDuration,
		logs:                     make(chan []*types.Log, 10_000),
		messagesBySequenceNumber: make(map[uint64]*timeboost.ExpressLaneSubmission),
	}, nil
}

func (es *expressLaneService) Start(ctxIn context.Context) {
	es.StopWaiter.Start(ctxIn, es)

	// Log every new express lane auction round.
	es.LaunchThread(func(ctx context.Context) {
		log.Info("Watching for new express lane rounds")
		now := time.Now()
		waitTime := es.roundDuration - time.Duration(now.Second())*time.Second - time.Duration(now.Nanosecond())
		time.Sleep(waitTime)
		ticker := time.NewTicker(time.Minute)
		defer ticker.Stop()
		for {
			select {
			case <-ctx.Done():
				return
			case t := <-ticker.C:
				round := timeboost.CurrentRound(es.initialTimestamp, es.roundDuration)
				log.Info(
					"New express lane auction round",
					"round", round,
					"timestamp", t,
				)
				es.Lock()
				// Reset the sequence numbers map for the new round.
				es.messagesBySequenceNumber = make(map[uint64]*timeboost.ExpressLaneSubmission)
				es.Unlock()
			}
		}
	})
	es.LaunchThread(func(ctx context.Context) {
		log.Info("Monitoring express lane auction contract")
		// Monitor for auction resolutions from the auction manager smart contract
		// and set the express lane controller for the upcoming round accordingly.
		latestBlock, err := es.apiBackend.HeaderByNumber(ctx, rpc.LatestBlockNumber)
		if err != nil {
			// TODO: Should not be a crit.
			log.Crit("Could not get latest header", "err", err)
		}
		fromBlock := latestBlock.Number.Uint64()
		for {
			select {
			case <-ctx.Done():
				return
			case <-time.After(time.Millisecond * 250):
				latestBlock, err := es.apiBackend.HeaderByNumber(ctx, rpc.LatestBlockNumber)
				if err != nil {
					log.Crit("Could not get latest header", "err", err)
				}
				toBlock := latestBlock.Number.Uint64()
				if fromBlock == toBlock {
					continue
				}
				filterOpts := &bind.FilterOpts{
					Context: ctx,
					Start:   fromBlock,
					End:     &toBlock,
				}
				it, err := es.auctionContract.FilterAuctionResolved(filterOpts, nil, nil, nil)
				if err != nil {
					log.Error("Could not filter auction resolutions event", "error", err)
					continue
				}
				for it.Next() {
					log.Info(
						"New express lane controller assigned",
						"round", it.Event.Round,
						"controller", it.Event.FirstPriceExpressLaneController,
					)
					es.roundControl.Add(it.Event.Round, &expressLaneControl{
						controller: it.Event.FirstPriceExpressLaneController,
						sequence:   0,
					})
				}
				setExpressLaneIterator, err := es.auctionContract.FilterSetExpressLaneController(filterOpts, nil, nil, nil)
				if err != nil {
					log.Error("Could not filter express lane controller transfer event", "error", err)
					continue
				}
				for setExpressLaneIterator.Next() {
					round := setExpressLaneIterator.Event.Round
					roundInfo, ok := es.roundControl.Get(round)
					if !ok {
						log.Warn("Could not find round info for express lane controller transfer event", "round", round)
						continue
					}
					prevController := setExpressLaneIterator.Event.PreviousExpressLaneController
					if roundInfo.controller != prevController {
						log.Warn("New express lane controller did not match previous controller",
							"round", round,
							"previous", setExpressLaneIterator.Event.PreviousExpressLaneController,
							"new", setExpressLaneIterator.Event.NewExpressLaneController)
						continue
					}
					newController := setExpressLaneIterator.Event.NewExpressLaneController
					es.roundControl.Add(round, &expressLaneControl{
						controller: newController,
						sequence:   0,
					})
				}
				fromBlock = toBlock
			}
		}
	})
}

func (es *expressLaneService) currentRoundHasController() bool {
	es.Lock()
	defer es.Unlock()
	currRound := timeboost.CurrentRound(es.initialTimestamp, es.roundDuration)
	control, ok := es.roundControl.Get(currRound)
	if !ok {
		return false
	}
	return control.controller != (common.Address{})
}

func (es *expressLaneService) isWithinAuctionCloseWindow(arrivalTime time.Time) bool {
	// Calculate the next round start time
	elapsedTime := arrivalTime.Sub(es.initialTimestamp)
	elapsedRounds := elapsedTime / es.roundDuration
	nextRoundStart := es.initialTimestamp.Add((elapsedRounds + 1) * es.roundDuration)
	// Calculate the time to the next round
	timeToNextRound := nextRoundStart.Sub(arrivalTime)
	// Check if the arrival timestamp is within AUCTION_CLOSING_DURATION of TIME_TO_NEXT_ROUND
	return timeToNextRound <= es.auctionClosing
}

// Sequence express lane submission skips validation of the express lane message itself,
// as the core validator logic is handled in `validateExpressLaneTx“
func (es *expressLaneService) sequenceExpressLaneSubmission(
	ctx context.Context,
	msg *timeboost.ExpressLaneSubmission,
	publishTxFn func(
		parentCtx context.Context,
		tx *types.Transaction,
		options *arbitrum_types.ConditionalOptions,
		delay bool,
	) error,
) error {
	es.Lock()
	defer es.Unlock()
	control, ok := es.roundControl.Get(msg.Round)
	if !ok {
		return timeboost.ErrNoOnchainController
	}
	// Check if the submission nonce is too low.
	if msg.SequenceNumber < control.sequence {
		return timeboost.ErrSequenceNumberTooLow
	}
	// Check if a duplicate submission exists already, and reject if so.
	if _, exists := es.messagesBySequenceNumber[msg.SequenceNumber]; exists {
		return timeboost.ErrDuplicateSequenceNumber
	}
	// Log an informational warning if the message's sequence number is in the future.
	if msg.SequenceNumber > control.sequence {
		log.Warn("Received express lane submission with future sequence number", "SequenceNumber", msg.SequenceNumber)
	}
	// Put into the sequence number map.
	es.messagesBySequenceNumber[msg.SequenceNumber] = msg

	for {
		// Get the next message in the sequence.
		nextMsg, exists := es.messagesBySequenceNumber[control.sequence]
		if !exists {
			break
		}
		if err := publishTxFn(
			ctx,
			nextMsg.Transaction,
			msg.Options,
			false, /* no delay, as it should go through express lane */
		); err != nil {
			// If the tx failed, clear it from the sequence map.
			delete(es.messagesBySequenceNumber, msg.SequenceNumber)
			return err
		}
		// Increase the global round sequence number.
		control.sequence += 1
	}
	es.roundControl.Add(msg.Round, control)
	return nil
}

func (es *expressLaneService) validateExpressLaneTx(msg *timeboost.ExpressLaneSubmission) error {
	if msg == nil || msg.Transaction == nil || msg.Signature == nil {
		return timeboost.ErrMalformedData
	}
	if msg.ChainId.Cmp(es.chainConfig.ChainID) != 0 {
		return errors.Wrapf(timeboost.ErrWrongChainId, "express lane tx chain ID %d does not match current chain ID %d", msg.ChainId, es.chainConfig.ChainID)
	}
	if msg.AuctionContractAddress != es.auctionContractAddr {
		return errors.Wrapf(timeboost.ErrWrongAuctionContract, "msg auction contract address %s does not match sequencer auction contract address %s", msg.AuctionContractAddress, es.auctionContractAddr)
	}
	if !es.currentRoundHasController() {
		return timeboost.ErrNoOnchainController
	}
	currentRound := timeboost.CurrentRound(es.initialTimestamp, es.roundDuration)
	if msg.Round != currentRound {
		return errors.Wrapf(timeboost.ErrBadRoundNumber, "express lane tx round %d does not match current round %d", msg.Round, currentRound)
	}
	// Reconstruct the message being signed over and recover the sender address.
	signingMessage, err := msg.ToMessageBytes()
	if err != nil {
		return timeboost.ErrMalformedData
	}
	if len(msg.Signature) != 65 {
		return errors.Wrap(timeboost.ErrMalformedData, "signature length is not 65")
	}
	// Recover the public key.
	prefixed := crypto.Keccak256(append([]byte(fmt.Sprintf("\x19Ethereum Signed Message:\n%d", len(signingMessage))), signingMessage...))
	sigItem := make([]byte, len(msg.Signature))
	copy(sigItem, msg.Signature)

	// Signature verification expects the last byte of the signature to have 27 subtracted,
	// as it represents the recovery ID. If the last byte is greater than or equal to 27, it indicates a recovery ID that hasn't been adjusted yet,
	// it's needed for internal signature verification logic.
	if sigItem[len(sigItem)-1] >= 27 {
		sigItem[len(sigItem)-1] -= 27
	}
	pubkey, err := crypto.SigToPub(prefixed, sigItem)
	if err != nil {
		return timeboost.ErrMalformedData
	}
	sender := crypto.PubkeyToAddress(*pubkey)
	control, ok := es.roundControl.Get(msg.Round)
	if !ok {
		return timeboost.ErrNoOnchainController
	}
	if sender != control.controller {
		return timeboost.ErrNotExpressLaneController
	}
	return nil
}<|MERGE_RESOLUTION|>--- conflicted
+++ resolved
@@ -145,16 +145,9 @@
 		}
 		return nil, err
 	}
-<<<<<<< HEAD
-
-	initialTimestamp := time.Unix(int64(roundTimingInfo.OffsetTimestamp), 0)
-	roundDuration := time.Duration(roundTimingInfo.RoundDurationSeconds) * time.Second
-	auctionClosingDuration := time.Duration(roundTimingInfo.AuctionClosingSeconds) * time.Second
-=======
 	initialTimestamp := time.Unix(roundTimingInfo.OffsetTimestamp, 0)
 	roundDuration := arbmath.SaturatingCast[time.Duration](roundTimingInfo.RoundDurationSeconds) * time.Second
 	auctionClosingDuration := arbmath.SaturatingCast[time.Duration](roundTimingInfo.AuctionClosingSeconds) * time.Second
->>>>>>> 7219c331
 	return &expressLaneService{
 		auctionContract:          auctionContract,
 		apiBackend:               apiBackend,
