package gethexec

import (
	"context"
	"errors"
	"fmt"

	"github.com/ethereum/go-ethereum/common"
	"github.com/ethereum/go-ethereum/common/hexutil"
	"github.com/ethereum/go-ethereum/common/lru"
	"github.com/ethereum/go-ethereum/core"
	"github.com/ethereum/go-ethereum/rpc"
	"github.com/offchainlabs/nitro/arbutil"
	"github.com/offchainlabs/nitro/util/stopwaiter"
)

var ErrBlockMetadataApiBlocksLimitExceeded = errors.New("number of blocks requested for blockMetadata exceeded")

type BlockMetadataFetcher interface {
	BlockMetadataAtCount(count arbutil.MessageIndex) (common.BlockMetadata, error)
	BlockNumberToMessageIndex(blockNum uint64) (arbutil.MessageIndex, error)
	MessageIndexToBlockNumber(messageNum arbutil.MessageIndex) uint64
	SetReorgEventsNotifier(reorgEventsNotifier chan struct{})
}

type BulkBlockMetadataFetcher struct {
	stopwaiter.StopWaiter
	bc            *core.BlockChain
	fetcher       BlockMetadataFetcher
	reorgDetector chan struct{}
<<<<<<< HEAD
	blocksLimit   int
	cacheMutex    sync.RWMutex
	cache         *containers.LruCache[arbutil.MessageIndex, common.BlockMetadata]
}

func NewBulkBlockMetadataFetcher(bc *core.BlockChain, fetcher BlockMetadataFetcher, cacheSize, blocksLimit int) *BulkBlockMetadataFetcher {
	var cache *containers.LruCache[arbutil.MessageIndex, common.BlockMetadata]
	var reorgDetector chan struct{}
	if cacheSize != 0 {
		cache = containers.NewLruCache[arbutil.MessageIndex, common.BlockMetadata](cacheSize)
=======
	blocksLimit   uint64
	cache         *lru.SizeConstrainedCache[arbutil.MessageIndex, arbostypes.BlockMetadata]
}

func NewBulkBlockMetadataFetcher(bc *core.BlockChain, fetcher BlockMetadataFetcher, cacheSize, blocksLimit uint64) *BulkBlockMetadataFetcher {
	var cache *lru.SizeConstrainedCache[arbutil.MessageIndex, arbostypes.BlockMetadata]
	var reorgDetector chan struct{}
	if cacheSize != 0 {
		cache = lru.NewSizeConstrainedCache[arbutil.MessageIndex, arbostypes.BlockMetadata](cacheSize)
>>>>>>> feaf3068
		reorgDetector = make(chan struct{})
		fetcher.SetReorgEventsNotifier(reorgDetector)
	}
	return &BulkBlockMetadataFetcher{
		bc:            bc,
		fetcher:       fetcher,
		cache:         cache,
		reorgDetector: reorgDetector,
		blocksLimit:   blocksLimit,
	}
}

func (b *BulkBlockMetadataFetcher) Fetch(fromBlock, toBlock rpc.BlockNumber) ([]NumberAndBlockMetadata, error) {
	fromBlock, _ = b.bc.ClipToPostNitroGenesis(fromBlock)
	toBlock, _ = b.bc.ClipToPostNitroGenesis(toBlock)
	start, err := b.fetcher.BlockNumberToMessageIndex(uint64(fromBlock))
	if err != nil {
		return nil, fmt.Errorf("error converting fromBlock blocknumber to message index: %w", err)
	}
	end, err := b.fetcher.BlockNumberToMessageIndex(uint64(toBlock))
	if err != nil {
		return nil, fmt.Errorf("error converting toBlock blocknumber to message index: %w", err)
	}
	if start > end {
		return nil, fmt.Errorf("invalid inputs, fromBlock: %d is greater than toBlock: %d", fromBlock, toBlock)
	}
	if b.blocksLimit > 0 && end-start+1 > arbutil.MessageIndex(b.blocksLimit) {
		return nil, fmt.Errorf("%w. Range requested- %d, Limit- %d", ErrBlockMetadataApiBlocksLimitExceeded, end-start+1, b.blocksLimit)
	}
	var result []NumberAndBlockMetadata
	for i := start; i <= end; i++ {
		var data common.BlockMetadata
		var found bool
		if b.cache != nil {
			data, found = b.cache.Get(i)
		}
		if !found {
			data, err = b.fetcher.BlockMetadataAtCount(i + 1)
			if err != nil {
				return nil, err
			}
			if data != nil && b.cache != nil {
				b.cache.Add(i, data)
			}
		}
		if data != nil {
			result = append(result, NumberAndBlockMetadata{
				BlockNumber: b.fetcher.MessageIndexToBlockNumber(i),
				RawMetadata: (hexutil.Bytes)(data),
			})
		}
	}
	return result, nil
}

func (b *BulkBlockMetadataFetcher) ClearCache(ctx context.Context, ignored struct{}) {
	b.cache.Clear()
}

func (b *BulkBlockMetadataFetcher) Start(ctx context.Context) {
	b.StopWaiter.Start(ctx, b)
	if b.reorgDetector != nil {
		stopwaiter.CallWhenTriggeredWith[struct{}](&b.StopWaiterSafe, b.ClearCache, b.reorgDetector)
	}
}

func (b *BulkBlockMetadataFetcher) StopAndWait() {
	b.StopWaiter.StopAndWait()
}<|MERGE_RESOLUTION|>--- conflicted
+++ resolved
@@ -28,28 +28,15 @@
 	bc            *core.BlockChain
 	fetcher       BlockMetadataFetcher
 	reorgDetector chan struct{}
-<<<<<<< HEAD
-	blocksLimit   int
-	cacheMutex    sync.RWMutex
-	cache         *containers.LruCache[arbutil.MessageIndex, common.BlockMetadata]
-}
-
-func NewBulkBlockMetadataFetcher(bc *core.BlockChain, fetcher BlockMetadataFetcher, cacheSize, blocksLimit int) *BulkBlockMetadataFetcher {
-	var cache *containers.LruCache[arbutil.MessageIndex, common.BlockMetadata]
-	var reorgDetector chan struct{}
-	if cacheSize != 0 {
-		cache = containers.NewLruCache[arbutil.MessageIndex, common.BlockMetadata](cacheSize)
-=======
 	blocksLimit   uint64
-	cache         *lru.SizeConstrainedCache[arbutil.MessageIndex, arbostypes.BlockMetadata]
+	cache         *lru.SizeConstrainedCache[arbutil.MessageIndex, common.BlockMetadata]
 }
 
 func NewBulkBlockMetadataFetcher(bc *core.BlockChain, fetcher BlockMetadataFetcher, cacheSize, blocksLimit uint64) *BulkBlockMetadataFetcher {
-	var cache *lru.SizeConstrainedCache[arbutil.MessageIndex, arbostypes.BlockMetadata]
+	var cache *lru.SizeConstrainedCache[arbutil.MessageIndex, common.BlockMetadata]
 	var reorgDetector chan struct{}
 	if cacheSize != 0 {
-		cache = lru.NewSizeConstrainedCache[arbutil.MessageIndex, arbostypes.BlockMetadata](cacheSize)
->>>>>>> feaf3068
+		cache = lru.NewSizeConstrainedCache[arbutil.MessageIndex, common.BlockMetadata](cacheSize)
 		reorgDetector = make(chan struct{})
 		fetcher.SetReorgEventsNotifier(reorgDetector)
 	}
