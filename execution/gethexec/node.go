package gethexec

import (
	"context"
	"errors"
	"fmt"
	"reflect"
	"sort"
	"sync/atomic"

	flag "github.com/spf13/pflag"

	"github.com/ethereum/go-ethereum/arbitrum"
	"github.com/ethereum/go-ethereum/common"
	"github.com/ethereum/go-ethereum/core"
	"github.com/ethereum/go-ethereum/core/rawdb"
	"github.com/ethereum/go-ethereum/core/types"
	"github.com/ethereum/go-ethereum/eth"
	"github.com/ethereum/go-ethereum/eth/filters"
	"github.com/ethereum/go-ethereum/ethclient"
	"github.com/ethereum/go-ethereum/ethdb"
	"github.com/ethereum/go-ethereum/log"
	"github.com/ethereum/go-ethereum/node"
	"github.com/ethereum/go-ethereum/params"
	"github.com/ethereum/go-ethereum/rpc"

	"github.com/offchainlabs/nitro/arbos/arbostypes"
	"github.com/offchainlabs/nitro/arbos/programs"
	"github.com/offchainlabs/nitro/arbutil"
	"github.com/offchainlabs/nitro/execution"
	"github.com/offchainlabs/nitro/solgen/go/precompilesgen"
	"github.com/offchainlabs/nitro/util/arbmath"
	"github.com/offchainlabs/nitro/util/containers"
	"github.com/offchainlabs/nitro/util/dbutil"
	"github.com/offchainlabs/nitro/util/headerreader"
)

type StylusTargetConfig struct {
	Arm64      string   `koanf:"arm64"`
	Amd64      string   `koanf:"amd64"`
	Host       string   `koanf:"host"`
	ExtraArchs []string `koanf:"extra-archs"`

	wasmTargets []ethdb.WasmTarget
}

func (c *StylusTargetConfig) WasmTargets() []ethdb.WasmTarget {
	return c.wasmTargets
}

func (c *StylusTargetConfig) Validate() error {
	targetsSet := make(map[ethdb.WasmTarget]bool, len(c.ExtraArchs))
	for _, arch := range c.ExtraArchs {
		target := ethdb.WasmTarget(arch)
		if !rawdb.IsSupportedWasmTarget(target) {
			return fmt.Errorf("unsupported architecture: %v, possible values: %s, %s, %s, %s", arch, rawdb.TargetWavm, rawdb.TargetArm64, rawdb.TargetAmd64, rawdb.TargetHost)
		}
		targetsSet[target] = true
	}
	targetsSet[rawdb.LocalTarget()] = true
	targets := make([]ethdb.WasmTarget, 0, len(c.ExtraArchs)+1)
	for target := range targetsSet {
		targets = append(targets, target)
	}
	sort.Slice(
		targets,
		func(i, j int) bool {
			return targets[i] < targets[j]
		})
	c.wasmTargets = targets
	return nil
}

var DefaultStylusTargetConfig = StylusTargetConfig{
	Arm64:      programs.DefaultTargetDescriptionArm,
	Amd64:      programs.DefaultTargetDescriptionX86,
	Host:       "",
	ExtraArchs: []string{string(rawdb.TargetWavm)},
}

func StylusTargetConfigAddOptions(prefix string, f *flag.FlagSet) {
	f.String(prefix+".arm64", DefaultStylusTargetConfig.Arm64, "stylus programs compilation target for arm64 linux")
	f.String(prefix+".amd64", DefaultStylusTargetConfig.Amd64, "stylus programs compilation target for amd64 linux")
	f.String(prefix+".host", DefaultStylusTargetConfig.Host, "stylus programs compilation target for system other than 64-bit ARM or 64-bit x86")
	f.StringSlice(prefix+".extra-archs", DefaultStylusTargetConfig.ExtraArchs, fmt.Sprintf("Comma separated list of extra architectures to cross-compile stylus program to and cache in wasm store (additionally to local target). Currently must include at least %s. (supported targets: %s, %s, %s, %s)", rawdb.TargetWavm, rawdb.TargetWavm, rawdb.TargetArm64, rawdb.TargetAmd64, rawdb.TargetHost))
}

type Config struct {
	ParentChainReader           headerreader.Config `koanf:"parent-chain-reader" reload:"hot"`
	Sequencer                   SequencerConfig     `koanf:"sequencer" reload:"hot"`
	RecordingDatabase           BlockRecorderConfig `koanf:"recording-database"`
	TxPreChecker                TxPreCheckerConfig  `koanf:"tx-pre-checker" reload:"hot"`
	Forwarder                   ForwarderConfig     `koanf:"forwarder"`
	ForwardingTarget            string              `koanf:"forwarding-target"`
	SecondaryForwardingTarget   []string            `koanf:"secondary-forwarding-target"`
	Caching                     CachingConfig       `koanf:"caching"`
	RPC                         arbitrum.Config     `koanf:"rpc"`
	TxLookupLimit               uint64              `koanf:"tx-lookup-limit"`
	EnablePrefetchBlock         bool                `koanf:"enable-prefetch-block"`
	SyncMonitor                 SyncMonitorConfig   `koanf:"sync-monitor"`
	StylusTarget                StylusTargetConfig  `koanf:"stylus-target"`
	BlockMetadataApiCacheSize   uint64              `koanf:"block-metadata-api-cache-size"`
	BlockMetadataApiBlocksLimit uint64              `koanf:"block-metadata-api-blocks-limit"`

	forwardingTarget string
}

func (c *Config) Validate() error {
	if err := c.Caching.Validate(); err != nil {
		return err
	}
	if err := c.Sequencer.Validate(); err != nil {
		return err
	}
	if !c.Sequencer.Enable && c.ForwardingTarget == "" {
		return errors.New("ForwardingTarget not set and not sequencer (can use \"null\")")
	}
	if c.ForwardingTarget == "null" {
		c.forwardingTarget = ""
	} else {
		c.forwardingTarget = c.ForwardingTarget
	}
	if c.forwardingTarget != "" && c.Sequencer.Enable {
		return errors.New("ForwardingTarget set and sequencer enabled")
	}
	if err := c.StylusTarget.Validate(); err != nil {
		return err
	}
	return nil
}

func ConfigAddOptions(prefix string, f *flag.FlagSet) {
	arbitrum.ConfigAddOptions(prefix+".rpc", f)
	SequencerConfigAddOptions(prefix+".sequencer", f)
	headerreader.AddOptions(prefix+".parent-chain-reader", f)
	BlockRecorderConfigAddOptions(prefix+".recording-database", f)
	f.String(prefix+".forwarding-target", ConfigDefault.ForwardingTarget, "transaction forwarding target URL, or \"null\" to disable forwarding (iff not sequencer)")
	f.StringSlice(prefix+".secondary-forwarding-target", ConfigDefault.SecondaryForwardingTarget, "secondary transaction forwarding target URL")
	AddOptionsForNodeForwarderConfig(prefix+".forwarder", f)
	TxPreCheckerConfigAddOptions(prefix+".tx-pre-checker", f)
	CachingConfigAddOptions(prefix+".caching", f)
	SyncMonitorConfigAddOptions(prefix+".sync-monitor", f)
	f.Uint64(prefix+".tx-lookup-limit", ConfigDefault.TxLookupLimit, "retain the ability to lookup transactions by hash for the past N blocks (0 = all blocks)")
	f.Bool(prefix+".enable-prefetch-block", ConfigDefault.EnablePrefetchBlock, "enable prefetching of blocks")
	StylusTargetConfigAddOptions(prefix+".stylus-target", f)
	f.Uint64(prefix+".block-metadata-api-cache-size", ConfigDefault.BlockMetadataApiCacheSize, "size (in bytes) of lru cache storing the blockMetadata to service arb_getRawBlockMetadata")
	f.Uint64(prefix+".block-metadata-api-blocks-limit", ConfigDefault.BlockMetadataApiBlocksLimit, "maximum number of blocks allowed to be queried for blockMetadata per arb_getRawBlockMetadata query. Enabled by default, set 0 to disable the limit")
}

var ConfigDefault = Config{
	RPC:                         arbitrum.DefaultConfig,
	Sequencer:                   DefaultSequencerConfig,
	ParentChainReader:           headerreader.DefaultConfig,
	RecordingDatabase:           DefaultBlockRecorderConfig,
	ForwardingTarget:            "",
	SecondaryForwardingTarget:   []string{},
	TxPreChecker:                DefaultTxPreCheckerConfig,
	TxLookupLimit:               126_230_400, // 1 year at 4 blocks per second
	Caching:                     DefaultCachingConfig,
	Forwarder:                   DefaultNodeForwarderConfig,
	EnablePrefetchBlock:         true,
	StylusTarget:                DefaultStylusTargetConfig,
	BlockMetadataApiCacheSize:   100 * 1024 * 1024,
	BlockMetadataApiBlocksLimit: 100,
}

type ConfigFetcher func() *Config

type ExecutionNode struct {
	ChainDB                  ethdb.Database
	Backend                  *arbitrum.Backend
	FilterSystem             *filters.FilterSystem
	ArbInterface             *ArbInterface
	ExecEngine               *ExecutionEngine
	Recorder                 *BlockRecorder
	Sequencer                *Sequencer // either nil or same as TxPublisher
	TxPreChecker             *TxPreChecker
	TxPublisher              TransactionPublisher
	ExpressLaneService       *expressLaneService
	ConfigFetcher            ConfigFetcher
	SyncMonitor              *SyncMonitor
	ParentChainReader        *headerreader.HeaderReader
	ClassicOutbox            *ClassicOutboxRetriever
	started                  atomic.Bool
	bulkBlockMetadataFetcher *BulkBlockMetadataFetcher
}

func CreateExecutionNode(
	ctx context.Context,
	stack *node.Node,
	chainDB ethdb.Database,
	l2BlockChain *core.BlockChain,
	l1client *ethclient.Client,
	configFetcher ConfigFetcher,
	syncTillBlock uint64,
) (*ExecutionNode, error) {
	config := configFetcher()
	execEngine, err := NewExecutionEngine(l2BlockChain, syncTillBlock)
	if config.EnablePrefetchBlock {
		execEngine.EnablePrefetchBlock()
	}
	if config.Caching.DisableStylusCacheMetricsCollection {
		execEngine.DisableStylusCacheMetricsCollection()
	}
	if err != nil {
		return nil, err
	}
	recorder := NewBlockRecorder(&config.RecordingDatabase, execEngine, chainDB)
	var txPublisher TransactionPublisher
	var sequencer *Sequencer

	var parentChainReader *headerreader.HeaderReader
	if l1client != nil && !reflect.ValueOf(l1client).IsNil() {
		arbSys, _ := precompilesgen.NewArbSys(types.ArbSysAddress, l1client)
		parentChainReader, err = headerreader.New(ctx, l1client, func() *headerreader.Config { return &configFetcher().ParentChainReader }, arbSys)
		if err != nil {
			return nil, err
		}
	} else if config.Sequencer.Enable {
		log.Warn("sequencer enabled without l1 client")
	}

	if config.Sequencer.Enable {
		seqConfigFetcher := func() *SequencerConfig { return &configFetcher().Sequencer }
		sequencer, err = NewSequencer(execEngine, parentChainReader, seqConfigFetcher)
		if err != nil {
			return nil, err
		}
		txPublisher = sequencer
	} else {
		if config.Forwarder.RedisUrl != "" {
			txPublisher = NewRedisTxForwarder(config.forwardingTarget, &config.Forwarder)
		} else if config.forwardingTarget == "" {
			txPublisher = NewTxDropper()
		} else {
			targets := append([]string{config.forwardingTarget}, config.SecondaryForwardingTarget...)
			txPublisher = NewForwarder(targets, &config.Forwarder)
		}
	}

	txprecheckConfigFetcher := func() *TxPreCheckerConfig { return &configFetcher().TxPreChecker }

	txPreChecker := NewTxPreChecker(txPublisher, l2BlockChain, txprecheckConfigFetcher)
	txPublisher = txPreChecker
	arbInterface, err := NewArbInterface(l2BlockChain, txPublisher)
	if err != nil {
		return nil, err
	}
	filterConfig := filters.Config{
		LogCacheSize: config.RPC.FilterLogCacheSize,
		Timeout:      config.RPC.FilterTimeout,
	}
	backend, filterSystem, err := arbitrum.NewBackend(stack, &config.RPC, chainDB, arbInterface, filterConfig)
	if err != nil {
		return nil, err
	}

	syncMon := NewSyncMonitor(&config.SyncMonitor, execEngine)

	var classicOutbox *ClassicOutboxRetriever

	if l2BlockChain.Config().ArbitrumChainParams.GenesisBlockNum > 0 {
		classicMsgDb, err := stack.OpenDatabase("classic-msg", 0, 0, "classicmsg/", true)
		if dbutil.IsNotExistError(err) {
			log.Warn("Classic Msg Database not found", "err", err)
			classicOutbox = nil
		} else if err != nil {
			return nil, fmt.Errorf("Failed to open classic-msg database: %w", err)
		} else {
			if err := dbutil.UnfinishedConversionCheck(classicMsgDb); err != nil {
				return nil, fmt.Errorf("classic-msg unfinished database conversion check error: %w", err)
			}
			classicOutbox = NewClassicOutboxRetriever(classicMsgDb)
		}
	}

	bulkBlockMetadataFetcher := NewBulkBlockMetadataFetcher(l2BlockChain, execEngine, config.BlockMetadataApiCacheSize, config.BlockMetadataApiBlocksLimit)

	apis := []rpc.API{{
		Namespace: "arb",
		Version:   "1.0",
		Service:   NewArbAPI(txPublisher, bulkBlockMetadataFetcher),
		Public:    false,
	}}
	apis = append(apis, rpc.API{
		Namespace:     "auctioneer",
		Version:       "1.0",
		Service:       NewArbTimeboostAuctioneerAPI(txPublisher),
		Public:        false,
		Authenticated: false,
	})
	apis = append(apis, rpc.API{
		Namespace: "timeboost",
		Version:   "1.0",
		Service:   NewArbTimeboostAPI(txPublisher),
		Public:    false,
	})
	apis = append(apis, rpc.API{
		Namespace: "arbdebug",
		Version:   "1.0",
		Service: NewArbDebugAPI(
			l2BlockChain,
			config.RPC.ArbDebug.BlockRangeBound,
			config.RPC.ArbDebug.TimeoutQueueBound,
		),
		Public: false,
	})
	apis = append(apis, rpc.API{
		Namespace: "arbtrace",
		Version:   "1.0",
		Service: NewArbTraceForwarderAPI(
			l2BlockChain.Config(),
			config.RPC.ClassicRedirect,
			config.RPC.ClassicRedirectTimeout,
		),
		Public: false,
	})
	apis = append(apis, rpc.API{
		Namespace: "debug",
		Service:   eth.NewDebugAPI(eth.NewArbEthereum(l2BlockChain, chainDB)),
		Public:    false,
	})

	stack.RegisterAPIs(apis)

	return &ExecutionNode{
		ChainDB:                  chainDB,
		Backend:                  backend,
		FilterSystem:             filterSystem,
		ArbInterface:             arbInterface,
		ExecEngine:               execEngine,
		Recorder:                 recorder,
		Sequencer:                sequencer,
		TxPreChecker:             txPreChecker,
		TxPublisher:              txPublisher,
		ConfigFetcher:            configFetcher,
		SyncMonitor:              syncMon,
		ParentChainReader:        parentChainReader,
		ClassicOutbox:            classicOutbox,
		bulkBlockMetadataFetcher: bulkBlockMetadataFetcher,
	}, nil

}

func (n *ExecutionNode) MarkFeedStart(to arbutil.MessageIndex) containers.PromiseInterface[struct{}] {
	n.ExecEngine.MarkFeedStart(to)
	return containers.NewReadyPromise(struct{}{}, nil)
}

func (n *ExecutionNode) Initialize(ctx context.Context) error {
	config := n.ConfigFetcher()
	err := n.ExecEngine.Initialize(config.Caching.StylusLRUCacheCapacity, &config.StylusTarget)
	if err != nil {
		return fmt.Errorf("error initializing execution engine: %w", err)
	}
	n.ArbInterface.Initialize(n)
	err = n.Backend.Start()
	if err != nil {
		return fmt.Errorf("error starting geth backend: %w", err)
	}
	err = n.TxPublisher.Initialize(ctx)
	if err != nil {
		return fmt.Errorf("error initializing transaction publisher: %w", err)
	}
	err = n.Backend.APIBackend().SetSyncBackend(n.SyncMonitor)
	if err != nil {
		return fmt.Errorf("error setting sync backend: %w", err)
	}

	return nil
}

// not thread safe
func (n *ExecutionNode) Start(ctx context.Context) containers.PromiseInterface[struct{}] {
	if n.started.Swap(true) {
		return containers.NewReadyPromise(struct{}{}, errors.New("already started"))
	}
	// TODO after separation
	// err := n.Stack.Start()
	// if err != nil {
	// 	return fmt.Errorf("error starting geth stack: %w", err)
	// }
	n.ExecEngine.Start(ctx)
	err := n.TxPublisher.Start(ctx)
	if err != nil {
		return containers.NewReadyPromise(struct{}{}, fmt.Errorf("error starting transaction puiblisher: %w", err))
	}
	if n.ParentChainReader != nil {
		n.ParentChainReader.Start(ctx)
	}
	n.bulkBlockMetadataFetcher.Start(ctx)
	return containers.NewReadyPromise(struct{}{}, nil)
}

func (n *ExecutionNode) StopAndWait() containers.PromiseInterface[struct{}] {
	if !n.started.Load() {
		return containers.NewReadyPromise(struct{}{}, nil)
	}
	n.bulkBlockMetadataFetcher.StopAndWait()
	// TODO after separation
	// n.Stack.StopRPC() // does nothing if not running
	if n.TxPublisher.Started() {
		n.TxPublisher.StopAndWait()
	}
	n.Recorder.OrderlyShutdown()
	if n.ParentChainReader != nil && n.ParentChainReader.Started() {
		n.ParentChainReader.StopAndWait()
	}
	if n.ExecEngine.Started() {
		n.ExecEngine.StopAndWait()
	}
	n.ArbInterface.BlockChain().Stop() // does nothing if not running
	if err := n.Backend.Stop(); err != nil {
		log.Error("backend stop", "err", err)
	}
	// TODO after separation
	// if err := n.Stack.Close(); err != nil {
	// 	log.Error("error on stak close", "err", err)
	// }

	return containers.NewReadyPromise(struct{}{}, nil)
}

func (n *ExecutionNode) DigestMessage(num arbutil.MessageIndex, msg *arbostypes.MessageWithMetadata, msgForPrefetch *arbostypes.MessageWithMetadata) containers.PromiseInterface[*execution.MessageResult] {
	return containers.NewReadyPromise(n.ExecEngine.DigestMessage(num, msg, msgForPrefetch))
}
func (n *ExecutionNode) Reorg(newHeadMsgIdx arbutil.MessageIndex, newMessages []arbostypes.MessageWithMetadataAndBlockInfo, oldMessages []*arbostypes.MessageWithMetadata) containers.PromiseInterface[[]*execution.MessageResult] {
	return containers.NewReadyPromise(n.ExecEngine.Reorg(newHeadMsgIdx, newMessages, oldMessages))
}
func (n *ExecutionNode) HeadMessageIndex() containers.PromiseInterface[arbutil.MessageIndex] {
	return containers.NewReadyPromise(n.ExecEngine.HeadMessageIndex())
}
func (n *ExecutionNode) NextDelayedMessageNumber() (uint64, error) {
	return n.ExecEngine.NextDelayedMessageNumber()
}
func (n *ExecutionNode) SequenceDelayedMessage(message *arbostypes.L1IncomingMessage, delayedSeqNum uint64) error {
	return n.ExecEngine.SequenceDelayedMessage(message, delayedSeqNum)
}
func (n *ExecutionNode) ResultAtMessageIndex(msgIdx arbutil.MessageIndex) containers.PromiseInterface[*execution.MessageResult] {
	return containers.NewReadyPromise(n.ExecEngine.ResultAtMessageIndex(msgIdx))
}
func (n *ExecutionNode) ArbOSVersionForMessageIndex(msgIdx arbutil.MessageIndex) (uint64, error) {
	return n.ExecEngine.ArbOSVersionForMessageIndex(msgIdx)
}

func (n *ExecutionNode) RecordBlockCreation(
	ctx context.Context,
	pos arbutil.MessageIndex,
	msg *arbostypes.MessageWithMetadata,
) (*execution.RecordResult, error) {
	return n.Recorder.RecordBlockCreation(ctx, pos, msg)
}
func (n *ExecutionNode) MarkValid(pos arbutil.MessageIndex, resultHash common.Hash) {
	n.Recorder.MarkValid(pos, resultHash)
}
func (n *ExecutionNode) PrepareForRecord(ctx context.Context, start, end arbutil.MessageIndex) error {
	return n.Recorder.PrepareForRecord(ctx, start, end)
}

func (n *ExecutionNode) Pause() {
	if n.Sequencer != nil {
		n.Sequencer.Pause()
	}
}

func (n *ExecutionNode) Activate() {
	if n.Sequencer != nil {
		n.Sequencer.Activate()
	}
}

func (n *ExecutionNode) ForwardTo(url string) error {
	if n.Sequencer != nil {
		return n.Sequencer.ForwardTo(url)
	} else {
		return errors.New("forwardTo not supported - sequencer not active")
	}
}

func (n *ExecutionNode) SetConsensusClient(consensus execution.FullConsensusClient) {
	n.ExecEngine.SetConsensus(consensus)
	n.SyncMonitor.SetConsensusInfo(consensus)
}

func (n *ExecutionNode) MessageIndexToBlockNumber(messageNum arbutil.MessageIndex) containers.PromiseInterface[uint64] {
	blockNum := n.ExecEngine.MessageIndexToBlockNumber(messageNum)
	return containers.NewReadyPromise(blockNum, nil)
}
func (n *ExecutionNode) BlockNumberToMessageIndex(blockNum uint64) containers.PromiseInterface[arbutil.MessageIndex] {
	return containers.NewReadyPromise(n.ExecEngine.BlockNumberToMessageIndex(blockNum))
}

func (n *ExecutionNode) Maintenance() containers.PromiseInterface[struct{}] {
	trieCapLimitBytes := arbmath.SaturatingUMul(uint64(n.ConfigFetcher().Caching.TrieCapLimit), 1024*1024)
	err := n.ExecEngine.Maintenance(trieCapLimitBytes)
	if err != nil {
		return containers.NewReadyPromise(struct{}{}, err)
	}

	err = n.ChainDB.Compact(nil, nil)
	return containers.NewReadyPromise(struct{}{}, err)
}

func (n *ExecutionNode) Synced(ctx context.Context) bool {
	return n.SyncMonitor.Synced(ctx)
}

<<<<<<< HEAD
func (n *ExecutionNode) FullSyncProgressMap(ctx context.Context) map[string]interface{} {
	return n.SyncMonitor.FullSyncProgressMap(ctx)
}

func (n *ExecutionNode) SetFinalityData(
	ctx context.Context,
	safeFinalityData *arbutil.FinalityData,
	finalizedFinalityData *arbutil.FinalityData,
	validatedFinalityData *arbutil.FinalityData,
) containers.PromiseInterface[struct{}] {
	err := n.SyncMonitor.SetFinalityData(ctx, safeFinalityData, finalizedFinalityData, validatedFinalityData)
	return containers.NewReadyPromise(struct{}{}, err)
=======
func (n *ExecutionNode) FullSyncProgressMap() map[string]interface{} {
	return n.SyncMonitor.FullSyncProgressMap()
>>>>>>> acb6fba1
}

func (n *ExecutionNode) InitializeTimeboost(ctx context.Context, chainConfig *params.ChainConfig) error {
	execNodeConfig := n.ConfigFetcher()
	if execNodeConfig.Sequencer.Timeboost.Enable {
		auctionContractAddr := common.HexToAddress(execNodeConfig.Sequencer.Timeboost.AuctionContractAddress)

		auctionContract, err := NewExpressLaneAuctionFromInternalAPI(
			n.Backend.APIBackend(),
			n.FilterSystem,
			auctionContractAddr)
		if err != nil {
			return err
		}

		roundTimingInfo, err := GetRoundTimingInfo(auctionContract)
		if err != nil {
			return err
		}

		expressLaneTracker := NewExpressLaneTracker(
			*roundTimingInfo,
			execNodeConfig.Sequencer.MaxBlockSpeed,
			n.Backend.APIBackend(),
			auctionContract,
			auctionContractAddr,
			chainConfig,
			execNodeConfig.Sequencer.Timeboost.EarlySubmissionGrace,
		)

		n.TxPreChecker.SetExpressLaneTracker(expressLaneTracker)

		if execNodeConfig.Sequencer.Enable {
			err := n.Sequencer.InitializeExpressLaneService(
				common.HexToAddress(execNodeConfig.Sequencer.Timeboost.AuctioneerAddress),
				roundTimingInfo,
				expressLaneTracker,
			)
			if err != nil {
				log.Error("failed to create express lane service", "err", err)
			}
			n.Sequencer.StartExpressLaneService(ctx)
		}

		expressLaneTracker.Start(ctx)
	}

	return nil
}<|MERGE_RESOLUTION|>--- conflicted
+++ resolved
@@ -505,7 +505,6 @@
 	return n.SyncMonitor.Synced(ctx)
 }
 
-<<<<<<< HEAD
 func (n *ExecutionNode) FullSyncProgressMap(ctx context.Context) map[string]interface{} {
 	return n.SyncMonitor.FullSyncProgressMap(ctx)
 }
@@ -518,10 +517,6 @@
 ) containers.PromiseInterface[struct{}] {
 	err := n.SyncMonitor.SetFinalityData(ctx, safeFinalityData, finalizedFinalityData, validatedFinalityData)
 	return containers.NewReadyPromise(struct{}{}, err)
-=======
-func (n *ExecutionNode) FullSyncProgressMap() map[string]interface{} {
-	return n.SyncMonitor.FullSyncProgressMap()
->>>>>>> acb6fba1
 }
 
 func (n *ExecutionNode) InitializeTimeboost(ctx context.Context, chainConfig *params.ChainConfig) error {
@@ -570,4 +565,52 @@
 	}
 
 	return nil
+}
+
+func (n *ExecutionNode) InitializeTimeboost(ctx context.Context, chainConfig *params.ChainConfig) error {
+	execNodeConfig := n.ConfigFetcher()
+	if execNodeConfig.Sequencer.Timeboost.Enable {
+		auctionContractAddr := common.HexToAddress(execNodeConfig.Sequencer.Timeboost.AuctionContractAddress)
+
+		auctionContract, err := NewExpressLaneAuctionFromInternalAPI(
+			n.Backend.APIBackend(),
+			n.FilterSystem,
+			auctionContractAddr)
+		if err != nil {
+			return err
+		}
+
+		roundTimingInfo, err := GetRoundTimingInfo(auctionContract)
+		if err != nil {
+			return err
+		}
+
+		expressLaneTracker := NewExpressLaneTracker(
+			*roundTimingInfo,
+			execNodeConfig.Sequencer.MaxBlockSpeed,
+			n.Backend.APIBackend(),
+			auctionContract,
+			auctionContractAddr,
+			chainConfig,
+			execNodeConfig.Sequencer.Timeboost.EarlySubmissionGrace,
+		)
+
+		n.TxPreChecker.SetExpressLaneTracker(expressLaneTracker)
+
+		if execNodeConfig.Sequencer.Enable {
+			err := n.Sequencer.InitializeExpressLaneService(
+				common.HexToAddress(execNodeConfig.Sequencer.Timeboost.AuctioneerAddress),
+				roundTimingInfo,
+				expressLaneTracker,
+			)
+			if err != nil {
+				log.Error("failed to create express lane service", "err", err)
+			}
+			n.Sequencer.StartExpressLaneService(ctx)
+		}
+
+		expressLaneTracker.Start(ctx)
+	}
+
+	return nil
 }