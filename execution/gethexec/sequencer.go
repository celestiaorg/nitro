// Copyright 2021-2022, Offchain Labs, Inc.
// For license information, see https://github.com/nitro/blob/master/LICENSE

package gethexec

import (
	"context"
	"errors"
	"fmt"
	"math"
	"math/big"
	"runtime/debug"
	"strings"
	"sync"
	"sync/atomic"
	"time"

	"github.com/offchainlabs/nitro/arbutil"
	"github.com/offchainlabs/nitro/execution"
	"github.com/offchainlabs/nitro/util/arbmath"
	"github.com/offchainlabs/nitro/util/containers"
	"github.com/offchainlabs/nitro/util/headerreader"
	flag "github.com/spf13/pflag"

	"github.com/ethereum/go-ethereum/arbitrum"
	"github.com/ethereum/go-ethereum/arbitrum_types"
	"github.com/ethereum/go-ethereum/common"
	"github.com/ethereum/go-ethereum/core"
	"github.com/ethereum/go-ethereum/core/state"
	"github.com/ethereum/go-ethereum/core/txpool"
	"github.com/ethereum/go-ethereum/core/types"
	"github.com/ethereum/go-ethereum/log"
	"github.com/ethereum/go-ethereum/metrics"
	"github.com/ethereum/go-ethereum/params"
	"github.com/offchainlabs/nitro/arbos"
	"github.com/offchainlabs/nitro/arbos/arbosState"
	"github.com/offchainlabs/nitro/arbos/arbostypes"
	"github.com/offchainlabs/nitro/arbos/l1pricing"
	"github.com/offchainlabs/nitro/util/stopwaiter"
)

var (
	sequencerBacklogGauge                   = metrics.NewRegisteredGauge("arb/sequencer/backlog", nil)
	nonceCacheHitCounter                    = metrics.NewRegisteredCounter("arb/sequencer/noncecache/hit", nil)
	nonceCacheMissCounter                   = metrics.NewRegisteredCounter("arb/sequencer/noncecache/miss", nil)
	nonceCacheRejectedCounter               = metrics.NewRegisteredCounter("arb/sequencer/noncecache/rejected", nil)
	nonceCacheClearedCounter                = metrics.NewRegisteredCounter("arb/sequencer/noncecache/cleared", nil)
	nonceFailureCacheSizeGauge              = metrics.NewRegisteredGauge("arb/sequencer/noncefailurecache/size", nil)
	nonceFailureCacheOverflowCounter        = metrics.NewRegisteredGauge("arb/sequencer/noncefailurecache/overflow", nil)
	blockCreationTimer                      = metrics.NewRegisteredTimer("arb/sequencer/block/creation", nil)
	successfulBlocksCounter                 = metrics.NewRegisteredCounter("arb/sequencer/block/successful", nil)
	conditionalTxRejectedBySequencerCounter = metrics.NewRegisteredCounter("arb/sequencer/condtionaltx/rejected", nil)
	conditionalTxAcceptedBySequencerCounter = metrics.NewRegisteredCounter("arb/sequencer/condtionaltx/accepted", nil)
)

type SequencerConfig struct {
	Enable                      bool            `koanf:"enable"`
	MaxBlockSpeed               time.Duration   `koanf:"max-block-speed" reload:"hot"`
	MaxRevertGasReject          uint64          `koanf:"max-revert-gas-reject" reload:"hot"`
	MaxAcceptableTimestampDelta time.Duration   `koanf:"max-acceptable-timestamp-delta" reload:"hot"`
	SenderWhitelist             string          `koanf:"sender-whitelist"`
	Forwarder                   ForwarderConfig `koanf:"forwarder"`
	QueueSize                   int             `koanf:"queue-size"`
	QueueTimeout                time.Duration   `koanf:"queue-timeout" reload:"hot"`
	NonceCacheSize              int             `koanf:"nonce-cache-size" reload:"hot"`
	MaxTxDataSize               int             `koanf:"max-tx-data-size" reload:"hot"`
	NonceFailureCacheSize       int             `koanf:"nonce-failure-cache-size" reload:"hot"`
	NonceFailureCacheExpiry     time.Duration   `koanf:"nonce-failure-cache-expiry" reload:"hot"`
<<<<<<< HEAD
	EnablePrefetchBlock         bool            `koanf:"enable-prefetch-block"`

	// Espresso specific flags
	Espresso          bool   `koanf:"espresso"`
	HotShotUrl        string `koanf:"hotshot-url"`
	EspressoNamespace uint64 `koanf:"espresso-namespace"`
	StartHotShotBlock uint64 `koanf:"start-hotshot-block"`
=======
>>>>>>> d1b4201f
}

func (c *SequencerConfig) Validate() error {
	entries := strings.Split(c.SenderWhitelist, ",")
	for _, address := range entries {
		if len(address) == 0 {
			continue
		}
		if !common.IsHexAddress(address) {
			return fmt.Errorf("sequencer sender whitelist entry \"%v\" is not a valid address", address)
		}
	}
	return nil
}

type SequencerConfigFetcher func() *SequencerConfig

var DefaultSequencerConfig = SequencerConfig{
	Enable:                      false,
	MaxBlockSpeed:               time.Millisecond * 250,
	MaxRevertGasReject:          params.TxGas + 10000,
	MaxAcceptableTimestampDelta: time.Hour,
	Forwarder:                   DefaultSequencerForwarderConfig,
	QueueSize:                   1024,
	QueueTimeout:                time.Second * 12,
	NonceCacheSize:              1024,
	// 95% of the default batch poster limit, leaving 5KB for headers and such
	// This default is overridden for L3 chains in applyChainParameters in cmd/nitro/nitro.go
	MaxTxDataSize:           95000,
	NonceFailureCacheSize:   1024,
	NonceFailureCacheExpiry: time.Second,
}

var TestSequencerConfig = SequencerConfig{
	Enable:                      true,
	MaxBlockSpeed:               time.Millisecond * 10,
	MaxRevertGasReject:          params.TxGas + 10000,
	MaxAcceptableTimestampDelta: time.Hour,
	SenderWhitelist:             "",
	Forwarder:                   DefaultTestForwarderConfig,
	QueueSize:                   128,
	QueueTimeout:                time.Second * 5,
	NonceCacheSize:              4,
	MaxTxDataSize:               95000,
	NonceFailureCacheSize:       1024,
	NonceFailureCacheExpiry:     time.Second,
}

func SequencerConfigAddOptions(prefix string, f *flag.FlagSet) {
	f.Bool(prefix+".enable", DefaultSequencerConfig.Enable, "act and post to l1 as sequencer")
	f.Duration(prefix+".max-block-speed", DefaultSequencerConfig.MaxBlockSpeed, "minimum delay between blocks (sets a maximum speed of block production)")
	f.Uint64(prefix+".max-revert-gas-reject", DefaultSequencerConfig.MaxRevertGasReject, "maximum gas executed in a revert for the sequencer to reject the transaction instead of posting it (anti-DOS)")
	f.Duration(prefix+".max-acceptable-timestamp-delta", DefaultSequencerConfig.MaxAcceptableTimestampDelta, "maximum acceptable time difference between the local time and the latest L1 block's timestamp")
	f.String(prefix+".sender-whitelist", DefaultSequencerConfig.SenderWhitelist, "comma separated whitelist of authorized senders (if empty, everyone is allowed)")
	AddOptionsForSequencerForwarderConfig(prefix+".forwarder", f)
	f.Int(prefix+".queue-size", DefaultSequencerConfig.QueueSize, "size of the pending tx queue")
	f.Duration(prefix+".queue-timeout", DefaultSequencerConfig.QueueTimeout, "maximum amount of time transaction can wait in queue")
	f.Int(prefix+".nonce-cache-size", DefaultSequencerConfig.NonceCacheSize, "size of the tx sender nonce cache")
	f.Int(prefix+".max-tx-data-size", DefaultSequencerConfig.MaxTxDataSize, "maximum transaction size the sequencer will accept")
	f.Int(prefix+".nonce-failure-cache-size", DefaultSequencerConfig.NonceFailureCacheSize, "number of transactions with too high of a nonce to keep in memory while waiting for their predecessor")
	f.Duration(prefix+".nonce-failure-cache-expiry", DefaultSequencerConfig.NonceFailureCacheExpiry, "maximum amount of time to wait for a predecessor before rejecting a tx with nonce too high")
<<<<<<< HEAD
	f.Bool(prefix+".espresso", DefaultSequencerConfig.Espresso, "if true, transactions will be fetched from the espresso sequencer network")
	f.Bool(prefix+".enable-prefetch-block", DefaultSequencerConfig.EnablePrefetchBlock, "enable prefetching of blocks")

	f.String(prefix+".hotshot-url", DefaultSequencerConfig.HotShotUrl, "")
	f.Uint64(prefix+".espresso-namespace", DefaultSequencerConfig.EspressoNamespace, "espresso namespace that corresponds the L2 chain")
	f.Uint64(prefix+".start-hotshot-block", DefaultSequencerConfig.StartHotShotBlock, "the starting block number of hotshot")
=======
>>>>>>> d1b4201f
}

type txQueueItem struct {
	tx              *types.Transaction
	options         *arbitrum_types.ConditionalOptions
	resultChan      chan<- error
	returnedResult  bool
	ctx             context.Context
	firstAppearance time.Time
}

func (i *txQueueItem) returnResult(err error) {
	if i.returnedResult {
		log.Error("attempting to return result to already finished queue item", "err", err)
		return
	}
	i.returnedResult = true
	i.resultChan <- err
	close(i.resultChan)
}

type nonceCache struct {
	cache *containers.LruCache[common.Address, uint64]
	block common.Hash
	dirty *types.Header
}

func newNonceCache(size int) *nonceCache {
	return &nonceCache{
		cache: containers.NewLruCache[common.Address, uint64](size),
		block: common.Hash{},
		dirty: nil,
	}
}

func (c *nonceCache) matches(header *types.Header) bool {
	if c.dirty != nil {
		// Note, even though the of the header changes, c.dirty points to the
		// same header, hence hashes will be the same and this check will pass.
		return headerreader.HeadersEqual(c.dirty, header)
	}
	return c.block == header.ParentHash
}

func (c *nonceCache) Reset(block common.Hash) {
	if c.cache.Len() > 0 {
		nonceCacheClearedCounter.Inc(1)
	}
	c.cache.Clear()
	c.block = block
	c.dirty = nil
}

func (c *nonceCache) BeginNewBlock() {
	if c.dirty != nil {
		c.Reset(common.Hash{})
	}
}

func (c *nonceCache) Get(header *types.Header, statedb *state.StateDB, addr common.Address) uint64 {
	if !c.matches(header) {
		c.Reset(header.ParentHash)
	}
	nonce, ok := c.cache.Get(addr)
	if ok {
		nonceCacheHitCounter.Inc(1)
		return nonce
	}
	nonceCacheMissCounter.Inc(1)
	nonce = statedb.GetNonce(addr)
	c.cache.Add(addr, nonce)
	return nonce
}

func (c *nonceCache) Update(header *types.Header, addr common.Address, nonce uint64) {
	if !c.matches(header) {
		c.Reset(header.ParentHash)
	}
	c.dirty = header
	c.cache.Add(addr, nonce)
}

func (c *nonceCache) Finalize(block *types.Block) {
	// Note: we don't use c.matches here because the header will have changed
	if c.block == block.ParentHash() {
		c.block = block.Hash()
		c.dirty = nil
	} else {
		c.Reset(block.Hash())
	}
}

func (c *nonceCache) Caching() bool {
	return c.cache != nil && c.cache.Size() > 0
}

func (c *nonceCache) Resize(newSize int) {
	c.cache.Resize(newSize)
}

type addressAndNonce struct {
	address common.Address
	nonce   uint64
}

type nonceFailure struct {
	queueItem txQueueItem
	nonceErr  error
	expiry    time.Time
	revived   bool
}

type nonceFailureCache struct {
	*containers.LruCache[addressAndNonce, *nonceFailure]
	getExpiry func() time.Duration
}

func (c nonceFailureCache) Contains(err NonceError) bool {
	key := addressAndNonce{err.sender, err.txNonce}
	return c.LruCache.Contains(key)
}

func (c nonceFailureCache) Add(err NonceError, queueItem txQueueItem) {
	expiry := queueItem.firstAppearance.Add(c.getExpiry())
	if c.Contains(err) || time.Now().After(expiry) {
		queueItem.returnResult(err)
		return
	}
	key := addressAndNonce{err.sender, err.txNonce}
	val := &nonceFailure{
		queueItem: queueItem,
		nonceErr:  err,
		expiry:    expiry,
		revived:   false,
	}
	evicted := c.LruCache.Add(key, val)
	if evicted {
		nonceFailureCacheOverflowCounter.Inc(1)
	}
}

type Sequencer struct {
	stopwaiter.StopWaiter

	execEngine      *ExecutionEngine
	txQueue         chan txQueueItem
	txRetryQueue    containers.Queue[txQueueItem]
	l1Reader        *headerreader.HeaderReader
	config          SequencerConfigFetcher
	senderWhitelist map[common.Address]struct{}
	nonceCache      *nonceCache
	nonceFailures   *nonceFailureCache
	onForwarderSet  chan struct{}

	L1BlockAndTimeMutex sync.Mutex
	l1BlockNumber       uint64
	l1Timestamp         uint64

	// activeMutex manages pauseChan (pauses execution) and forwarder
	// at most one of these is non-nil at any given time
	// both are nil for the active sequencer
	activeMutex sync.Mutex
	pauseChan   chan struct{}
	forwarder   *TxForwarder
}

func NewSequencer(execEngine *ExecutionEngine, l1Reader *headerreader.HeaderReader, configFetcher SequencerConfigFetcher) (*Sequencer, error) {
	config := configFetcher()
	if err := config.Validate(); err != nil {
		return nil, err
	}
	senderWhitelist := make(map[common.Address]struct{})
	entries := strings.Split(config.SenderWhitelist, ",")
	for _, address := range entries {
		if len(address) == 0 {
			continue
		}
		senderWhitelist[common.HexToAddress(address)] = struct{}{}
	}
	s := &Sequencer{
		execEngine:      execEngine,
		txQueue:         make(chan txQueueItem, config.QueueSize),
		l1Reader:        l1Reader,
		config:          configFetcher,
		senderWhitelist: senderWhitelist,
		nonceCache:      newNonceCache(config.NonceCacheSize),
		l1BlockNumber:   0,
		l1Timestamp:     0,
		pauseChan:       nil,
		onForwarderSet:  make(chan struct{}, 1),
	}
	s.nonceFailures = &nonceFailureCache{
		containers.NewLruCacheWithOnEvict(config.NonceCacheSize, s.onNonceFailureEvict),
		func() time.Duration { return configFetcher().NonceFailureCacheExpiry },
	}
	s.Pause()
	execEngine.EnableReorgSequencing()
	return s, nil
}

func (s *Sequencer) onNonceFailureEvict(_ addressAndNonce, failure *nonceFailure) {
	if failure.revived {
		return
	}
	queueItem := failure.queueItem
	err := queueItem.ctx.Err()
	if err != nil {
		queueItem.returnResult(err)
		return
	}
	_, forwarder := s.GetPauseAndForwarder()
	if forwarder != nil {
		// We might not have gotten the predecessor tx because our forwarder did. Let's try there instead.
		// We run this in a background goroutine because LRU eviction needs to be quick.
		// We use an untracked thread for a few reasons:
		//   - It's guaranteed to run even when stopped (we need to return *some* result).
		//   - It acquires mutexes and this might need to happen a lot.
		//   - We don't need the context because queueItem has its own.
		//   - The RPC handler is on a separate StopWaiter anyways -- we should respect its context.
		s.LaunchUntrackedThread(func() {
			err = forwarder.PublishTransaction(queueItem.ctx, queueItem.tx, queueItem.options)
			queueItem.returnResult(err)
		})
	} else {
		queueItem.returnResult(failure.nonceErr)
	}
}

// ctxWithTimeout is like context.WithTimeout except a timeout of 0 means unlimited instead of instantly expired.
func ctxWithTimeout(ctx context.Context, timeout time.Duration) (context.Context, context.CancelFunc) {
	if timeout == time.Duration(0) {
		return context.WithCancel(ctx)
	}
	return context.WithTimeout(ctx, timeout)
}

func (s *Sequencer) PublishTransaction(parentCtx context.Context, tx *types.Transaction, options *arbitrum_types.ConditionalOptions) error {
	sequencerBacklogGauge.Inc(1)
	defer sequencerBacklogGauge.Dec(1)

	_, forwarder := s.GetPauseAndForwarder()
	if forwarder != nil {
		err := forwarder.PublishTransaction(parentCtx, tx, options)
		if !errors.Is(err, ErrNoSequencer) {
			return err
		}
	}

	if len(s.senderWhitelist) > 0 {
		signer := types.LatestSigner(s.execEngine.bc.Config())
		sender, err := types.Sender(signer, tx)
		if err != nil {
			return err
		}
		_, authorized := s.senderWhitelist[sender]
		if !authorized {
			return errors.New("transaction sender is not on the whitelist")
		}
	}
	if tx.Type() >= types.ArbitrumDepositTxType || tx.Type() == types.BlobTxType {
		// Should be unreachable for Arbitrum types due to UnmarshalBinary not accepting Arbitrum internal txs
		// and we want to disallow BlobTxType since Arbitrum doesn't support EIP-4844 txs yet.
		return types.ErrTxTypeNotSupported
	}

	queueTimeout := s.config().QueueTimeout
	queueCtx, cancelFunc := ctxWithTimeout(parentCtx, queueTimeout)
	defer cancelFunc()

	// Just to be safe, make sure we don't run over twice the queue timeout
	abortCtx, cancel := ctxWithTimeout(parentCtx, queueTimeout*2)
	defer cancel()

	resultChan := make(chan error, 1)
	queueItem := txQueueItem{
		tx,
		options,
		resultChan,
		false,
		queueCtx,
		time.Now(),
	}
	select {
	case s.txQueue <- queueItem:
	case <-queueCtx.Done():
		return queueCtx.Err()
	}

	select {
	case res := <-resultChan:
		return res
	case <-abortCtx.Done():
		// We use abortCtx here and not queueCtx, because the QueueTimeout only applies to the background queue.
		// We want to give the background queue as much time as possible to make a response.
		err := abortCtx.Err()
		if parentCtx.Err() == nil {
			// If we've hit the abort deadline (as opposed to parentCtx being canceled), something went wrong.
			log.Warn("Transaction sequencing hit abort deadline", "err", err, "submittedAt", queueItem.firstAppearance, "queueTimeout", queueTimeout, "txHash", tx.Hash())
		}
		return err
	}
}

func (s *Sequencer) preTxFilter(_ *params.ChainConfig, header *types.Header, statedb *state.StateDB, _ *arbosState.ArbosState, tx *types.Transaction, options *arbitrum_types.ConditionalOptions, sender common.Address, l1Info *arbos.L1Info) error {
	if s.nonceCache.Caching() {
		stateNonce := s.nonceCache.Get(header, statedb, sender)
		err := MakeNonceError(sender, tx.Nonce(), stateNonce)
		if err != nil {
			nonceCacheRejectedCounter.Inc(1)
			return err
		}
	}
	if options != nil {
		err := options.Check(l1Info.L1BlockNumber(), header.Time, statedb)
		if err != nil {
			conditionalTxRejectedBySequencerCounter.Inc(1)
			return err
		}
		conditionalTxAcceptedBySequencerCounter.Inc(1)
	}
	return nil
}

func (s *Sequencer) postTxFilter(header *types.Header, _ *arbosState.ArbosState, tx *types.Transaction, sender common.Address, dataGas uint64, result *core.ExecutionResult) error {
	if result.Err != nil && result.UsedGas > dataGas && result.UsedGas-dataGas <= s.config().MaxRevertGasReject {
		return arbitrum.NewRevertReason(result)
	}
	newNonce := tx.Nonce() + 1
	s.nonceCache.Update(header, sender, newNonce)
	newAddrAndNonce := addressAndNonce{sender, newNonce}
	nonceFailure, haveNonceFailure := s.nonceFailures.Get(newAddrAndNonce)
	if haveNonceFailure {
		nonceFailure.revived = true // prevent the expiry hook from taking effect
		s.nonceFailures.Remove(newAddrAndNonce)
		// Immediately check if the transaction submission has been canceled
		err := nonceFailure.queueItem.ctx.Err()
		if err != nil {
			nonceFailure.queueItem.returnResult(err)
		} else {
			// Add this transaction (whose nonce is now correct) back into the queue
			s.txRetryQueue.Push(nonceFailure.queueItem)
		}
	}
	return nil
}

func (s *Sequencer) CheckHealth(ctx context.Context) error {
	pauseChan, forwarder := s.GetPauseAndForwarder()
	if forwarder != nil {
		return forwarder.CheckHealth(ctx)
	}
	if pauseChan != nil {
		return nil
	}
	return s.execEngine.streamer.ExpectChosenSequencer()
}

func (s *Sequencer) ForwardTarget() string {
	s.activeMutex.Lock()
	defer s.activeMutex.Unlock()
	if s.forwarder == nil {
		return ""
	}
	return s.forwarder.PrimaryTarget()
}

func (s *Sequencer) ForwardTo(url string) error {
	s.activeMutex.Lock()
	defer s.activeMutex.Unlock()
	if s.forwarder != nil {
		if s.forwarder.PrimaryTarget() == url {
			log.Warn("attempted to update sequencer forward target with existing target", "url", url)
			return nil
		}
		s.forwarder.Disable()
	}
	s.forwarder = NewForwarder([]string{url}, &s.config().Forwarder)
	err := s.forwarder.Initialize(s.GetContext())
	if err != nil {
		log.Error("failed to set forward agent", "err", err)
		s.forwarder = nil
	}
	if s.pauseChan != nil {
		close(s.pauseChan)
		s.pauseChan = nil
	}
	if err == nil {
		// If createBlocks is waiting for a new queue item, notify it that it needs to clear the nonceFailures.
		select {
		case s.onForwarderSet <- struct{}{}:
		default:
		}
	}
	return err
}

func (s *Sequencer) Activate() {
	s.activeMutex.Lock()
	defer s.activeMutex.Unlock()
	if s.forwarder != nil {
		s.forwarder.Disable()
		s.forwarder = nil
	}
	if s.pauseChan != nil {
		close(s.pauseChan)
		s.pauseChan = nil
	}
}

func (s *Sequencer) Pause() {
	s.activeMutex.Lock()
	defer s.activeMutex.Unlock()
	if s.forwarder != nil {
		s.forwarder.Disable()
		s.forwarder = nil
	}
	if s.pauseChan == nil {
		s.pauseChan = make(chan struct{})
	}
}

var ErrNoSequencer = errors.New("sequencer temporarily not available")

func (s *Sequencer) GetPauseAndForwarder() (chan struct{}, *TxForwarder) {
	s.activeMutex.Lock()
	defer s.activeMutex.Unlock()
	return s.pauseChan, s.forwarder
}

// only called from createBlock, may be paused
func (s *Sequencer) handleInactive(ctx context.Context, queueItems []txQueueItem) bool {
	var forwarder *TxForwarder
	for {
		var pause chan struct{}
		pause, forwarder = s.GetPauseAndForwarder()
		if pause == nil {
			if forwarder == nil {
				return false
			}
			// if forwarding: jump to next loop
			break
		}
		// if paused: wait till unpaused
		select {
		case <-ctx.Done():
			return true
		case <-pause:
		}
	}
	publishResults := make(chan *txQueueItem, len(queueItems))
	for _, item := range queueItems {
		item := item
		go func() {
			res := forwarder.PublishTransaction(item.ctx, item.tx, item.options)
			if errors.Is(res, ErrNoSequencer) {
				publishResults <- &item
			} else {
				publishResults <- nil
				item.returnResult(res)
			}
		}()
	}
	for range queueItems {
		remainingItem := <-publishResults
		if remainingItem != nil {
			s.txRetryQueue.Push(*remainingItem)
		}
	}
	// Evict any leftover nonce failures, forwarding them
	s.nonceFailures.Clear()
	return true
}

var sequencerInternalError = errors.New("sequencer internal error")

func (s *Sequencer) makeSequencingHooks() *arbos.SequencingHooks {
	return &arbos.SequencingHooks{
		PreTxFilter:             s.preTxFilter,
		PostTxFilter:            s.postTxFilter,
		DiscardInvalidTxsEarly:  true,
		TxErrors:                []error{},
		ConditionalOptionsForTx: nil,
	}
}

func (s *Sequencer) expireNonceFailures() *time.Timer {
	defer nonceFailureCacheSizeGauge.Update(int64(s.nonceFailures.Len()))
	for {
		_, failure, ok := s.nonceFailures.GetOldest()
		if !ok {
			return nil
		}
		untilExpiry := time.Until(failure.expiry)
		if untilExpiry > 0 {
			return time.NewTimer(untilExpiry)
		}
		s.nonceFailures.RemoveOldest()
	}
}

// There's no guarantee that returned tx nonces will be correct
func (s *Sequencer) precheckNonces(queueItems []txQueueItem) []txQueueItem {
	bc := s.execEngine.bc
	latestHeader := bc.CurrentBlock()
	latestState, err := bc.StateAt(latestHeader.Root)
	if err != nil {
		log.Error("failed to get current state to pre-check nonces", "err", err)
		return queueItems
	}
	nextHeaderNumber := arbmath.BigAdd(latestHeader.Number, common.Big1)
	signer := types.MakeSigner(bc.Config(), nextHeaderNumber, latestHeader.Time)
	outputQueueItems := make([]txQueueItem, 0, len(queueItems))
	var nextQueueItem *txQueueItem
	var queueItemsIdx int
	pendingNonces := make(map[common.Address]uint64)
	for {
		var queueItem txQueueItem
		if nextQueueItem != nil {
			queueItem = *nextQueueItem
			nextQueueItem = nil
		} else if queueItemsIdx < len(queueItems) {
			queueItem = queueItems[queueItemsIdx]
			queueItemsIdx++
		} else {
			break
		}
		tx := queueItem.tx
		sender, err := types.Sender(signer, tx)
		if err != nil {
			queueItem.returnResult(err)
			continue
		}
		stateNonce := s.nonceCache.Get(latestHeader, latestState, sender)
		pendingNonce, pending := pendingNonces[sender]
		if !pending {
			pendingNonce = stateNonce
		}
		txNonce := tx.Nonce()
		if txNonce == pendingNonce {
			pendingNonces[sender] = txNonce + 1
			nextKey := addressAndNonce{sender, txNonce + 1}
			revivingFailure, exists := s.nonceFailures.Get(nextKey)
			if exists {
				// This tx was the predecessor to one that had failed its nonce check
				// Re-enqueue the tx whose nonce should now be correct, unless it expired
				revivingFailure.revived = true
				s.nonceFailures.Remove(nextKey)
				err := revivingFailure.queueItem.ctx.Err()
				if err != nil {
					revivingFailure.queueItem.returnResult(err)
				} else {
					nextQueueItem = &revivingFailure.queueItem
				}
			}
		} else if txNonce < stateNonce || txNonce > pendingNonce {
			// It's impossible for this tx to succeed so far,
			// because its nonce is lower than the state nonce
			// or higher than the highest tx nonce we've seen.
			err := MakeNonceError(sender, txNonce, stateNonce)
			if errors.Is(err, core.ErrNonceTooHigh) {
				var nonceError NonceError
				if !errors.As(err, &nonceError) {
					log.Warn("unreachable nonce error is not nonceError")
					continue
				}
				// Retry this transaction if its predecessor appears
				s.nonceFailures.Add(nonceError, queueItem)
				continue
			} else if err != nil {
				nonceCacheRejectedCounter.Inc(1)
				queueItem.returnResult(err)
				continue
			} else {
				log.Warn("unreachable nonce err == nil condition hit in precheckNonces")
			}
		}
		// If neither if condition was hit, then txNonce >= stateNonce && txNonce < pendingNonce
		// This tx might still go through if previous txs fail.
		// We'll include it in the output queue in case that happens.
		outputQueueItems = append(outputQueueItems, queueItem)
	}
	nonceFailureCacheSizeGauge.Update(int64(s.nonceFailures.Len()))
	return outputQueueItems
}

func (s *Sequencer) createBlock(ctx context.Context) (returnValue bool) {
	var queueItems []txQueueItem
	var totalBatchSize int

	defer func() {
		panicErr := recover()
		if panicErr != nil {
			log.Error("sequencer block creation panicked", "panic", panicErr, "backtrace", string(debug.Stack()))
			// Return an internal error to any queue items we were trying to process
			for _, item := range queueItems {
				if !item.returnedResult {
					item.returnResult(sequencerInternalError)
				}
			}
			// Wait for the MaxBlockSpeed until attempting to create a block again
			returnValue = true
		}
	}()
	defer nonceFailureCacheSizeGauge.Update(int64(s.nonceFailures.Len()))

	config := s.config()

	// Clear out old nonceFailures
	s.nonceFailures.Resize(config.NonceFailureCacheSize)
	nextNonceExpiryTimer := s.expireNonceFailures()
	defer func() {
		// We wrap this in a closure as to not cache the current value of nextNonceExpiryTimer
		if nextNonceExpiryTimer != nil {
			nextNonceExpiryTimer.Stop()
		}
	}()

	for {
		var queueItem txQueueItem
		if s.txRetryQueue.Len() > 0 {
			queueItem = s.txRetryQueue.Pop()
		} else if len(queueItems) == 0 {
			var nextNonceExpiryChan <-chan time.Time
			if nextNonceExpiryTimer != nil {
				nextNonceExpiryChan = nextNonceExpiryTimer.C
			}
			select {
			case queueItem = <-s.txQueue:
			case <-nextNonceExpiryChan:
				// No need to stop the previous timer since it already elapsed
				nextNonceExpiryTimer = s.expireNonceFailures()
				continue
			case <-s.onForwarderSet:
				// Make sure this notification isn't outdated
				_, forwarder := s.GetPauseAndForwarder()
				if forwarder != nil {
					s.nonceFailures.Clear()
				}
				continue
			case <-ctx.Done():
				return false
			}
		} else {
			done := false
			select {
			case queueItem = <-s.txQueue:
			default:
				done = true
			}
			if done {
				break
			}
		}
		err := queueItem.ctx.Err()
		if err != nil {
			queueItem.returnResult(err)
			continue
		}
		txBytes, err := queueItem.tx.MarshalBinary()
		if err != nil {
			queueItem.returnResult(err)
			continue
		}
		if len(txBytes) > config.MaxTxDataSize {
			// This tx is too large
			queueItem.returnResult(txpool.ErrOversizedData)
			continue
		}
		if totalBatchSize+len(txBytes) > config.MaxTxDataSize {
			// This tx would be too large to add to this batch
			s.txRetryQueue.Push(queueItem)
			// End the batch here to put this tx in the next one
			break
		}
		totalBatchSize += len(txBytes)
		queueItems = append(queueItems, queueItem)
	}

	s.nonceCache.Resize(config.NonceCacheSize) // Would probably be better in a config hook but this is basically free
	s.nonceCache.BeginNewBlock()
	queueItems = s.precheckNonces(queueItems)
	txes := make([]*types.Transaction, len(queueItems))
	hooks := s.makeSequencingHooks()
	hooks.ConditionalOptionsForTx = make([]*arbitrum_types.ConditionalOptions, len(queueItems))
	for i, queueItem := range queueItems {
		txes[i] = queueItem.tx
		hooks.ConditionalOptionsForTx[i] = queueItem.options
	}

	if s.handleInactive(ctx, queueItems) {
		return false
	}

	timestamp := time.Now().Unix()
	s.L1BlockAndTimeMutex.Lock()
	l1Block := s.l1BlockNumber
	l1Timestamp := s.l1Timestamp
	s.L1BlockAndTimeMutex.Unlock()

	if s.l1Reader != nil && (l1Block == 0 || math.Abs(float64(l1Timestamp)-float64(timestamp)) > config.MaxAcceptableTimestampDelta.Seconds()) {
		log.Error(
			"cannot sequence: unknown L1 block or L1 timestamp too far from local clock time",
			"l1Block", l1Block,
			"l1Timestamp", time.Unix(int64(l1Timestamp), 0),
			"localTimestamp", time.Unix(int64(timestamp), 0),
		)
		return false
	}

	header := &arbostypes.L1IncomingMessageHeader{
		Kind:        arbostypes.L1MessageType_L2Message,
		Poster:      l1pricing.BatchPosterAddress,
		BlockNumber: l1Block,
		Timestamp:   uint64(timestamp),
		RequestId:   nil,
		L1BaseFee:   nil,
	}

	start := time.Now()
	block, err := s.execEngine.SequenceTransactions(header, txes, hooks)
	elapsed := time.Since(start)
	blockCreationTimer.Update(elapsed)
	if elapsed >= time.Second*5 {
		var blockNum *big.Int
		if block != nil {
			blockNum = block.Number()
		}
		log.Warn("took over 5 seconds to sequence a block", "elapsed", elapsed, "numTxes", len(txes), "success", block != nil, "l2Block", blockNum)
	}
	if err == nil && len(hooks.TxErrors) != len(txes) {
		err = fmt.Errorf("unexpected number of error results: %v vs number of txes %v", len(hooks.TxErrors), len(txes))
	}
	if errors.Is(err, execution.ErrRetrySequencer) {
		log.Warn("error sequencing transactions", "err", err)
		// we changed roles
		// forward if we have where to
		if s.handleInactive(ctx, queueItems) {
			return false
		}
		// try to add back to queue otherwise
		for _, item := range queueItems {
			s.txRetryQueue.Push(item)
		}
		return false
	}
	if err != nil {
		if errors.Is(err, context.Canceled) {
			// thread closed. We'll later try to forward these messages.
			for _, item := range queueItems {
				s.txRetryQueue.Push(item)
			}
			return true // don't return failure to avoid retrying immediately
		}
		log.Error("error sequencing transactions", "err", err)
		for _, queueItem := range queueItems {
			queueItem.returnResult(err)
		}
		return false
	}

	if block != nil {
		successfulBlocksCounter.Inc(1)
		s.nonceCache.Finalize(block)
	}

	madeBlock := false
	for i, err := range hooks.TxErrors {
		if err == nil {
			madeBlock = true
		}
		queueItem := queueItems[i]
		if errors.Is(err, core.ErrGasLimitReached) {
			// There's not enough gas left in the block for this tx.
			if madeBlock {
				// There was already an earlier tx in the block; retry in a fresh block.
				s.txRetryQueue.Push(queueItem)
				continue
			}
		}
		if errors.Is(err, core.ErrIntrinsicGas) {
			// Strip additional information, as it's incorrect due to L1 data gas.
			err = core.ErrIntrinsicGas
		}
		var nonceError NonceError
		if errors.As(err, &nonceError) && nonceError.txNonce > nonceError.stateNonce {
			s.nonceFailures.Add(nonceError, queueItem)
			continue
		}
		queueItem.returnResult(err)
	}
	return madeBlock
}

func (s *Sequencer) updateLatestParentChainBlock(header *types.Header) {
	s.L1BlockAndTimeMutex.Lock()
	defer s.L1BlockAndTimeMutex.Unlock()

	l1BlockNumber := arbutil.ParentHeaderToL1BlockNumber(header)
	if header.Time > s.l1Timestamp || (header.Time == s.l1Timestamp && l1BlockNumber > s.l1BlockNumber) {
		s.l1Timestamp = header.Time
		s.l1BlockNumber = l1BlockNumber
	}
}

func (s *Sequencer) Initialize(ctx context.Context) error {
	if s.l1Reader == nil {
		return nil
	}

	header, err := s.l1Reader.LastHeader(ctx)
	if err != nil {
		return err
	}
	s.updateLatestParentChainBlock(header)
	return nil
}

func (s *Sequencer) Start(ctxIn context.Context) error {
	s.StopWaiter.Start(ctxIn, s)
	if s.l1Reader != nil {
		initialBlockNr := atomic.LoadUint64(&s.l1BlockNumber)
		if initialBlockNr == 0 {
			return errors.New("sequencer not initialized")
		}

		headerChan, cancel := s.l1Reader.Subscribe(false)

		s.LaunchThread(func(ctx context.Context) {
			defer cancel()
			for {
				select {
				case header, ok := <-headerChan:
					if !ok {
						return
					}
					s.updateLatestParentChainBlock(header)
				case <-ctx.Done():
					return
				}
			}
		})

	}

	s.CallIteratively(func(ctx context.Context) time.Duration {
		nextBlock := time.Now().Add(s.config().MaxBlockSpeed)
		madeBlock := s.createBlock(ctx)
		if madeBlock {
			// Note: this may return a negative duration, but timers are fine with that (they treat negative durations as 0).
			return time.Until(nextBlock)
		}
		// If we didn't make a block, try again immediately.
		return 0
	})

	return nil
}

func (s *Sequencer) StopAndWait() {
	s.StopWaiter.StopAndWait()
	if s.txRetryQueue.Len() == 0 && len(s.txQueue) == 0 && s.nonceFailures.Len() == 0 {
		return
	}
	// this usually means that coordinator's safe-shutdown-delay is too low
	log.Warn("Sequencer has queued items while shutting down", "txQueue", len(s.txQueue), "retryQueue", s.txRetryQueue.Len(), "nonceFailures", s.nonceFailures.Len())
	_, forwarder := s.GetPauseAndForwarder()
	if forwarder != nil {
		var wg sync.WaitGroup
	emptyqueues:
		for {
			var item txQueueItem
			source := ""
			if s.txRetryQueue.Len() > 0 {
				item = s.txRetryQueue.Pop()
				source = "retryQueue"
			} else if s.nonceFailures.Len() > 0 {
				_, failure, _ := s.nonceFailures.GetOldest()
				failure.revived = true
				item = failure.queueItem
				source = "nonceFailures"
				s.nonceFailures.RemoveOldest()
			} else {
				select {
				case item = <-s.txQueue:
					source = "txQueue"
				default:
					break emptyqueues
				}
			}
			wg.Add(1)
			go func() {
				defer wg.Done()
				err := forwarder.PublishTransaction(item.ctx, item.tx, item.options)
				if err != nil {
					log.Warn("failed to forward transaction while shutting down", "source", source, "err", err)
				}
			}()
		}
		wg.Wait()
	}
}<|MERGE_RESOLUTION|>--- conflicted
+++ resolved
@@ -66,16 +66,12 @@
 	MaxTxDataSize               int             `koanf:"max-tx-data-size" reload:"hot"`
 	NonceFailureCacheSize       int             `koanf:"nonce-failure-cache-size" reload:"hot"`
 	NonceFailureCacheExpiry     time.Duration   `koanf:"nonce-failure-cache-expiry" reload:"hot"`
-<<<<<<< HEAD
-	EnablePrefetchBlock         bool            `koanf:"enable-prefetch-block"`
 
 	// Espresso specific flags
 	Espresso          bool   `koanf:"espresso"`
 	HotShotUrl        string `koanf:"hotshot-url"`
 	EspressoNamespace uint64 `koanf:"espresso-namespace"`
 	StartHotShotBlock uint64 `koanf:"start-hotshot-block"`
-=======
->>>>>>> d1b4201f
 }
 
 func (c *SequencerConfig) Validate() error {
@@ -137,15 +133,11 @@
 	f.Int(prefix+".max-tx-data-size", DefaultSequencerConfig.MaxTxDataSize, "maximum transaction size the sequencer will accept")
 	f.Int(prefix+".nonce-failure-cache-size", DefaultSequencerConfig.NonceFailureCacheSize, "number of transactions with too high of a nonce to keep in memory while waiting for their predecessor")
 	f.Duration(prefix+".nonce-failure-cache-expiry", DefaultSequencerConfig.NonceFailureCacheExpiry, "maximum amount of time to wait for a predecessor before rejecting a tx with nonce too high")
-<<<<<<< HEAD
 	f.Bool(prefix+".espresso", DefaultSequencerConfig.Espresso, "if true, transactions will be fetched from the espresso sequencer network")
-	f.Bool(prefix+".enable-prefetch-block", DefaultSequencerConfig.EnablePrefetchBlock, "enable prefetching of blocks")
 
 	f.String(prefix+".hotshot-url", DefaultSequencerConfig.HotShotUrl, "")
 	f.Uint64(prefix+".espresso-namespace", DefaultSequencerConfig.EspressoNamespace, "espresso namespace that corresponds the L2 chain")
 	f.Uint64(prefix+".start-hotshot-block", DefaultSequencerConfig.StartHotShotBlock, "the starting block number of hotshot")
-=======
->>>>>>> d1b4201f
 }
 
 type txQueueItem struct {
