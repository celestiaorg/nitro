--- conflicted
+++ resolved
@@ -62,29 +62,6 @@
 )
 
 type SequencerConfig struct {
-<<<<<<< HEAD
-	Enable                      bool            `koanf:"enable"`
-	MaxBlockSpeed               time.Duration   `koanf:"max-block-speed" reload:"hot"`
-	MaxRevertGasReject          uint64          `koanf:"max-revert-gas-reject" reload:"hot"`
-	MaxAcceptableTimestampDelta time.Duration   `koanf:"max-acceptable-timestamp-delta" reload:"hot"`
-	SenderWhitelist             string          `koanf:"sender-whitelist"`
-	Forwarder                   ForwarderConfig `koanf:"forwarder"`
-	QueueSize                   int             `koanf:"queue-size"`
-	QueueTimeout                time.Duration   `koanf:"queue-timeout" reload:"hot"`
-	NonceCacheSize              int             `koanf:"nonce-cache-size" reload:"hot"`
-	MaxTxDataSize               int             `koanf:"max-tx-data-size" reload:"hot"`
-	NonceFailureCacheSize       int             `koanf:"nonce-failure-cache-size" reload:"hot"`
-	NonceFailureCacheExpiry     time.Duration   `koanf:"nonce-failure-cache-expiry" reload:"hot"`
-
-	// Espresso specific flags
-	Espresso            bool          `koanf:"espresso"`
-	HotShotUrl          string        `koanf:"hotshot-url"`
-	LightClientAddress  string        `koanf:"light-client-address"`
-	EspressoNamespace   uint64        `koanf:"espresso-namespace"`
-	StartHotShotBlock   uint64        `koanf:"start-hotshot-block"`
-	MaxHotShotDriftTime time.Duration `koanf:"max-hotshot-drift-time"`
-	SwitchPollInterval  time.Duration `koanf:"switch-poll-interval"`
-=======
 	Enable                       bool            `koanf:"enable"`
 	MaxBlockSpeed                time.Duration   `koanf:"max-block-speed" reload:"hot"`
 	MaxRevertGasReject           uint64          `koanf:"max-revert-gas-reject" reload:"hot"`
@@ -101,7 +78,15 @@
 	ExpectedSurplusHardThreshold string          `koanf:"expected-surplus-hard-threshold" reload:"hot"`
 	expectedSurplusSoftThreshold int
 	expectedSurplusHardThreshold int
->>>>>>> 28033f94
+
+	// Espresso specific flags
+	Espresso            bool          `koanf:"espresso"`
+	HotShotUrl          string        `koanf:"hotshot-url"`
+	LightClientAddress  string        `koanf:"light-client-address"`
+	EspressoNamespace   uint64        `koanf:"espresso-namespace"`
+	StartHotShotBlock   uint64        `koanf:"start-hotshot-block"`
+	MaxHotShotDriftTime time.Duration `koanf:"max-hotshot-drift-time"`
+	SwitchPollInterval  time.Duration `koanf:"switch-poll-interval"`
 }
 
 func (c *SequencerConfig) Validate() error {
@@ -114,10 +99,8 @@
 			return fmt.Errorf("sequencer sender whitelist entry \"%v\" is not a valid address", address)
 		}
 	}
-<<<<<<< HEAD
 	if c.LightClientAddress == "" && c.Espresso {
 		log.Warn("LightClientAddress is empty, running the espresso test mode")
-=======
 	var err error
 	if c.ExpectedSurplusSoftThreshold != "default" {
 		if c.expectedSurplusSoftThreshold, err = strconv.Atoi(c.ExpectedSurplusSoftThreshold); err != nil {
@@ -131,7 +114,6 @@
 	}
 	if c.expectedSurplusSoftThreshold < c.expectedSurplusHardThreshold {
 		return errors.New("expected-surplus-soft-threshold cannot be lower than expected-surplus-hard-threshold")
->>>>>>> 28033f94
 	}
 	return nil
 }
@@ -186,7 +168,6 @@
 	f.Int(prefix+".max-tx-data-size", DefaultSequencerConfig.MaxTxDataSize, "maximum transaction size the sequencer will accept")
 	f.Int(prefix+".nonce-failure-cache-size", DefaultSequencerConfig.NonceFailureCacheSize, "number of transactions with too high of a nonce to keep in memory while waiting for their predecessor")
 	f.Duration(prefix+".nonce-failure-cache-expiry", DefaultSequencerConfig.NonceFailureCacheExpiry, "maximum amount of time to wait for a predecessor before rejecting a tx with nonce too high")
-<<<<<<< HEAD
 	f.Bool(prefix+".espresso", DefaultSequencerConfig.Espresso, "if true, transactions will be fetched from the espresso sequencer network")
 
 	f.String(prefix+".hotshot-url", DefaultSequencerConfig.HotShotUrl, "")
@@ -194,10 +175,8 @@
 	f.Uint64(prefix+".start-hotshot-block", DefaultSequencerConfig.StartHotShotBlock, "the starting block number of hotshot")
 	f.Duration(prefix+".max-hotshot-drift-time", DefaultSequencerConfig.MaxHotShotDriftTime, "maximum drift time of hotshot")
 	f.Duration(prefix+".switch-poll-interval", DefaultSequencerConfig.SwitchPollInterval, "the poll interval of checking the sequencer should be switched or not")
-=======
 	f.String(prefix+".expected-surplus-soft-threshold", DefaultSequencerConfig.ExpectedSurplusSoftThreshold, "if expected surplus is lower than this value, warnings are posted")
 	f.String(prefix+".expected-surplus-hard-threshold", DefaultSequencerConfig.ExpectedSurplusHardThreshold, "if expected surplus is lower than this value, new incoming transactions will be denied")
->>>>>>> 28033f94
 }
 
 type txQueueItem struct {
